<?xml version="1.0" encoding="UTF-8"?>
<project xmlns="http://maven.apache.org/POM/4.0.0" xmlns:xsi="http://www.w3.org/2001/XMLSchema-instance" xsi:schemaLocation="http://maven.apache.org/POM/4.0.0 http://maven.apache.org/maven-v4_0_0.xsd">
  <parent>
    <artifactId>opennms</artifactId>
    <groupId>org.opennms</groupId>
    <version>19.0.0-SNAPSHOT</version>
  </parent>
  <modelVersion>4.0.0</modelVersion>
  <artifactId>opennms-base-assembly</artifactId>
  <packaging>pom</packaging>
  <name>OpenNMS Base Assembly</name>
  <build>
    <resources>
      <resource>
        <directory>src/main/resources</directory>
      </resource>
      <resource>
        <filtering>true</filtering>
        <directory>src/main/filtered</directory>
      </resource>
    </resources>
    <plugins>
      <plugin>
        <artifactId>maven-deploy-plugin</artifactId>
        <configuration>
          <skip>true</skip>
        </configuration>
      </plugin>
      <plugin>
        <groupId>org.apache.maven.plugins</groupId>
        <artifactId>maven-dependency-plugin</artifactId>
        <executions>
          <execution>
            <id>unpack-remote-poller</id>
            <phase>process-resources</phase>
            <goals>
              <goal>unpack</goal>
            </goals>
            <configuration>
              <outputDirectory>${project.build.directory}</outputDirectory>
              <artifactItems>
                <artifactItem>
                  <groupId>org.opennms.assemblies</groupId>
                  <artifactId>org.opennms.assemblies.remote-poller-standalone</artifactId>
                  <version>${project.version}</version>
                  <classifier>remote-poller</classifier>
                  <type>tar.gz</type>
                </artifactItem>
              </artifactItems>
            </configuration>
          </execution>
          <execution>
            <id>copy-jmx-config-generator</id>
            <phase>process-resources</phase>
            <goals><goal>copy</goal></goals>
            <configuration>
              <artifactItems>
                <artifactItem>
                  <groupId>org.opennms.features</groupId>
                  <artifactId>jmxconfiggenerator</artifactId>
                  <type>jar</type>
                  <classifier>onejar</classifier>
                  <destFileName>opennms_jmx_config_generator.jar</destFileName>
                  <outputDirectory>${project.build.directory}/jmx</outputDirectory>
                </artifactItem>
                <artifactItem>
                  <groupId>org.opennms</groupId>
                  <artifactId>opennms-jasperstudio-extension</artifactId>
                  <type>jar</type>
                  <classifier>jar-with-dependencies</classifier>
                  <outputDirectory>${project.build.directory}/jasperstudio-extension</outputDirectory>
                </artifactItem>
              </artifactItems>
            </configuration>
          </execution>
        </executions>
      </plugin>
      <plugin>
        <artifactId>maven-assembly-plugin</artifactId>
        <configuration>
          <descriptors>
            <descriptor>src/assembly/daemon.xml</descriptor>
            <descriptor>src/assembly/log4j2.xml</descriptor>
          </descriptors>
          <tarLongFileMode>posix</tarLongFileMode>
        </configuration>
        <executions>
          <execution>
            <phase>package</phase>
            <goals>
              <goal>single</goal>
            </goals>
          </execution>
        </executions>
      </plugin>
      <plugin>
        <groupId>org.codehaus.mojo</groupId>
        <artifactId>jasperreports-maven-plugin</artifactId>
        <version>${jasperreportsMavenPluginVersion}</version>
        <executions>
          <execution>
            <phase>compile</phase>
            <goals>
              <goal>compile-reports</goal>
            </goals>
          </execution>
        </executions>
        <configuration>
          <sourceDirectory>${project.build.outputDirectory}/etc/report-templates</sourceDirectory>
          <outputDirectory>${project.build.directory}/jasper</outputDirectory>
          <xmlValidation>true</xmlValidation>
          <forceCompile>false</forceCompile>
          <additionalProperties>
            <net.sf.jasperreports.query.executer.factory.measurement>org.opennms.netmgt.jasper.measurement.MeasurementExecutorFactory</net.sf.jasperreports.query.executer.factory.measurement>
          </additionalProperties>
        </configuration>
        <dependencies>
          <dependency>
            <groupId>net.sf.jasperreports</groupId>
            <artifactId>jasperreports</artifactId>
            <version>${jasperreportsVersion}</version>
            <exclusions>
              <exclusion>
                <groupId>eclipse</groupId>
                <artifactId>jdtcore</artifactId>
              </exclusion>
            </exclusions>
          </dependency>
          <dependency>
            <groupId>xerces</groupId>
            <artifactId>xercesImpl</artifactId>
            <version>${xercesVersion}</version>
          </dependency>
          <dependency>
            <groupId>org.opennms</groupId>
            <artifactId>jasper-extensions</artifactId>
            <version>${project.version}</version>
          </dependency>
          <dependency>
            <groupId>org.postgresql</groupId>
            <artifactId>postgresql</artifactId>
            <version>${postgresqlVersion}</version>
          </dependency>
        </dependencies>
      </plugin>
      <plugin>
        <artifactId>maven-resources-plugin</artifactId>
        <executions>
          <execution>
            <phase>process-resources</phase>
            <goals>
              <goal>resources</goal>
            </goals>
          </execution>
        </executions>
        <configuration>
          <encoding>UTF-8</encoding>
          <escapeString>\</escapeString>
        </configuration>
      </plugin>
    </plugins>
  </build>
  <dependencies>
    <!-- Dependencies to put into the endorsed classpath -->

    <!-- We don't need the JAXB 2.2 API because Java 8 already has it -->
    <!-- And Apache Karaf puts it into the endorsed directory anyway ;) -->
    <!--
    <dependency>
        <groupId>org.apache.servicemix.specs</groupId>
        <artifactId>org.apache.servicemix.specs.jaxb-api-2.2</artifactId>
        <version>2.4.0</version>
    </dependency>
    -->
    <dependency>
      <groupId>org.apache.servicemix.bundles</groupId>
      <artifactId>org.apache.servicemix.bundles.jaxb-impl</artifactId>
      <!--
      ActiveMQ 5.12 updated their JAXB dependency past the version
      that is included with... pretty much any JVM so we have to add the
      updated version to the endorsed classpath.
      -->
      <version>2.2.11_1</version>
    </dependency>


    <dependency>
      <groupId>org.opennms</groupId>
      <artifactId>opennms-ackd</artifactId>
    </dependency>
    <dependency>
      <groupId>org.opennms</groupId>
      <artifactId>opennms-alarmd</artifactId>
    </dependency>
    <dependency>
      <groupId>org.opennms</groupId>
      <artifactId>opennms-alarm-northbounder-email</artifactId>
    </dependency>
    <dependency>
      <groupId>org.opennms</groupId>
      <artifactId>opennms-alarm-northbounder-syslog</artifactId>
    </dependency>
    <dependency>
      <groupId>org.opennms</groupId>
      <artifactId>opennms-alarm-northbounder-snmptrap</artifactId>
    </dependency>
    <dependency>
      <groupId>org.opennms</groupId>
      <artifactId>opennms-alarm-northbounder-jms</artifactId>
    </dependency>
    <dependency>
      <groupId>org.opennms</groupId>
      <artifactId>opennms-correlator</artifactId>
    </dependency>
    <dependency>
      <groupId>org.opennms</groupId>
      <artifactId>drools-correlation-engine</artifactId>
    </dependency>
    <dependency>
      <groupId>org.opennms</groupId>
      <artifactId>opennms-install</artifactId>
      <scope>compile</scope>
    </dependency>
    <dependency>
      <groupId>org.opennms</groupId>
      <artifactId>opennms-bootstrap</artifactId>
      <scope>compile</scope>
    </dependency>
    <dependency>
      <groupId>org.opennms</groupId>
      <artifactId>opennms-config-tester</artifactId>
      <scope>compile</scope>
    </dependency>
    <dependency>
      <groupId>org.opennms</groupId>
      <artifactId>opennms-icmp-api</artifactId>
    </dependency>
    <dependency>
      <groupId>org.opennms</groupId>
      <artifactId>opennms-icmp-jni</artifactId>
    </dependency>
    <dependency>
      <groupId>org.opennms</groupId>
      <artifactId>opennms-icmp-jni6</artifactId>
    </dependency>
    <dependency>
      <groupId>org.opennms</groupId>
      <artifactId>opennms-icmp-jna</artifactId>
    </dependency>
    <dependency>
      <groupId>org.opennms</groupId>
      <artifactId>opennms-reportd</artifactId>
    </dependency>
    <dependency>
      <groupId>org.opennms.core</groupId>
      <artifactId>org.opennms.core.upgrade</artifactId>
    </dependency>
    <!-- begin provisiond dependencies -->
    <dependency>
      <groupId>org.opennms</groupId>
      <artifactId>opennms-provision-api</artifactId>
    </dependency>
    <dependency>
      <groupId>org.opennms</groupId>
      <artifactId>opennms-provision-persistence</artifactId>
    </dependency>
    <dependency>
      <groupId>org.opennms</groupId>
      <artifactId>opennms-provisiond</artifactId>
    </dependency>
    <dependency>
      <groupId>org.opennms</groupId>
      <artifactId>opennms-detector-bsf</artifactId>
    </dependency>
    <dependency>
      <groupId>org.opennms</groupId>
      <artifactId>opennms-detectorclient-rpc</artifactId>
    </dependency>
    <dependency>
      <groupId>org.opennms</groupId>
      <artifactId>opennms-detector-datagram</artifactId>
    </dependency>
    <dependency>
      <groupId>org.opennms</groupId>
      <artifactId>opennms-detector-generic</artifactId>
    </dependency>
    <dependency>
      <groupId>org.opennms</groupId>
      <artifactId>opennms-detector-jdbc</artifactId>
    </dependency>
    <dependency>
      <groupId>org.opennms</groupId>
      <artifactId>opennms-detector-jmx</artifactId>
    </dependency>
    <dependency>
      <groupId>org.opennms</groupId>
      <artifactId>opennms-detector-lineoriented</artifactId>
    </dependency>
    <dependency>
      <groupId>org.opennms</groupId>
      <artifactId>opennms-detector-simple</artifactId>
    </dependency>
    <dependency>
      <groupId>org.opennms</groupId>
      <artifactId>opennms-detector-ssh</artifactId>
    </dependency>
    <dependency>
      <groupId>org.opennms</groupId>
      <artifactId>opennms-detector-web</artifactId>
    </dependency>
    <!-- end provisiond dependencies -->
    <dependency>
      <groupId>org.opennms</groupId>
      <artifactId>opennms-jetty</artifactId>
    </dependency>
    <dependency>
      <groupId>org.opennms.features</groupId>
      <artifactId>opennms-integration-rt</artifactId>
    </dependency>
    <dependency>
      <groupId>org.opennms.features</groupId>
      <artifactId>opennms-integration-otrs</artifactId>
    </dependency>
    <dependency>
      <groupId>org.opennms.features</groupId>
      <artifactId>opennms-integration-otrs-31</artifactId>
    </dependency>
    <dependency>
      <groupId>org.opennms.features</groupId>
      <artifactId>opennms-integration-remedy</artifactId>
    </dependency>
    <dependency>
      <groupId>org.opennms</groupId>
      <artifactId>opennms-reporting</artifactId>
      <scope>runtime</scope>
    </dependency>
    <dependency>
      <groupId>org.opennms</groupId>
      <artifactId>opennms-rrd-model</artifactId>
      <scope>compile</scope>
    </dependency>
    <dependency>
      <groupId>org.opennms</groupId>
      <artifactId>opennms-rrd-jrobin</artifactId>
      <scope>compile</scope>
    </dependency>
    <dependency>
      <groupId>org.opennms.dependencies</groupId>
      <artifactId>jrrd2-dependencies</artifactId>
      <scope>test</scope>
      <type>pom</type>
    </dependency>
    <dependency>
      <groupId>org.opennms</groupId>
      <artifactId>opennms-rrd-tcp</artifactId>
      <scope>compile</scope>
    </dependency>
    <dependency>
      <groupId>org.opennms</groupId>
      <artifactId>opennms-rrdtool-api</artifactId>
      <scope>compile</scope>
    </dependency>
    <dependency>
      <groupId>org.opennms.dependencies</groupId>
      <artifactId>snmp-dependencies</artifactId>
      <type>pom</type>
    </dependency>
    <dependency>
      <groupId>org.opennms</groupId>
      <artifactId>opennms-wmi</artifactId>
      <scope>compile</scope>
    </dependency>
    <dependency>
      <groupId>org.opennms</groupId>
      <artifactId>opennms-vmware</artifactId>
      <scope>compile</scope>
    </dependency>
    <dependency>
      <groupId>org.opennms</groupId>
      <artifactId>opennms-asterisk</artifactId>
      <scope>compile</scope>
    </dependency>
    <dependency>
      <groupId>org.opennms.features.events</groupId>
      <artifactId>org.opennms.features.events.daemon</artifactId>
    </dependency>
    <dependency>
      <groupId>org.opennms.features.events</groupId>
      <artifactId>org.opennms.features.events.syslog</artifactId>
    </dependency>
    <dependency>
      <groupId>org.opennms.features.events</groupId>
      <artifactId>org.opennms.features.events.traps</artifactId>
    </dependency>
    <dependency>
      <groupId>org.opennms.features.minion.heartbeat</groupId>
      <artifactId>org.opennms.features.minion.heartbeat.consumer</artifactId>
      <version>${project.version}</version>
    </dependency>
    <dependency>
      <groupId>org.opennms.features.notifications</groupId>
      <artifactId>org.opennms.features.notifications.ticket-strategy</artifactId>
      <version>${project.version}</version>
    </dependency>
    <dependency>
      <groupId>org.opennms.features</groupId>
      <artifactId>org.opennms.features.system-report</artifactId>
      <scope>compile</scope>
    </dependency>
    <dependency>
      <groupId>org.opennms.features</groupId>
      <artifactId>org.opennms.features.jdbc-collector</artifactId>
      <scope>compile</scope>
    </dependency>
    <dependency>
      <groupId>org.opennms.features</groupId>
      <artifactId>org.opennms.features.wsman</artifactId>
      <version>${project.version}</version>
      <scope>compile</scope>
    </dependency>
    <dependency>
      <groupId>org.opennms.features.poller</groupId>
      <artifactId>org.opennms.features.poller.remote</artifactId>
      <version>${project.version}</version>
    </dependency>
    <dependency>
      <groupId>org.opennms.features.ticketing</groupId>
      <artifactId>org.opennms.features.ticketing.api</artifactId>
      <version>${project.version}</version>
      <scope>compile</scope>
    </dependency>
    <dependency>
      <groupId>org.opennms.features.ticketing</groupId>
      <artifactId>org.opennms.features.ticketing.daemon</artifactId>
      <version>${project.version}</version>
      <scope>compile</scope>
    </dependency>
    <dependency>
      <groupId>org.opennms.features.ticketing</groupId>
      <artifactId>org.opennms.features.ticketing.drools-integration</artifactId>
      <version>${project.version}</version>
      <scope>compile</scope>
    </dependency>
    <dependency>
      <groupId>org.opennms.features</groupId>
      <artifactId>resource-cli</artifactId>
      <version>${project.version}</version>
    </dependency>
    <dependency>
      <groupId>org.opennms.features</groupId>
      <artifactId>newts-repository-converter</artifactId>
      <version>${project.version}</version>
    </dependency>
    <!--
    <dependency>
      <groupId>org.opennms.features</groupId>
      <artifactId>org.opennms.features.access-point-monitor</artifactId>
      <version>${project.version}</version>
      <scope>compile</scope>
    </dependency>
    -->
    <dependency>
      <groupId>org.opennms.core</groupId>
      <artifactId>org.opennms.core.logging</artifactId>
    </dependency>
    <dependency>
      <groupId>org.opennms.core</groupId>
      <artifactId>org.opennms.core.soa</artifactId>
    </dependency>
    <!-- webapp dependencies -->
    <dependency>
      <groupId>org.slf4j</groupId>
      <artifactId>log4j-over-slf4j</artifactId>
    </dependency>
    <dependency>
      <groupId>org.apache.logging.log4j</groupId>
      <artifactId>log4j-api</artifactId>
    </dependency>
    <dependency>
      <groupId>org.apache.logging.log4j</groupId>
      <artifactId>log4j-core</artifactId>
    </dependency>
    <dependency>
      <groupId>org.apache.logging.log4j</groupId>
      <artifactId>log4j-slf4j-impl</artifactId>
    </dependency>                      
    <dependency>
      <groupId>commons-codec</groupId>
      <artifactId>commons-codec</artifactId>
    </dependency>
    <dependency>
      <groupId>commons-collections</groupId>
      <artifactId>commons-collections</artifactId>
    </dependency>
    <dependency>
      <groupId>commons-configuration</groupId>
      <artifactId>commons-configuration</artifactId>
    </dependency>
    <dependency>
      <groupId>commons-io</groupId>
      <artifactId>commons-io</artifactId>
    </dependency>
    <dependency>
      <groupId>commons-lang</groupId>
      <artifactId>commons-lang</artifactId>
    </dependency>
    <dependency>
      <groupId>org.slf4j</groupId>
      <artifactId>slf4j-api</artifactId>
    </dependency>
    <dependency>
      <groupId>com.google.guava</groupId>
      <artifactId>guava</artifactId>
    </dependency>
    <dependency>
      <groupId>geoGoogle</groupId>
      <artifactId>geoGoogle</artifactId>
    </dependency>
    <dependency>
      <groupId>net.sf.json-lib</groupId>
      <artifactId>json-lib</artifactId>
      <classifier>jdk15</classifier>
      <exclusions>
        <exclusion>
          <groupId>commons-logging</groupId>
          <artifactId>commons-logging</artifactId>
        </exclusion>
      </exclusions>
    </dependency>
    <dependency>
      <groupId>net.simon04.jelementtree</groupId>
      <artifactId>jelementtree</artifactId>
      <version>20100506</version>
    </dependency>
    <dependency>
      <groupId>ognl</groupId>
      <artifactId>ognl</artifactId>
    </dependency>
    <dependency>
      <groupId>org.opennms</groupId>
      <artifactId>opennms-config</artifactId>
    </dependency>
    <dependency>
      <groupId>org.opennms</groupId>
      <artifactId>opennms-dao</artifactId>
    </dependency>
    <dependency>
      <groupId>org.opennms.dependencies</groupId>
      <artifactId>gwt-dependencies</artifactId>
      <type>pom</type>
    </dependency>
    <dependency>
      <groupId>org.opennms.dependencies</groupId>
      <artifactId>jaxb-dependencies</artifactId>
      <type>pom</type>
    </dependency>
    <dependency>
      <groupId>org.opennms.dependencies</groupId>
      <artifactId>spring-dependencies</artifactId>
      <type>pom</type>
    </dependency>
    <dependency>
      <groupId>org.opennms.dependencies</groupId>
      <artifactId>spring-web-dependencies</artifactId>
      <type>pom</type>
    </dependency>
    <dependency>
      <groupId>org.opennms.features</groupId>
      <artifactId>org.opennms.features.graphml</artifactId>
      <version>${project.version}</version>
    </dependency>
    <dependency>
      <groupId>org.opennms.features</groupId>
<<<<<<< HEAD
      <artifactId>org.opennms.features.gwt-ksc-combobox</artifactId>
      <version>${project.version}</version>
    </dependency>
    <dependency>
      <groupId>org.opennms.features</groupId>
      <artifactId>org.opennms.features.gwt-suggestion-combobox</artifactId>
=======
      <artifactId>org.opennms.features.gwt-ksc-add</artifactId>
>>>>>>> 051d5b53
      <version>${project.version}</version>
    </dependency>
    <dependency>
      <groupId>org.opennms.features</groupId>
      <artifactId>org.opennms.features.gwt-graph-resources-list</artifactId>
      <version>${project.version}</version>
    </dependency>
    <dependency>
      <groupId>org.opennms.features</groupId>
      <artifactId>org.opennms.features.gwt-snmpselect-list</artifactId>
      <version>${project.version}</version>
    </dependency>
    <dependency>
      <groupId>org.opennms.features</groupId>
      <artifactId>org.opennms.features.opennms-gwt-theme</artifactId>
      <version>${project.version}</version>
    </dependency>
    <dependency>
      <groupId>org.opennms.features</groupId>
      <artifactId>org.opennms.features.instrumentationLogReader</artifactId>
    </dependency>   
    <dependency>
      <groupId>org.opennms.features.reporting</groupId>
      <artifactId>org.opennms.features.reporting.core</artifactId>
    </dependency>
    <dependency>
      <groupId>org.opennms.features.reporting</groupId>
      <artifactId>org.opennms.features.reporting.api</artifactId>
    </dependency>
    <dependency>
      <groupId>org.opennms.features.reporting</groupId>
      <artifactId>org.opennms.features.reporting.availability</artifactId>
    </dependency>
    <dependency>
      <groupId>org.opennms.features.reporting</groupId>
      <artifactId>org.opennms.features.reporting.repository</artifactId>
    </dependency>
    <dependency>
      <groupId>org.opennms.features.reporting</groupId>
      <artifactId>org.opennms.features.reporting.model</artifactId>
    </dependency>
    <dependency>
      <groupId>org.opennms.features.reporting</groupId>
      <artifactId>org.opennms.features.reporting.dao</artifactId>
    </dependency>
    <dependency>
      <groupId>org.opennms.features.reporting</groupId>
      <artifactId>org.opennms.features.reporting.sdo</artifactId>
    </dependency>
    <dependency>
      <groupId>org.opennms.features.reporting</groupId>
      <artifactId>org.opennms.features.reporting.jasper-reports</artifactId>
    </dependency>
    <dependency>
      <groupId>org.opennms.features</groupId>
      <artifactId>org.opennms.features.springframework-security</artifactId>
    </dependency>
    <dependency>
      <groupId>org.opennms.features.measurements</groupId>
      <artifactId>org.opennms.features.measurements.rest</artifactId>
      <version>${project.version}</version>
    </dependency>
    <dependency>
      <groupId>org.opennms.features</groupId>
      <artifactId>org.opennms.features.rest-commons</artifactId>
      <version>${project.version}</version>
    </dependency>
    <dependency>
      <groupId>org.opennms.features.bsm</groupId>
      <artifactId>org.opennms.features.bsm.persistence.impl</artifactId>
      <version>${project.version}</version>
    </dependency>
    <dependency>
      <groupId>org.opennms.features.bsm</groupId>
      <artifactId>org.opennms.features.bsm.service.impl</artifactId>
      <version>${project.version}</version>
    </dependency>
    <dependency>
      <groupId>org.opennms.features.bsm</groupId>
      <artifactId>org.opennms.features.bsm.daemon</artifactId>
      <version>${project.version}</version>
    </dependency>
    <dependency>
      <groupId>org.opennms.features</groupId>
      <artifactId>org.opennms.features.newts</artifactId>
      <version>${project.version}</version>
    </dependency>
    <dependency>
      <groupId>org.opennms.features</groupId>
      <artifactId>org.opennms.features.timeseries-evaluate</artifactId>
      <version>${project.version}</version>
    </dependency>
    <dependency>
      <groupId>org.opennms.core.ipc.rpc</groupId>
      <artifactId>org.opennms.core.ipc.rpc.camel-impl</artifactId>
      <version>${project.version}</version>
    </dependency>
    <dependency>
      <groupId>org.opennms.core.ipc.sink</groupId>
      <artifactId>org.opennms.core.ipc.sink.camel-impl</artifactId>
      <version>${project.version}</version>
    </dependency>
    <dependency>
      <groupId>org.opennms.core.snmp</groupId>
      <artifactId>org.opennms.core.snmp.proxy.rpc-impl</artifactId>
      <version>${project.version}</version>
    </dependency>
    <dependency>
      <groupId>org.apache.xmlgraphics</groupId>
      <artifactId>batik-dom</artifactId>
    </dependency>
    <dependency>
      <groupId>org.apache.xmlgraphics</groupId>
      <artifactId>batik-svg-dom</artifactId>
    </dependency>
    <dependency>
      <groupId>org.apache.xmlgraphics</groupId>
      <artifactId>batik-transcoder</artifactId>
      <exclusions>
        <exclusion>
          <groupId>commons-logging</groupId>
          <artifactId>commons-logging</artifactId>
        </exclusion>
      </exclusions>
    </dependency>
    <dependency>
      <groupId>org.apache.xmlgraphics</groupId>
      <artifactId>batik-xml</artifactId>
    </dependency>
    <dependency>
      <groupId>org.apache.xmlgraphics</groupId>
      <artifactId>batik-util</artifactId>
    </dependency>
    <dependency>
      <groupId>oro</groupId>
      <artifactId>oro</artifactId>
    </dependency>
    <!-- dependencies for XML/JSON collector -->
    <dependency>
      <groupId>commons-jxpath</groupId>
      <artifactId>commons-jxpath</artifactId>
    </dependency>
    <dependency>
      <groupId>org.jsoup</groupId>
      <artifactId>jsoup</artifactId>
    </dependency>
    <!-- this is a runtime dependency we need at install time -->
    <dependency>
      <groupId>org.opennms.dependencies</groupId>
      <artifactId>javamail-dependencies</artifactId>
      <scope>runtime</scope>
      <type>pom</type>
    </dependency>
    <!-- We depend on our JDBC database driver here instead of in the above
         OpenNMS dependencies that use the database because the database is
         configured in opennms-database.xml, which is in this project.
         We only work on PostgreSQL now, though. -->
    <dependency>
      <groupId>org.postgresql</groupId>
      <artifactId>postgresql</artifactId>
    </dependency>
    <dependency>
      <groupId>axis</groupId>
      <artifactId>axis</artifactId>
      <exclusions>
        <exclusion>
          <groupId>commons-logging</groupId>
          <artifactId>commons-logging</artifactId>
        </exclusion>
      </exclusions>
    </dependency>
    <dependency>
      <groupId>org.opennms.features</groupId>
      <artifactId>org.opennms.features.request-tracker</artifactId>
    </dependency>
    <dependency>
      <groupId>org.opennms</groupId>
      <artifactId>jasper-extensions</artifactId>
      <version>${project.version}</version>
    </dependency>
    <dependency>
      <groupId>org.opennms</groupId>
      <artifactId>opennms-jasperstudio-extension</artifactId>
      <version>${project.version}</version>
      <exclusions>
        <exclusion>
          <groupId>org.springframework</groupId>
          <artifactId>spring-expression</artifactId>
        </exclusion>
        <exclusion>
          <groupId>org.springframework</groupId>
          <artifactId>spring-asm</artifactId>
        </exclusion>
        <exclusion>
          <groupId>org.springframework</groupId>
          <artifactId>spring-aop</artifactId>
        </exclusion>
        <exclusion>
          <groupId>org.springframework</groupId>
          <artifactId>spring-context</artifactId>
        </exclusion>
        <exclusion>
          <groupId>org.springframework</groupId>
          <artifactId>spring-beans</artifactId>
        </exclusion>
        <exclusion>
          <groupId>org.springframework</groupId>
          <artifactId>spring-core</artifactId>
        </exclusion>
      </exclusions>
    </dependency>
    <dependency>
      <groupId>org.opennms.dependencies</groupId>
      <artifactId>jradius-dependencies</artifactId>
      <type>pom</type>
    </dependency>
    <dependency>
      <groupId>org.opennms.features</groupId>
      <artifactId>org.opennms.features.discovery</artifactId>
      <version>${project.version}</version>
    </dependency>
    <dependency>
      <groupId>org.opennms.assemblies</groupId>
      <artifactId>org.opennms.assemblies.remote-poller-standalone</artifactId>
      <version>${project.version}</version>
      <scope>provided</scope>
    </dependency>
  </dependencies>

  <pluginRepositories>
    <pluginRepository>
      <snapshots><enabled>false</enabled></snapshots>
      <releases><enabled>true</enabled></releases>
      <id>opennms-repo</id>
      <name>OpenNMS Repository</name>
      <url>http://maven.opennms.org/content/groups/opennms.org-release</url>
    </pluginRepository>
  </pluginRepositories>

  <repositories>
    <repository>
      <snapshots><enabled>false</enabled></snapshots>
      <releases><enabled>true</enabled></releases>
      <id>opennms-repo</id>
      <name>OpenNMS Repository</name>
      <url>http://maven.opennms.org/content/groups/opennms.org-release</url>
    </repository>
    <repository>
      <snapshots><enabled>true</enabled></snapshots>
      <releases><enabled>false</enabled></releases>
      <id>opennms-snapshots</id>
      <name>OpenNMS Snapshot Maven Repository</name>
      <url>http://maven.opennms.org/content/groups/opennms.org-snapshot</url>
    </repository>
  </repositories>

</project><|MERGE_RESOLUTION|>--- conflicted
+++ resolved
@@ -571,20 +571,6 @@
     </dependency>
     <dependency>
       <groupId>org.opennms.features</groupId>
-<<<<<<< HEAD
-      <artifactId>org.opennms.features.gwt-ksc-combobox</artifactId>
-      <version>${project.version}</version>
-    </dependency>
-    <dependency>
-      <groupId>org.opennms.features</groupId>
-      <artifactId>org.opennms.features.gwt-suggestion-combobox</artifactId>
-=======
-      <artifactId>org.opennms.features.gwt-ksc-add</artifactId>
->>>>>>> 051d5b53
-      <version>${project.version}</version>
-    </dependency>
-    <dependency>
-      <groupId>org.opennms.features</groupId>
       <artifactId>org.opennms.features.gwt-graph-resources-list</artifactId>
       <version>${project.version}</version>
     </dependency>
