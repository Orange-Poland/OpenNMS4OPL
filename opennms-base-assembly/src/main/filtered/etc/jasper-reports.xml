--- conflicted
+++ resolved
@@ -16,10 +16,7 @@
         <report id="Average-Peak-Traffic-Rates" template="AveragePeakTrafficRates.jrxml" engine="jdbc" />
         <report id="Interface-Availability-Report" template="InterfaceAvailabilityReport.jrxml" engine="jdbc" />
         <report id="Snmp-Interface-Oper-Availability" template="SnmpInterfaceOperAvailabilityReport.jrxml" engine="jdbc" />
-<<<<<<< HEAD
         <report id="AssetMangementMaintExpired" template="AssetManagementMaintExpired.jrxml" engine="jdbc" />
         <report id="AssetMangementMaintStrategy" template="AssetManagementMaintStrategy.jrxml" engine="jdbc" />
-=======
->>>>>>> 2826af90
         <report id="Event-Analysis" template="EventAnalysis.jrxml" engine="jdbc" />
 </jasper-reports>