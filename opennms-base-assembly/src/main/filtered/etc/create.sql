--- conflicted
+++ resolved
@@ -2662,18 +2662,16 @@
     CONSTRAINT bsm_service_ifservices_pkey PRIMARY KEY (bsm_service_id, ifserviceid)
 );
 
-<<<<<<< HEAD
 CREATE TABLE bsm_service_reductionkeys (
   bsm_service_id integer NOT NULL,
   reductionkey TEXT NOT NULL,
   CONSTRAINT bsm_service_reductionkeys_pkey PRIMARY KEY (bsm_service_id, reductionkey)
 );
-=======
+
 CREATE TABLE bsm_service_children (
     bsm_service_parent integer NOT NULL,
     bsm_service_child integer NOT NULL,
     CONSTRAINT bsm_service_children_pkey PRIMARY KEY (bsm_service_parent, bsm_service_child),
     CONSTRAINT fk_bsm_service_parent_service_id FOREIGN KEY (bsm_service_parent) REFERENCES bsm_service (id) ON DELETE CASCADE,
     CONSTRAINT fk_bsm_service_child_service_id FOREIGN KEY (bsm_service_child) REFERENCES bsm_service (id) ON DELETE CASCADE
-);
->>>>>>> 70886339
+);