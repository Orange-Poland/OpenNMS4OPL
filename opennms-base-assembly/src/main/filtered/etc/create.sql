--# create.sql -- SQL to build the initial tables for the OpenNMS Project
--#
--# Modifications:
--# 2013 Nov 15: Added protocol field in datalinkinterface table
--# 2009 Sep 29: Added linkTypeId field in datalinkinterface table
--# 2009 Mar 27: Added Users, Groups tables
--# 2009 Jan 28: Added Acks tables - david@opennms.org
--# 2007 Apr 10: Added statistics report tables - dj@opennms.org
--# 2006 Apr 17: Added pathOutage table
--# 2005 Mar 11: Added alarms table
--# 2004 Aug 30: See create.sql.changes
--#
--# Copyright (C) 1999-2015 The OpenNMS Group, Inc.
--# OpenNMS(R) is Copyright (C) 1999-2014 The OpenNMS Group, Inc.
--#
--# OpenNMS(R) is a registered trademark of The OpenNMS Group, Inc.
--#
--# OpenNMS(R) is free software: you can redistribute it and/or modify
--# it under the terms of the GNU Affero General Public License as published
--# by the Free Software Foundation, either version 3 of the License,
--# or (at your option) any later version.
--#
--# OpenNMS(R) is distributed in the hope that it will be useful,
--# but WITHOUT ANY WARRANTY; without even the implied warranty of
--# MERCHANTABILITY or FITNESS FOR A PARTICULAR PURPOSE.  See the
--# GNU Affero General Public License for more details.
--#
--# You should have received a copy of the GNU Affero General Public License
--# along with OpenNMS(R).  If not, see:
--#      http://www.gnu.org/licenses/
--#
--# For more information contact:
--#     OpenNMS(R) Licensing <license@opennms.org>
--#     http://www.opennms.org/
--#     http://www.opennms.com/

drop table accessLocks cascade;
drop table accesspoints cascade;
drop table requisitioned_categories cascade;
drop table category_node cascade;
drop table categories cascade;
drop table assets cascade;
drop table usersNotified cascade;
drop table notifications cascade;
drop table outages cascade;
drop table ifServices cascade;
drop table ifServices_metadata cascade;
drop table snmpInterface cascade;
drop table ipInterface cascade;
drop table ipInterface_metadata cascade;
drop table alarms cascade;
drop table memos cascade;
drop table node_metadata cascade;
drop table node cascade;
drop table service cascade;
drop table scanreports cascade;
drop table monitoringlocations cascade;
drop table monitoringlocationspollingpackages cascade;
drop table monitoringlocationscollectionpackages cascade;
drop table monitoringlocationstags cascade;
drop table monitoringsystems cascade;
drop table events cascade;
drop table event_parameters cascade;
drop table pathOutage cascade;
drop table reportLocator cascade;
drop table atinterface cascade;
drop table stpnode cascade;
drop table stpinterface cascade;
drop table iprouteinterface cascade;
drop table datalinkinterface cascade;
drop table inventory cascade;
drop table element cascade;
drop table map cascade;
drop table location_specific_status_changes cascade;
drop table vlan cascade;
drop table statisticsReportData cascade;
drop table resourceReference cascade;
drop table statisticsReport cascade;
drop table acks cascade;
drop table users cascade;
drop table groups cascade;
drop table group_user cascade;
drop table category_user cascade;
drop table category_group cascade;
drop table filterfavorites cascade;
drop table hwentity cascade;
drop table hwentityattribute cascade;
drop table hwentityattributetype cascade;
drop table user_defined_links cascade;
drop table kvstore_jsonb cascade;

drop sequence catNxtId;
drop sequence nodeNxtId;
drop sequence serviceNxtId;
drop sequence eventsNxtId;
drop sequence alarmsNxtId;
drop sequence memoNxtId;
drop sequence outageNxtId;
drop sequence notifyNxtId;
drop sequence userNotifNxtId;
drop sequence reportNxtId;
drop sequence reportCatalogNxtId;
drop sequence mapNxtId;
drop sequence opennmsNxtId;  --# should be used for all sequences, eventually
drop sequence filternextid;

drop index filternamesidx;

--# Begin quartz persistence 

--# Legacy quartz 1.X tables
drop table qrtz_job_listeners;
drop table qrtz_trigger_listeners;

drop table qrtz_fired_triggers;
drop table qrtz_paused_trigger_grps;
drop table qrtz_scheduler_state;
drop table qrtz_locks;
drop table qrtz_simple_triggers;
drop table qrtz_cron_triggers;
drop table qrtz_simprop_triggers;
drop table qrtz_blob_triggers;
drop table qrtz_triggers;
drop table qrtz_job_details;
drop table qrtz_calendars;

--# End quartz persistence

CREATE FUNCTION plpgsql_call_handler () 
    RETURNS OPAQUE AS '$libdir/plpgsql.so' LANGUAGE 'c';

CREATE TRUSTED PROCEDURAL LANGUAGE 'plpgsql' 
    HANDLER plpgsql_call_handler LANCOMPILER 'PL/pgSQL';

--##################################################################
--# The following commands set up automatic sequencing functionality
--# for fields which require this.
--#
--# DO NOT forget to add an "install" comment so that the installer
--# knows to fix and renumber the sequences if need be
--##################################################################

--# Sequence for the nodeID column in the aggregate_status_views and the
--# aggregate_status_definitions tables (eventually all tables, perhaps)
--#          sequence, column, table
--# install: opennmsNxtId id   aggregate_status_views
create sequence opennmsNxtId minvalue 1;

--# Sequence for the nodeID column in the node table
--#          sequence, column, table
--# install: nodeNxtId nodeID   node
create sequence nodeNxtId minvalue 1;

--# Sequence for the serviceID column in the service table
--#          sequence,    column,   table
--# install: serviceNxtId serviceID service
create sequence serviceNxtId minvalue 1;

--# Sequence for the eventID column in the events table
--#          sequence,   column, table
--# install: eventsNxtId eventID events
create sequence eventsNxtId minvalue 1;

--# Sequence for the alarmId column in the alarms table
--#          sequence,   column, table
--# install: alarmsNxtId alarmId alarms
create sequence alarmsNxtId minvalue 1;

--# Sequence for the id column in the memos table
--#          sequence,   column, table
--# install: memoNxtId id memos
create sequence memoNxtId minvalue 1;

--# Sequence for the outageID column in the outages table
--#          sequence,   column,  table
--# install: outageNxtId outageID outages
create sequence outageNxtId minvalue 1;

--# Sequence for the notifyID column in the notification table
--#          sequence,   column,  table
--# install: notifyNxtId notifyID notifications
create sequence notifyNxtId minvalue 1;

--# Sequence for the id column in the categories table
--#          sequence, column, table
--# install: catNxtId categoryid   categories
create sequence catNxtId minvalue 1;

--# Sequence for the id column in the usersNotified table
--#          sequence, column, table
--# install: userNotifNxtId id   usersNotified
create sequence userNotifNxtId minvalue 1;

--# Sequence for the mapID column in the map table
--#          sequence,   column, table
--# install: mapNxtId mapid map
create sequence mapNxtId minvalue 1;

--# Sequence for the filterid column in the filterfavorites table
--#          sequence, column, table
--# install: filternextid filterid filterfavorites
create sequence filternextid minvalue 1;


--# A table to use to manage upsert access

CREATE TABLE accessLocks (
    lockName varchar(40) not null,
    constraint pk_accessLocks PRIMARY KEY (lockName)
);


--#####################################################
--# monitoringlocations Table - Contains a list of network locations
--#   that are being monitored by OpenNMS systems in this cluster
--#
--# This table contains the following information:
--#
--# id            : The unique name of the location
--# monitoringarea: The monitoring location associated with the system
--# geolocation   : Address used for geolocating the location
--# coordinates   : Latitude/longitude coordinates determined by geolocating
--#                 the value of 'geolocation'
--# priority      : Integer priority used to layer items in the UI
--#
--#####################################################

CREATE TABLE monitoringlocations (
    id TEXT NOT NULL,
    monitoringarea TEXT NOT NULL,
    geolocation TEXT,
    latitude DOUBLE PRECISION,
    longitude DOUBLE PRECISION,
    priority INTEGER,

    CONSTRAINT monitoringlocations_pkey PRIMARY KEY (id)
);


CREATE TABLE monitoringlocationspollingpackages (
    monitoringlocationid TEXT NOT NULL,
    packagename TEXT NOT NULL,

    CONSTRAINT monitoringlocationspollingpackages_fkey FOREIGN KEY (monitoringlocationid) REFERENCES monitoringlocations (id) ON DELETE CASCADE ON UPDATE CASCADE
);

CREATE INDEX monitoringlocationspollingpackages_id_idx on monitoringlocationspollingpackages(monitoringlocationid);
CREATE UNIQUE INDEX monitoringlocationspollingpackages_id_pkg_idx on monitoringlocationspollingpackages(monitoringlocationid, packagename);


CREATE TABLE monitoringlocationscollectionpackages (
    monitoringlocationid TEXT NOT NULL,
    packagename TEXT NOT NULL,

    CONSTRAINT monitoringlocationscollectionpackages_fkey FOREIGN KEY (monitoringlocationid) REFERENCES monitoringlocations (id) ON DELETE CASCADE ON UPDATE CASCADE
);

CREATE INDEX monitoringlocationscollectionpackages_id_idx on monitoringlocationscollectionpackages(monitoringlocationid);
CREATE UNIQUE INDEX monitoringlocationscollectionpackages_id_pkg_idx on monitoringlocationscollectionpackages(monitoringlocationid, packagename);


CREATE TABLE monitoringlocationstags (
    monitoringlocationid TEXT NOT NULL,
    tag TEXT NOT NULL,

    CONSTRAINT monitoringlocationstags_fkey FOREIGN KEY (monitoringlocationid) REFERENCES monitoringlocations (id) ON DELETE CASCADE ON UPDATE CASCADE
);

CREATE INDEX monitoringlocationstags_id_idx on monitoringlocationstags(monitoringlocationid);
CREATE UNIQUE INDEX monitoringlocationstags_id_pkg_idx on monitoringlocationstags(monitoringlocationid, tag);

--##################################################################
--# The following command adds the initial 'Default' entry to
--# the 'monitoringlocations' table.
--##################################################################
INSERT INTO monitoringlocations (id, monitoringarea) values ('Default', 'Default');


--#####################################################
--# monitoringsystems Table - Contains a list of OpenNMS systems
--#    that are producing management information for this database
--#
--# This table contains the following information:
--#
--# id           : The UUID of the system
--# label        : Human-readable label for the system
--# location     : The monitoring location associated with the system
--# type         : The type of monitoring system, one of "OpenNMS", 
--#                "Remote Poller" or "Minion"
--# status       : The status of the system
--# last_updated : The last time the system reported in
--#
--#####################################################

CREATE TABLE monitoringsystems (
    id TEXT NOT NULL,
    label TEXT,
    location TEXT NOT NULL,
    type TEXT NOT NULL,
    status TEXT,
    last_updated TIMESTAMP WITH TIME ZONE,

    CONSTRAINT monitoringsystems_pkey PRIMARY KEY (id)
);

CREATE TABLE monitoringsystemsproperties (
    monitoringsystemid TEXT NOT NULL,
    property TEXT NOT NULL,
    propertyvalue TEXT,

    CONSTRAINT monitoringsystemsproperties_fkey FOREIGN KEY (monitoringsystemid) REFERENCES monitoringsystems (id) ON DELETE CASCADE
);

CREATE INDEX monitoringsystemsproperties_id_idx on monitoringsystemsproperties(monitoringsystemid);
CREATE UNIQUE INDEX monitoringsystemsproperties_id_property_idx on monitoringsystemsproperties(monitoringsystemid, property);

--##################################################################
--# The following command adds the initial localhost poller entry to
--# the 'monitoringsystems' table.
--##################################################################
INSERT INTO monitoringsystems (id, label, location, type) values ('00000000-0000-0000-0000-000000000000', 'localhost', 'Default', 'OpenNMS');


--#####################################################
--# scanreports Table - Contains a list of OpenNMS remote poller scan reports
--#
--# This table contains the following information:
--#
--# id               : The UUID of the report
--# location         : The monitoring location name
--# locale           : The locale the scan was run from
--# timestamp        : The start time of the scan
--#
--#####################################################

CREATE TABLE scanreports (
    id TEXT NOT NULL,
    location TEXT NOT NULL,
    locale TEXT,
    timestamp TIMESTAMP WITH TIME ZONE,

    CONSTRAINT scanreports_pkey PRIMARY KEY (id),
    CONSTRAINT scanreports_monitoringlocations_fkey FOREIGN KEY (location) REFERENCES monitoringlocations (id) ON DELETE CASCADE ON UPDATE CASCADE
);

CREATE UNIQUE INDEX scanreports_id_idx on scanreport(id);

--#####################################################
--# scanreportproperties Table - Contains an arbitrary collection of properties associated with a scan report
--#
--# This table contains the following information:
--#
--# scanReportId     : The ID of the scan report
--# property         : The property name/key
--# propertyValue    : The property value
--#
--#####################################################

CREATE TABLE scanreportproperties (
    scanReportId TEXT NOT NULL,
    property TEXT NOT NULL,
    propertyValue TEXT,

    CONSTRAINT scanreportproperties_fkey FOREIGN KEY (scanReportId) REFERENCES scanreports (id) ON DELETE CASCADE
);

CREATE INDEX scanreportproperties_id_idx on scanreportproperties(scanreportid);
CREATE UNIQUE INDEX scanreportproperties_id_property_idx on scanreportproperties(scanreportid, property);

--#####################################################
--# scanreportpollresults Table - Contains the set of poll results (service up/down) associated with a scan report
--#
--# This table contains the following information:
--#
--# id               : The UUID of the result
--# scanReportId     : The ID of the scan report
--# serviceName      : The name of the monitored service
--# serviceId        : The ID of the monitored service
--# nodeLabel        : The node label for display
--# nodeId           : The ID of the node
--# ipaddress        : The IP address of the monitored service
--# statusReason     : A user-displayable description of the response
--# responseTime     : The response time of the poll
--# statusCode       : The response code associated with the poll
--# statusTime       : The timestamp of the poll
--#
--#####################################################

CREATE TABLE scanreportpollresults (
    id TEXT NOT NULL,
    scanReportId TEXT NOT NULL,
    serviceName TEXT NOT NULL,
    serviceId INTEGER NOT NULL,
    nodeLabel TEXT NOT NULL,
    nodeId INTEGER NOT NULL,
    ipaddress TEXT,
    statusReason TEXT,
    responseTime DOUBLE PRECISION,
    statusCode INTEGER NOT NULL,
    statusTime TIMESTAMP WITH TIME ZONE,

    CONSTRAINT scanreportpollresults_pkey PRIMARY KEY (id),
    CONSTRAINT scanreportpollresults_fkey FOREIGN KEY (scanReportId) REFERENCES scanreports (id) ON DELETE CASCADE
);

CREATE UNIQUE INDEX scanreportpollresults_id_idx on scanreportpollresults(id);
CREATE UNIQUE INDEX scanreportpollresults_id_scanreportid_idx on scanreportpollresults(id, scanreportid);

--#####################################################
--# scanreportlogs Table - Contains poll logs associated with a scan report
--#
--# This table contains the following information:
--#
--# scanReportId     : The ID of the scan report
--# logText          : The contents of the scan log
--#
--#####################################################

CREATE TABLE scanreportlogs (
    scanReportId TEXT NOT NULL,
    logText TEXT,

    CONSTRAINT scanreportlogs_pkey PRIMARY KEY (scanReportId),
    CONSTRAINT scanreportlogs_fkey FOREIGN KEY (scanReportId) REFERENCES scanreports (id) ON DELETE CASCADE
);

CREATE UNIQUE INDEX scanreportlogs_scanReportId_idx on scanreportlogs(scanReportId);

--########################################################################
--# node Table - Contains information on nodes discovered and potentially
--#              managed by OpenNMS.  nodeSys* fields map to SNMP MIB 2
--#              system table information.
--#
--# This table contains the following fields:
--#
--#  nodeID          : Unique identifier for node.  Note that this is the
--#                    enabler for overlapping IP ranges and that uniquity
--#                    is dependent on combination of dpName & IP address
--#  dpName          : Distributed Poller responsible for this node
--#  nodeCreateTime  : Time node was added to the database
--#  nodeParentID    : In the case that the node is virtual or an independent
--#                    device in a chassis that should be reflected as a
--#                    subcomponent or "child", this field reflects the nodeID
--#                    of the chassis/physical node/"parent" device.
--#                    Currently unused.
--#  nodeType        :  Flag indicating status of node
--#			'A' - active
--#  			'D' - deleted
--#  nodeSysOID      : SNMP MIB-2 system.sysObjectID.0
--#  nodeSysName     : SNMP MIB-2 system.sysName.0
--#  nodeSysDescription    : SNMP MIB-2 system.sysDescr.0
--#  nodeSysLocation : SNMP MIB-2 system.sysLocation.0
--#  nodeSysContact  : SNMP MIB-2 system.sysContact.0
--#  nodeLabel	     : User-friendly name associated with the node.
--#  nodeLabelSource : Flag indicating source of nodeLabel
--#                      'U' = user defined
--#                      'H' = IP hostname
--#                      'S' = sysName
--#                      'A' = IP address
--# nodeNetBIOSName  : NetBIOS workstation name associated with the node.
--# nodeDomainName   : NetBIOS damain name associated with the node.
--# operatingSystem  : Operating system running on the node.
--# lastCapsdPoll    : Date and time of last Capsd scan.
--# foreignSource    : When importing nodes this contains the source of the
--#                       nodes, null otherwise
--# foriegnId        : When importing nodes this contains the id of the node
--#                       as known to the foriegn source, null otherwise
--########################################################################

create table node (
	nodeID		integer not null,
	nodeCreateTime	timestamp with time zone not null,
	nodeParentID	integer,
	nodeType	char(1),
	nodeSysOID	varchar(256),
	nodeSysName	varchar(256),
	nodeSysDescription	varchar(256),
	nodeSysLocation	varchar(256),
	nodeSysContact	varchar(256),
	nodeLabel	varchar(256),
	nodeLabelSource	char(1),
	nodeNetBIOSName varchar(16),
	nodeDomainName  varchar(16),
	operatingSystem varchar(64),
	lastCapsdPoll   timestamp with time zone,
	foreignSource	varchar(64),
	foreignId       varchar(64),
	location        text not null,
	hasFlows        boolean not null default false,

	constraint pk_nodeID primary key (nodeID),
	constraint fk_node_location foreign key (location) references monitoringlocations (id) ON UPDATE CASCADE
);

create index node_id_type_idx on node(nodeID, nodeType);
create index node_label_idx on node(nodeLabel);
create unique index node_foreign_unique_idx on node(foreignSource, foreignId);

--#########################################################################
--# snmpInterface Table - Augments the ipInterface table with information
--#                       available from IP interfaces which also support
--#                       SNMP.
--#
--# This table provides the following information:
--#
--#  nodeID             : Unique identifier for node to which this if belongs
--#  snmpPhysAddr       : SNMP MIB-2 ifTable.ifEntry.ifPhysAddress
--#                       Value is interface's MAC Address
--#  snmpIfIndex        : SNMP MIB-2 ifTable.ifEntry.ifIndex
--#                       Value is interface's arbitrarily assigned index,
--#                       or -100 if we can query the agent, but we can't find
--#                       this IP address in the ifTable.
--#  snmpIfDescr        : SNMP MIB-2 ifTable.ifEntry.ifDescr
--#                       Value is interface's manufacturer/product name/version
--#  snmpIfType         : SNMP MIB-2 ifTable.ifEntry.ifType
--#                       Value is interface's physical/link protocol
--#  snmpIfName		: SNMP MIB-2 ifTable.ifEntry.ifName
--#			  Value is interface's device name
--#  snmpIfSpeed        : SNMP MIB-2 ifTable.ifEntry.ifSpeed
--#                       Value is estimate of interface's data rate
--#  snmpIfAdminStatus  : SNMP MIB-2 ifTable.ifEntry.ifAdminStatus
--#                       Value is interface's desired status
--#                       1 = Up, 2 = Down, 3 = Testing
--#  snmpIfOperStatus   : SNMP MIB-2 ifTable.ifEntry.ifOperStatus
--#                       Value is interface's current operational status
--#                       1 = Up, 2 = Down, 3 = Testing
--#  snmpIfAlias		: SNMP MIB-2 ifXTable.ifXEntry.ifAlias
--#			  Value is interface's device alias
--#  snmpCollect        : 'C' means collect 'N' means don't collect
--#                     : 'UC' means collect 'UN' means don't collect (user override)
--#                       This has been moved from the isSnmpPrimary field in the
--#                         ipinterface table
--#  snmpLastCapsdPoll  : Date and time of last poll by capsd or provisiond
--#  snmpPoll           : 'P' means polled 'N' means not polled (interface admin and oper status)
--#  snmpLastSnmpPoll   : Date and time of last snmp poll 
--#
--# NOTE:  Although not marked as "not null" the snmpIfIndex field
--#        should never be null.  This table is considered to be uniquely
--#        keyed by nodeId and snmpIfIndex.
--########################################################################

create table snmpInterface (
    id				INTEGER DEFAULT nextval('opennmsNxtId') NOT NULL,
	nodeID			integer not null,
	snmpPhysAddr		varchar(32),
	snmpIfIndex		integer not null,
	snmpIfDescr		varchar(256),
	snmpIfType		integer,
	snmpIfName		varchar(96),
	snmpIfSpeed		bigint,
	snmpIfAdminStatus	integer,
	snmpIfOperStatus	integer,
	snmpIfAlias		varchar(256),
    snmpLastCapsdPoll timestamp with time zone,
    snmpCollect     varchar(2) default 'N',
    snmpPoll     varchar(1) default 'N',
    snmpLastSnmpPoll timestamp with time zone,
	hasFlows        boolean not null default false,

    CONSTRAINT snmpinterface_pkey primary key (id),
	constraint fk_nodeID2 foreign key (nodeID) references node ON DELETE CASCADE
);

create unique index snmpinterface_nodeid_ifindex_unique_idx on snmpinterface(nodeID, snmpIfIndex);
create index snmpinterface_nodeid_idx on snmpinterface(nodeID);

--########################################################################
--# ipInterface Table - Contains information on interfaces which support
--#                     TCP/IP as well as current status information.
--#                     ipAddr is integer, to support easier filtering.
--#
--# This table contains the following information:
--#
--#  nodeID          : Unique identifier of the node that "owns" this interface
--#  ipAddr          : IP Address associated with this interface
--#  netmask         : Netmask associated with this interface
--#  ifIndex	     : SNMP index of interface, used to uniquely identify
--# 		           unnumbered interfaces, or null if there is no mapping to
--#                    snmpInterface table.  Can be -100 if old code added an
--#                    snmpInterface table entry but no SNMP data could be gathered.
--#
--# NOTE: The combination of nodeID, ipAddr, and ifIndex must be unique,
--# and this must be enforced programmatically.
--#
--#  ipHostname      : IP Hostname associated with this interface
--#  isManaged       : Character used as a boolean flag
--#                     'M' - Managed
--#                     'A' - Alias
--#                     'D' - Deleted
--#                     'U' - Unmanaged
--#                     'F' - Forced Unmanaged (via the user interface)
--#                     'N' - Not polled as part of any package
--#                     'X' - Remotely Monitored only
--#  ipStatus        : If interface supports SNMP this field will
--#                    hold a numeric representation of interface's
--#                    operational status (same as 'snmpIfOperStatus'
--#                    field in the snmpInterface table).
--#                      1 = Up, 2 = Down, 3 = Testing
--#  ipLastCapsdPoll : Date and time of last poll by capsd or provisiond
--#  isSnmpPrimary   : Character used as a boolean flag
--#                      'P' - Primary SNMP
--#                      'S' - Secondary SNMP
--#                      'N' - Not eligible (does not support SNMP or
--#                               or has no ifIndex)
--#                     NOTE: 'C' is no longer a valid value for isSnmpPrimary
--#                       this has moved to the snmpinterface table
--#
--########################################################################

create table ipInterface (
    id              INTEGER DEFAULT nextval('opennmsNxtId') NOT NULL,
	nodeID			integer not null,
	ipAddr			text not null,
	netmask			varchar(45),
	ipHostname		varchar(256),
	isManaged		char(1),
	ipStatus		integer,
	ipLastCapsdPoll timestamp with time zone,
	isSnmpPrimary   char(1),
	snmpInterfaceId	integer,

	CONSTRAINT ipinterface_pkey PRIMARY KEY (id),
	CONSTRAINT snmpinterface_fkey2 FOREIGN KEY (snmpInterfaceId) REFERENCES snmpInterface (id) ON DELETE SET NULL,
	constraint fk_nodeID1 foreign key (nodeID) references node ON DELETE CASCADE
);

create unique index ipinterface_nodeid_ipaddr_notzero_idx on ipInterface (nodeID, ipAddr) WHERE ipAddr != '0.0.0.0';
create index ipinterface_nodeid_ipaddr_ismanaged_idx on ipInterface (nodeID, ipAddr, isManaged);
create index ipinterface_ipaddr_ismanaged_idx on ipInterface (ipAddr, isManaged);
create index ipinterface_ipaddr_idx on ipInterface (ipAddr);
create index ipinterface_nodeid_ismanaged_idx on ipInterface (ipAddr);
create index ipinterface_nodeid_idx on ipInterface (nodeID);
create index ipinterface_snmpInterfaceId_idx on ipInterface (snmpInterfaceId);

--########################################################################
--# service Table - Contains a name<->number mapping for services
--#                 (e.g., poller packages)
--#
--# This table provides the following information:
--#
--#  serviceID   : Unique integer mapping to service/poller package
--#  serviceName : Name associated with service/poller package
--########################################################################

create table service (
	serviceID		integer default nextval('serviceNxtId') not null,
	serviceName		varchar(255) not null,

	constraint pk_serviceID primary key (serviceID)
);

create unique index service_servicename_key on service (serviceid);

--########################################################################
--# ifServices Table - Contains a mapping of interfaces to services available
--#                    on those interfaces (e.g., FTP, SMTP, DNS, etc.) and
--#                    recent polling status information.
--#
--# This table provides the following information:
--#
--#  nodeID    : Unique integer identifier for node
--#  ipAddr    : IP Address of node's interface
--#  ifIndex   : SNMP ifIndex, if available, null otherwise
--#  serviceID : Unique integer identifier of service/poller package
--#  lastGood  : Date and time of last successful poll by this poller package
--#  lastFail  : Date and time of last failed poll by this poller package
--#  qualifier : Service qualifier.  May be used to distinguish two
--#		         services which have the same serviceID.  For example, in the
--#              case of the HTTP service a qualifier might be the specific
--#              port on which the HTTP server was found.
--#  status    : Flag indicating the status of the service.
--#                'A' - Active
--#                'D' - Deleted
--#                'U' - Unmanaged (per capsd configuration change and CAPSD)
--#                'F' - Forced unmanaged (via user interface)
--#                'N' - Not polled as part of any of the packages that the
--#                      interface belongs to
--#                'X' - service is remotely monitored only
--#  source    : Flag indicating how the service was detected.
--#                'P' - Plugin
--#                'F' - Forced (via CapsdPluginBehavior.conf)
--#  notify    : Flag indicating if this service should be notified on or not
--#                'Y' - to notify
--#                'N' = not to notify
--########################################################################

create table ifServices (
    id				integer default nextval('opennmsNxtId') NOT NULL,
	ifIndex			integer,
	serviceID		integer not null,
	lastGood		timestamp with time zone,
	lastFail		timestamp with time zone,
	qualifier		char(16),
	status         	char(1),
	source			char(1),
	notify          char(1),
	ipInterfaceId	integer not null,

	CONSTRAINT ifservices_pkey PRIMARY KEY (id), 
	CONSTRAINT ipinterface_fkey FOREIGN KEY (ipInterfaceId) REFERENCES ipInterface (id) ON DELETE CASCADE,
	constraint fk_serviceID1 foreign key (serviceID) references service ON DELETE CASCADE
);

create unique index ifservices_ipinterfaceid_svc_unique on ifservices(ipInterfaceId, serviceId);
create index ifservices_ipinterfaceid_status on ifservices(ipInterfaceId, status);
create index ifservices_serviceid_idx on ifservices(serviceID);
create index ifservicves_ipInterfaceId_idx on ifservices(ipInterfaceId);

--##################################################################
--# events Table -- This table provides information on the events
--#                 that are passed into the event subsystem.  It
--#                 contains information defining the event as
--#                 unique, while additional information is stored
--#                 in the eventsDetail table.
--#
--# This table provides the following information:
--#
--#  eventID   		: Unique identifier for the event
--#  eventUei		: Universal Event Identifer (UEI) for this event
--#  eventSnmp		: Contains the eid, eidtext (optionally), specific,
--#			  and generic identifier for the SNMP Trap.  This
--#			  maps directly to the <snmp> element in the
--#			  Event Data Stream DTD.
--#  eventTime		: The <time> element from the Event Data Stream DTD,
--#			  which is the time the event was received by the
--#			  source process.
--#  eventCreateTime 	: Creation time of event in database
--#  eventHost   	: The <host> element from the Event Data Stream DTD
--#  eventSource        : The entity/process which generated the event.
--#  eventSnmphost	: The <snmphost> element from the Event Data Stream DTD
--#  eventDpName	: The dpName of the Dist Poller which received the
--#			  event
--#  eventParms		: The <parms> element from the Event Data Stream DTD
--#  nodeID             : Unique integer identifier for node
--#  ifindex		: The <ifindex> element from the Event Data Stream DTD
--#  ipAddr             : IP Address of node's interface
--#  serviceID          : Unique integer identifier of service/poller package
--#  eventDescr		: Free-form textual description of the event
--#  eventLogmsg	: The log message for the event
--#  eventSeverity	: Severity of event
--#			   1 = Indeterminate
--#			   2 = Cleared (implementation is now in alarms)
--#			   3 = Normal
--#			   4 = Warning
--#			   5 = Minor
--#			   6 = Major
--#			   7 = Critical
--#  eventPathOutage	: Event Path outage information	
--#  eventCorrelation	: The event correlation configured for this event
--#			  (stored as an XML string)
--#  eventSuppressedCount	: The number of times the event was suppressed
--#			  (if event correlation was set for suppression)
--#  eventOperInstruct 	: Operator instruction for event.
--#  eventAutoAction	: Automated Action for event.  Should
--#			  consist of fully-qualfied pathname to
--#			  executable command, with possible variables
--#			  used to reference event-specific data
--#  eventOperAction   	: Operator Action for event.  Should
--#			  consist of fully-qualfied pathname to
--#			  executable command, with possible variables
--#			  used to reference event-specific data
--#  eventOperActionMenuText	: Menu text displayed to Operator, which if
--#			  selected, will invoke action described in
--#			  eventOperAction
--#  eventLoggroup	: Logical group with which to associate event.
--#			  This field provides a means of logically
--#			  grouping related events.
--#  eventNotification  : Notification string.  Should consist of
--#			  a fully-qualfied pathname to an executable
--#			  which invokes the notification software, and
--#			  will likely contain event-specific variables
--#  eventTticket       : Trouble ticket integration string.  Should
--#			  consist of fully-qualfied pathname to
--#			  executable command, with possible variables
--#			  used to reference event-specific data
--#  eventTticketState  : Trouble ticket on/off boolean
--#   				1=on, 0=off
--#  eventForward       : Contains a list of triplets:
--#	  		    Destination,State,Mechanism;Destination,State,Mechanism;
--#			  which reflect the following:
--#			      - State is a boolean flag as to whether the
--#				entry is active or not.  1=on, 0=off.
--#			      - Destination is hostname or IP of system to
--#				forward the event to
--#			      - Method is the means by which it will be
--#				forwarded.  A keyword, e.g., SNMP
--#  eventMouseOverText : Text to be displayed on MouseOver event, if
--#			  the event is displayed in the browser and
--#			  the operator needs additional info.
--#  eventLog		: Flag indicating if the event is to be logged, set
--#			  from the 'dest' attribute on the incoming event
--#                       Y = log, N = do not log
--#  eventDisplay	: Flag indicating if the event is to be displayed, set
--#			  from the 'dest' attribute on the incoming event
--#                       Y = display, N = do not display
--#  eventAckUser	: The user who acknowledged this event.  If
--#			  null, then this event has not been acknowledged.
--#  eventAckTime	: The time this event was acknowledged.
--#  alarmID : If this event is configured for alarmReduction, the alarmId
--#            of the reduced event will set in this column
--#
--##################################################################

create table events (
	eventID			integer not null,
	eventUei		varchar(256) not null,
	nodeID			integer,
	eventTime		timestamp with time zone not null,
	eventHost		varchar(256),
	eventSource		varchar(128) not null,
	ipAddr			text,
	systemId		TEXT not null,
	eventSnmphost		varchar(256),
	serviceID		integer,
	eventSnmp		varchar(256),
	eventCreateTime		timestamp with time zone not null,
	eventDescr		text,
	eventLoggroup		varchar(32),
	eventLogmsg		text,
	eventSeverity		integer not null,
	eventPathOutage		varchar(1024),
	eventCorrelation	varchar(1024),
	eventSuppressedCount	integer,
	eventOperInstruct	varchar(1024),
	eventAutoAction		varchar(256),
	eventOperAction		varchar(256),
	eventOperActionMenuText	varchar(64),
	eventNotification	varchar(128),
	eventTticket		varchar(128),
	eventTticketState	integer,
	eventForward		varchar(256),
	eventMouseOverText	varchar(64),
	eventLog		char(1) not null,
	eventDisplay		char(1) not null,
    ifIndex             integer,
	eventAckUser		varchar(256),
	eventAckTime		timestamp with time zone,
	alarmID			integer,

	constraint pk_eventID primary key (eventID)
);

create index events_uei_idx on events(eventUei);
create index events_systemid_idx on events(systemId);
create index events_nodeid_idx on events(nodeID);
create index events_ipaddr_idx on events(ipaddr);
create index events_serviceid_idx on events(serviceID);
create index events_time_idx on events(eventTime);
create index events_severity_idx on events(eventSeverity);
create index events_log_idx on events(eventLog);
create index events_display_idx on events(eventDisplay);
create index events_ackuser_idx on events(eventAckUser);
create index events_acktime_idx on events(eventAckTime);
create index events_alarmid_idx on events(alarmID);
create index events_nodeid_display_ackuser on events(nodeid, eventdisplay, eventackuser);

create table event_parameters (
	eventID			integer not null,
	name                text not null,
	value		    text not null,
	type		    varchar(256) not null,

	constraint pk_eventParameters primary key (eventID, name),
	constraint fk_eventParametersEventID foreign key (eventID) references events (eventID) ON DELETE CASCADE
);

--########################################################################
--#
--# outages table -- This table maintains a record of outage periods for
--#                  given services on specific interfaces.
--#
--# This table provides the following information:
--#
--#  outageID          : Unique integer identifier for the outage
--#  svcLostEventID    : ID of the event that caused the outage. Will be
--#                      a non-null value when a new outage is inserted
--#                      but might be null in case of an opennms upgrade
--#  svcRegainedEventID: ID of the event that cleared the outage
--#  ifServiceId       : Unique integer identifier of service
--#  ifLostService     : Time of lost service event
--#  ifRegainedService : Time of regained service event
--#  suppressTime 	   : Time to suppress the outage
--#  suppressedBy	   : The suppressor
--#
--########################################################################

create table outages (
	outageID		integer not null,
	svcLostEventID		integer,
	svcRegainedEventID	integer,
	ifLostService		timestamp with time zone not null,
	ifRegainedService	timestamp with time zone,
	suppressTime    	timestamp with time zone,
	suppressedBy		varchar(256),
	ifServiceId		INTEGER not null,

	constraint pk_outageID primary key (outageID),
	constraint fk_eventID1 foreign key (svcLostEventID) references events (eventID) ON DELETE CASCADE,
	constraint fk_eventID2 foreign key (svcRegainedEventID) references events (eventID) ON DELETE CASCADE,
	CONSTRAINT ifServices_fkey2 FOREIGN KEY (ifServiceId) REFERENCES ifServices (id) ON DELETE CASCADE
);

create index outages_svclostid_idx on outages(svcLostEventID);
create index outages_svcregainedid_idx on outages(svcRegainedEventID);
create index outages_regainedservice_idx on outages(ifRegainedService);
create index outages_ifServiceId_idx on outages(ifServiceId);
create unique index one_outstanding_outage_per_service_idx on outages (ifserviceid) where ifregainedservice is null;

--########################################################################
--# notification table - Contains information on acknowleged and outstanding
--#                      pages listed by user/groups
--#
--# This table contains the following fields:
--#
--# textMsg     : The message being sent in the page.
--# numericMsg  : The message being sent to a numeric pager
--# notifyID    : The primary key of this row, populated with the value from
--#               the notifyNxtId sequence.
--# pageTime    : A timestamp of when the page was originally sent.
--# respondTime : A timestamp of when the page was acknowleged. A null in this
--#               field means that the page has not been answered yet.
--# answeredBy  : The user id of the user that answered the page, set the same
--#               for all rows with the same groupId field.
--# nodeId      : The id of the node that has the problem
--# interfaceId : The id of the interface on the node that has the problem
--# serviceID   : The id of the service on the interface that has the problem
--# eventID     : The primary key of the event that spawned the notification
--# eventUEI    : The uei of the event that spawned the notification, placed here
--#               for speed of lookup as notifications are processed.
--#
--########################################################################

create table notifications (
       textMsg      text not null,
       subject      text,
       numericMsg   varchar(256),
       notifyID	    integer not null,
       pageTime     timestamp with time zone,
       respondTime  timestamp with time zone,
       answeredBy   varchar(256),
       nodeID	    integer,
       interfaceID  varchar(16),
       serviceID    integer,
       queueID		varchar(256),
       eventID      integer,
       eventUEI     varchar(256) not null,
       notifConfigName	varchar(63),

       constraint pk_notifyID primary key (notifyID),
       constraint fk_nodeID7 foreign key (nodeID) references node (nodeID) ON DELETE CASCADE,
       constraint fk_eventID3 foreign key (eventID) references events (eventID) ON DELETE CASCADE
);

create index notifications_nodeid_idx on notifications(nodeid);
create index notifications_ipaddr_idx on notifications(interfaceID);
create index notifications_serviceid_idx on notifications(serviceID);
create index notifications_eventid_idx on notifications(eventID);
create index notifications_respondtime_idx on notifications(respondTime);
create index notifications_answeredby_idx on notifications(answeredBy);
create index notifications_eventuei_idx on notifications (eventuei);

--########################################################################
--#
--# This table contains the following fields:
--# id			: ID column for the table
--# userID      : The user id of the person being paged, from the users.xml
--#               file.
--# notifyID    : The index of the row from the notification table.
--# notifyTime	: The timestamp of when the notification was sent
--# media       : A string describing the type of contact being made, ie text
--#               page, numeric page, email, etc...
--# contactInfo : A field for storing the information used to contact the user,
--#               e.g. an email address, the phone number and pin of the pager...
--# autonotify	: A character to determine how auto acknowledge is handled for
--#               this entry
--#
--########################################################################

create table usersNotified (
		id				integer not null, 
        userID          varchar(256) not null,
        notifyID        integer,
        notifyTime      timestamp with time zone,
        media           varchar(32),
        contactinfo     varchar(64),
        autonotify      char(1),

	constraint pk_userNotificationID primary key (id),
	constraint fk_notifID2 foreign key (notifyID) references notifications (notifyID) ON DELETE CASCADE
);

create index userid_notifyid_idx on usersNotified(userID, notifyID);

--#################################
--# This table contains memos used by alarms to represent StickyMemos and Journal / ReductionKeyMemos
create table memos (
  id integer NOT NULL,
  created timestamp with time zone,
  updated timestamp with time zone,
  author character varying(256),
  body text,
  reductionkey character varying(256),
  type character varying(64),
  CONSTRAINT memos_pkey PRIMARY KEY (id)
);
ALTER TABLE memos ADD CONSTRAINT reductionkey_type_unique_constraint UNIQUE (reductionkey, type);

--########################################################################
--#
--# This table contains the following fields:
--# alarmID     : The id created from the alarmsNxtId sequence.
--# eventUei    : A reference to the eventUei that created this alarm.
--# nodeID      : A reference to the node represented by this alarm.
--# ipAddr      : IP Address of node's interface
--# serviceID   : A reference to the service represented by the alarm.
--# reductionKey: Used with nodeID and serviceID to match an event and
--#               increment the counter column.  Set by configuring the
--#               optional alarm-data elment in the eventConf.xml file.
--# alarmType   : Customizable column designed for use in automations and
--#               can be set in the eventConf.xml file by configuring the
--#               optional alarm-data element.
--# counter     : Incremented by the AlarmWriter instead of inserting
--#               a new row when matched node, service, and reductionKey
--# severity    : Severity of the Alarm... Initially set by the event
--#               can be changed with SQL update.
--# lastEventID : A reference to the event table with the ID of the last
--#               matching event (typically node, service, reductionkey)
--# firstEventTime: timestamp of the first event matching this alarm
--# lastEventTime: timestamp of the last event matching this alarm
--# description : description from the event
--# logMsg      : the logmsg from the event
--# ifIndex      : the ifindex from the event
--# operInstruct: the operator instructions from the event
--# tticketID   : helpdesk integration field
--# tticketState: helpdesk integration field
--# mouseOverTest: flyOverText for the webUI
--# suppressedUntil: used to suppress display an alarm until
--#                : timestamp time is reached
--# suppressedUser : user that suppressed alarm
--# suppressedTime : time the alarm was suppressed
--# alarmAckUser : user that acknowledged the alarm
--# alarmAckTime : time user Ack'd the alarm
--# stickymemo  : reference to the memo table
--########################################################################

create table alarms (
    alarmID                 INTEGER, CONSTRAINT pk_alarmID PRIMARY KEY (alarmID),
    eventUei                VARCHAR(256) NOT NULL,
    systemId                TEXT NOT NULL, CONSTRAINT fk_alarms_systemid FOREIGN KEY (systemId) REFERENCES monitoringsystems (id) ON DELETE CASCADE,
    nodeID                  INTEGER, CONSTRAINT fk_alarms_nodeid FOREIGN KEY (nodeID) REFERENCES node (nodeID) ON DELETE CASCADE,
    ipaddr                  VARCHAR(39),
    serviceID               INTEGER,
    reductionKey            TEXT,
    alarmType               INTEGER,
    counter                 INTEGER NOT NULL,
    severity                INTEGER NOT NULL,
    lastEventID             INTEGER, CONSTRAINT fk_eventIDak2 FOREIGN KEY (lastEventID) REFERENCES events (eventID) ON DELETE CASCADE,
    firstEventTime          timestamp with time zone,
    lastEventTime           timestamp with time zone,
    firstAutomationTime     timestamp with time zone,
    lastAutomationTime      timestamp with time zone,
    description             text,
    logMsg                  text,
    operInstruct            VARCHAR(1024),
    tticketID               VARCHAR(128),
    tticketState            INTEGER,
    mouseOverText           VARCHAR(64),
    suppressedUntil         timestamp with time zone,
    suppressedUser          VARCHAR(256),
    suppressedTime          timestamp with time zone,
    alarmAckUser            VARCHAR(256),
    alarmAckTime            timestamp with time zone,
    managedObjectInstance   VARCHAR(512),
    managedObjectType       VARCHAR(512),
    applicationDN           VARCHAR(512),
    ossPrimaryKey           VARCHAR(512),
    x733AlarmType           VARCHAR(31),
    x733ProbableCause       INTEGER default 0 not null,
    qosAlarmState           VARCHAR(31),
    ifIndex                 INTEGER,
    clearKey                VARCHAR(256),
    stickymemo              INTEGER, CONSTRAINT fk_stickyMemo FOREIGN KEY (stickymemo) REFERENCES memos (id) ON DELETE CASCADE
);

CREATE INDEX alarm_uei_idx ON alarms(eventUei);
CREATE INDEX alarm_nodeid_idx ON alarms(nodeID);
CREATE UNIQUE INDEX alarm_reductionkey_idx ON alarms(reductionKey);
CREATE INDEX alarm_clearkey_idx ON alarms(clearKey);
CREATE INDEX alarm_reduction2_idx ON alarms(alarmID, eventUei, systemId, nodeID, serviceID, reductionKey);
CREATE INDEX alarm_app_dn ON alarms(applicationDN);
CREATE INDEX alarm_oss_primary_key ON alarms(ossPrimaryKey);
CREATE INDEX alarm_eventid_idx ON alarms(lastEventID);
CREATE INDEX alarm_lasteventtime_idx on alarms(lasteventtime);
CREATE INDEX alarm_firstautomationtime_idx on alarms(firstautomationtime);
CREATE INDEX alarm_lastautomationtime_idx on alarms(lastautomationtime);

--########################################################################
--#
--# Use this table to add additional custom data about an alarm... somewhat
--# usefull with automations and will be viewable/editable in the alarm
--# details WebUI page.
--#
--# This table contains the following fields:
--# alarmID     : The id created from the alarmsNxtId sequence.
--# attribute   : The custom attribute name
--# attributeValue : The custom attribute value
--########################################################################

CREATE TABLE alarm_attributes (
    alarmID         INTEGER, CONSTRAINT fk_alarmID1 FOREIGN KEY (alarmID) REFERENCES alarms (alarmID) ON DELETE CASCADE,
    attributeName   VARCHAR(63),
    attributeValue  VARCHAR(255)
);

CREATE INDEX alarm_attributes_idx ON alarm_attributes(alarmID);
CREATE UNIQUE INDEX alarm_attributes_aan_idx ON alarm_attributes(alarmID, attributeName);

CREATE TABLE alarm_situations (
    id              INTEGER, CONSTRAINT pk_id PRIMARY KEY (id),
    situation_id    INTEGER NOT NULL,
    related_alarm_id  INTEGER NOT NULL,
    mapped_time timestamp with time zone,
    
    CONSTRAINT fk_alarm_situations_alarm_id FOREIGN KEY (related_alarm_id) REFERENCES alarms (alarmid) ON DELETE CASCADE,
    CONSTRAINT fk_alarm_situations_situation_id FOREIGN KEY (situation_id) REFERENCES alarms (alarmid) ON DELETE CASCADE
);

CREATE UNIQUE INDEX alarm_situations_situation_id_alarms_alarmid_key ON alarm_situations(situation_id, related_alarm_id);


--# This constraint not understood by installer
--#        CONSTRAINT pk_usersNotified PRIMARY KEY (userID,notifyID) );
--#
--########################################################################
--# asset table - Contains inventory and other user-entered information
--#                     for nodes
--#
--# This table contains the following fields:
--#
--# nodeID           : The node id for the node this asset information belongs.
--# category         : A broad idea of what this asset does (examples are
--#                    desktop, printer, server, infrastructure, etc.).
--# manufacturer     : Name of the manufacturer of this asset.
--# vendor           : Vendor from whom this asset was purchased.
--# modelNumber      : The model number of this asset.
--# serialNumber     : The serial number of this asset.
--# description      : A free-form description.
--# circuitId        : The electrical/network circuit this asset connects to.
--# assetNumber      : A business-specified asset number.
--# operatingSystem  : The operating system, if any.
--# rack             : For servers, the rack it is installed in.
--# slot             : For servers, the slot in the rack it is installed in.
--# port             : For servers, the port in the slot it is installed in.
--# region           : A broad geographical or organizational area.
--# division         : A broad geographical or organizational area.
--# department       : The department this asset belongs to.
--# address1         : Address of geographical location of asset, line 1.
--# address2         : Address of geographical location of asset, line 2.
--# city             : The city where this asset resides.
--# state            : The state where this asset resides.
--# zip              : The zip code where this asset resides.
--# building         : The building where this asset resides.
--# floor            : The floor of the building where this asset resides.
--# room             : The room where this asset resides.
--# vendorPhone      : A contact number for the vendor.
--# vendorFax        : A fax number for the vendor.
--# vendorAssetNumber: The vendor asset number.
--# username		 : A Username to access the node
--# password		 : The password to access the node
--# enable			 : The privilege password to access the node
--# autoenable		 : If username has privileged access
--#                    - 'A' autoenable true
--# connection		 : Connection protocol used to access the node (telnet, ssh, rsh, ...)
--# userCreated      : The username who created this record.
--# userLastModified : The last user who modified this record.
--# lastModifiedDate : The last time this record was modified.
--# dateInstalled    : The date the asset was installed.
--# lease            : The lease number of this asset.
--# leaseExpires     : The date the lease expires for this asset.
--# supportPhone     : A support phone number for this asset.
--# maintContract    : The maintenance contract number for this asset.
--#
--########################################################################

create table assets (
        id              INTEGER DEFAULT nextval('opennmsNxtId') NOT NULL,
        nodeID          integer,
        category        text not null,
        manufacturer    text,
        vendor          text,
        modelNumber     text,
        serialNumber    text,
        description     text,
        circuitId       text,
        assetNumber     text,
        operatingSystem text,
        rack            text,
        slot            text,
        port            text,
        region          text,
        division        text,
        department      text,
        address1        text,
        address2        text,
        city            text,
        state           text,
        zip             text,
        country         text,
        building        text,
        floor           text,
        room            text,
        vendorPhone     text,
        vendorFax       text,
        vendorAssetNumber text,
        username		text,
        password		text,
        enable			text,
        autoenable		char(1),
        connection		varchar(32),
        userLastModified varchar(20) not null,
        lastModifiedDate timestamp with time zone not null,
        dateInstalled   varchar(64),
        lease           text,
        leaseExpires    varchar(64),
        supportPhone    text,
        maintContract   text,
        maintContractExpires varchar(64),
        displayCategory   text,
        notifyCategory   text,
        pollerCategory   text,
        thresholdCategory   text,
        comment         text,
        managedObjectInstance text,
        managedObjectType text,
        cpu		text,
        ram		text,
        storagectrl	text,
        hdd1		text,
        hdd2		text,
        hdd3		text,
        hdd4		text,
        hdd5		text,
        hdd6		text,
        numpowersupplies		varchar(1),
        inputpower		varchar(6),
        additionalhardware		text,
        admin		text,
        snmpcommunity		varchar(32),
        rackunitheight		varchar(2),
        longitude		float,
        latitude		float,
        vmwaremanagedobjectid	text,
        vmwaremanagedentitytype	text,
        vmwaremanagementserver	text,
        vmwaretopologyinfo	text,
        vmwarestate	text,

    constraint pk_assetID primary key (id),
	constraint fk_nodeID5 foreign key (nodeID) references node ON DELETE CASCADE
);

create index assets_nodeid_idx on assets(nodeid);
CREATE INDEX assets_an_idx ON assets(assetNumber);

CREATE TABLE node_metadata (
    id integer NOT NULL,
    context text NOT NULL,
    key text NOT NULL,
    value text NOT NULL,

    CONSTRAINT node_metadata_pkey PRIMARY KEY (id, context, key),
    CONSTRAINT fk_node_metadata_id FOREIGN KEY (id) references node (nodeid) ON DELETE CASCADE
);

CREATE TABLE ipInterface_metadata (
    id integer NOT NULL,
    context text NOT NULL,
    key text NOT NULL,
    value text NOT NULL,

    CONSTRAINT ipInterface_metadata_pkey PRIMARY KEY (id, context, key),
    CONSTRAINT fk_ipInterface_metadata_id FOREIGN KEY (id) references ipInterface ON DELETE CASCADE
);

CREATE TABLE ifServices_metadata (
    id integer NOT NULL,
    context text NOT NULL,
    key text NOT NULL,
    value text NOT NULL,

    CONSTRAINT ifServices_metadata_pkey PRIMARY KEY (id, context, key),
    CONSTRAINT fk_ifServices_metadata_id FOREIGN KEY (id) references ifServices ON DELETE CASCADE
);

--########################################################################
--# categories table - Contains list of categories
--#                     for nodes, interfaces, and services
--#
--# This table contains the following fields:
--#
--# id           : The category id
--# name         : Textual name of a category
--# description  : Descriptive text about a category.
--########################################################################

create table categories (
		categoryId			integer,
		categoryName			text not null,
		categoryDescription	varchar(256),

	constraint category_pkey primary key (categoryId)
);

CREATE UNIQUE INDEX category_idx ON categories(categoryName);

--##################################################################
--# The following command adds an initial set of categories if there
--# are no categories in the category table
--##################################################################
--# criteria: SELECT count(*) = 0 from categories
insert into categories values (nextVal('catNxtId'), 'Routers', null);
--# criteria: SELECT count(*) = 0 from categories
insert into categories values (nextVal('catNxtId'), 'Switches', null);
--# criteria: SELECT count(*) = 0 from categories
insert into categories values (nextVal('catNxtId'), 'Servers', null);
--# criteria: SELECT count(*) = 0 from categories
insert into categories values (nextVal('catNxtId'), 'Production', null);
--# criteria: SELECT count(*) = 0 from categories
insert into categories values (nextVal('catNxtId'), 'Test', null);
--# criteria: SELECT count(*) = 0 from categories
insert into categories values (nextVal('catNxtId'), 'Development', null);

--########################################################################
--# category_node table - Many-to-Many mapping table of categories to nodes
--#
--# This table contains the following fields:
--#
--# categoryid   : The category id from category table
--# nodeID       : The node id from the node table.
--########################################################################

create table category_node (
                categoryId              integer,
                nodeId                  integer,

                constraint categoryid_fkey1 foreign key (categoryId) references categories (categoryId) ON DELETE CASCADE,
                constraint nodeid_fkey1 foreign key (nodeId) references node ON DELETE CASCADE
);

CREATE INDEX catid_idx on category_node(categoryId);
CREATE INDEX catnode_idx on category_node(nodeId);
CREATE UNIQUE INDEX catenode_unique_idx on category_node(categoryId, nodeId);

--########################################################################
--# requisitioned_categories table - Many-to-Many mapping table of
--# requisition categories to nodes
--#
--# This table contains the following fields:
--#
--# id           : The ID of the association
--# categoryId   : The category ID from categories table
--# nodeId       : The node ID from the node table.
--########################################################################

create table requisitioned_categories (
                id                      integer default nextval('opennmsNxtId') not null,
                categoryId              integer not null,
                nodeId                  integer not null,

                constraint requisitioned_nodeid_fkey foreign key (nodeId) references node ON DELETE CASCADE,
                constraint requisitioned_categoryid_fkey foreign key (categoryId) references categories (categoryId) ON DELETE CASCADE
);

CREATE UNIQUE INDEX requisitioned_category_node_unique_idx on requisitioned_categories(nodeId, categoryId);

--########################################################################
--# pathOutage Table - Contains the critical path IP address and service
--#                    associated with each node for suppressing nodeDown
--#                    notifications
--#
--# This table contains the following information:
--#
--#  nodeID                  : Unique identifier of the node
--#  criticalPathIp          : IP Address associated with the critical element in
--#                            the path between the OpenNMS server and the node
--#  criticalPathServiceName : the service to test on the critical path IP
--#                            address (Assume ICMP in Phase I implementation)
--#
--# NOTE: The nodeID must be unique
--#
--########################################################################

create table pathOutage (
	nodeID			integer,
	criticalPathIp		text not null,
	criticalPathServiceName	varchar(255),

	constraint fk_nodeID8 foreign key (nodeID) references node ON DELETE CASCADE
);

create unique index pathoutage_nodeid on pathOutage(nodeID);
create index pathoutage_criticalpathip on pathOutage(criticalPathIp);
create index pathoutage_criticalpathservicename_idx on pathOutage(criticalPathServiceName);
	
--#############################################################################
--# location_specific_status_changes Table - contains a list status
--#      changed reported for a service by a monitor in a remote
--#      location.
--#
--# This table contains the following information:
--#
--#  id                : surrogate key generated by a sequence
--#  locationMonitorId : foreign key referencing a specific
--#                      monitor in a remote location
--#  serviceId         : foreign key referencing a specific monitored services
--#  statusTime        : time of reported status from remote location monitor 
--#  reason            : description of status change
--#  responseTime      : data for latency reporting
--#
--#############################################################################
CREATE TABLE location_specific_status_changes (
    id INTEGER,
    systemId TEXT NOT NULL,
    ifServiceId INTEGER NOT NULL,
    statusCode INTEGER NOT NULL,
    statusTime timestamp with time zone NOT NULL,
    statusReason TEXT,
    responseTime DOUBLE PRECISION,

    CONSTRAINT location_specific_status_changes_pkey PRIMARY KEY (id),
    CONSTRAINT location_specific_status_changes_systemid_fkey FOREIGN KEY (systemId) REFERENCES monitoringsystems (id) ON DELETE CASCADE,
    CONSTRAINT ifservices_fkey4 FOREIGN KEY (ifServiceId) REFERENCES ifservices (id) ON DELETE CASCADE
);

create index location_specific_status_changes_ifserviceid on location_specific_status_changes(ifserviceid);
CREATE INDEX location_specific_status_changes_systemid ON location_specific_status_changes(systemId);
CREATE INDEX location_specific_status_changes_systemid_ifserviceid ON location_specific_status_changes(systemId, ifserviceid);
CREATE INDEX location_specific_status_changes_systemid_if_time ON location_specific_status_changes(systemId, ifserviceid, statustime);
create index location_specific_status_changes_statustime on location_specific_status_changes(statustime);



--########################################################################
--# applications table - Contains list of applications for services
--#
--# This table contains the following fields:
--#
--# id           : The application id
--# name         : Textual name of a application
--########################################################################

create table applications (
	id			integer,
	name			varchar(32) not null,

	constraint applications_pkey primary key (id)
);

CREATE UNIQUE INDEX applications_name_idx ON applications(name);

--########################################################################
--# application_service_map table - Many-to-Many mapping table of
--# applications to ifServices
--#
--# This table contains the following fields:
--#
--# appId           : The application id from applications table
--# ifServiceId     : The id from the ifServices table.
--########################################################################

create table application_service_map (
	appId		integer,
	ifServiceId	integer,

	constraint applicationid_fkey1 foreign key (appId) references applications (id) ON DELETE CASCADE,
	constraint ifservices_fkey3 foreign key (ifServiceId) references ifServices (id) ON DELETE CASCADE
);

CREATE INDEX appid_idx on application_service_map(appid);
CREATE INDEX ifserviceid_idx on application_service_map(ifserviceid);
CREATE UNIQUE INDEX appid_ifserviceid_idex on application_service_map(appid,ifserviceid);


--########################################################################
--#
--# next are Italian Adventures 2 specific tables
--# author rssntn67@yahoo.it
--#
--# 10/08/04
--# creato il file e le tabelle
--# rev. rssntn67@yahoo.it
--#
--# 18/08/04 
--# eliminato createtime dalle tabelle
--# sufficiente il createtime della tabella node
--#
--# 11/07/05
--# modificata la tabella stpnode aggiunto campo vlanname
--# definita primary key
--# per la tabella atinterface, 
--# Modified: 2007-01-09
--# Note: Added vlan table, Modified Stpnode Table
--#
--#
--########################################################################


--########################################################################
--#
--# inventory table -- This table maintains inventories 
--#                  of switch nodes.
--#
--# This table provides the following information:
--#
--#  nodeid            : Unique integer identifier for the linked node. 
--#  name			   : Name that describes the category of the inventory.
--#  createtime        : The timestamp of the creation of the inventory.
--#  lastpolltime      : The timestamp of last download of the inventory.
--#  pathtofile        : The path where the inventory file is stored.
--#  status            : Flag indicating the status of the entry.
--#                      'A' - Active
--#                      'N' - Not Active
--#                      'D' - Deleted: when the status of the node associated 
--# 						   is Deleted
--#
--########################################################################

create table inventory (
        nodeid		integer not null,
        name 	varchar(30) not null,
        createtime   timestamp not null,
	    lastpolltime   timestamp not null,
        pathtofile varchar(256) not null,
	    status char(1) not null,

		constraint fk_ia_nodeID7 foreign key (nodeID) references node on delete cascade
        );

create index inventory_nodeid_name_idx on inventory(nodeid,name);
create index inventory_nodeid_idx on inventory(nodeid);
create index inventory_lastpolltime_idx on inventory(lastpolltime);
create index inventory_status_idx on inventory(status);

--########################################################################
--#
--# map table     -- This table maintains a record of map definede in opennms
--#					
--# This table provides the following information:
--#
--#  mapId             : Unique integer identifier of the map
--#  mapName           : Identifier of the map
--#  mapBackGround     : bakground image assocated with map
--#  mapOwner          : user who has the ownership of the map (also the user that created the map)
--#  mapGroup          : group who has the access to the map
--#  mapCreateTime     : The time the map was created
--#  mapAccess         : a 2/4 character sequence rw,ro, rwro to access the map owner/group/all permission
--#  userLastModifies  : the user who last modified the map
--#  lastModifiedTime  : The last time the map was modified
--#  mapScale          : A float scale factor for the map
--#  mapXOffeset       : An Integer representing the offset in Pixel
--#  mapYOffset        : An Integer representing the offset in Pixel
--#  mapType           : Flag indicating the type of the map.
--#                      'A' - Map generated automatically
--#                      'U' - Map generated by user
--#                      'S' - Map Static means that is an Automatic map Saved by a user
--#                      'D' - Map deleted // FOR FUTURE USE
--#  mapWidth		   : Width of the map
--#  mapHeight		   : Height of the map
--########################################################################

create table map (
    mapId	   		 integer default nextval('opennmsNxtId') not null,
    mapName	   		 varchar(63) not null,
    mapBackGround	 varchar(256),
    mapOwner   		 varchar(64) not null,
    mapGroup   		 varchar(64),
    mapCreateTime	 timestamp not null,
    mapAccess		 char(6) not null,
    userLastModifies varchar(64) not null,
    lastModifiedTime timestamp not null,
    mapScale         float8,
    mapXOffset      integer,
	mapYOffset       integer,
	mapType          char(1),
	mapWidth		integer not null,
	mapHeight		integer not null,

	constraint pk_mapID primary key (mapId)
);

--########################################################################
--#
--# element table     -- This table maintains a record of elements beloging to maps
--#					
--# This table provides the following information:
--#
--#  mapId             : Identifier of the parent map
--#  elementId         : Identifier of the element map
--#  elemenType        : Flag indicating the type of the element.
--#                      'M' - Element is a Map 
--#                      'N' - Element is a Node
--#  elementLabel      : element label
--#  elementIcon       : image assocated with element
--#  elementX          : An Integer representing the position in arbitrary units
--#  elementY          : An Integer representing the offset in abitrary units
--#
--########################################################################

create table element (
    id               integer default nextval('opennmsNxtId') not null,
    mapId	   		 integer not null,
    elementId		 integer not null,
	elementType      char(1) not null,
    elementLabel 	 varchar(256) not null,
    elementIcon 	 varchar(256),
    elementX         integer,
	elementY         integer,
	
	constraint pk_element primary key (mapId,elementId,elementType),
	constraint fk_mapID foreign key (mapId) references map on delete cascade
);

create index element_mapid_elementid on element(mapId,elementId);

--# These don't work with installer

--#alter table element add constraint elementid check (elementid <> 0);

--########################################################################
--#
--# reportLocator table     -- This table contains a record of availability
--#                            reports and their location on disk
--#					
--# This table provides the following information:
--#
--#  id                	: Unique integer identifier for the report
--#  categoryName		: Name of the report category
--#  runDate			: Date report sheduled to run
--#  format				: format of the report (calenda etc).
--#  type				: output type of the file (SVG/PDF/HTML)
--#  location			: where on disk we put the report
--#	 Available			: Have we run the report yet or not?
--#
--########################################################################

create table reportLocator (
    reportId	 		integer not null,
    reportCategory		varchar(256) not null,
	reportDate			timestamp with time zone not null,
    reportFormat		varchar(256) not null,
    reportType			varchar(256) not null,
    reportLocation		varchar(256) not null,
	reportAvailable		bool not null
);

--# Sequence for the reportId column in the reportLocator table
--#          sequence,   column, table
--# install: reportNxtId reportId reportLocator
create sequence reportNxtId minvalue 1;

--########################################################################
--#
--# reportcatalog table     -- report catalog data
--#                            reports and their location on disk
--#					
--# This table provides the following information:
--#
--#  id                	: Unique integer identifier for the report
--#  reportId			: Name of the report category
--#  title				: display title
--#  date				: when the report was run
--#  location			: where on disk we put the report
--#
--########################################################################

create table reportCatalog (
    id			 		integer not null,
    reportId			varchar(256) not null,
    title				varchar(256) not null,
	date				timestamp with time zone not null,
    location			varchar(256) not null
);

--# Sequence for the reportId column in the reportLocator table
--#          sequence,   column, table
--# install: reportCatalogNxtId id reportCatalog
create sequence reportCatalogNxtId minvalue 1;


--########################################################################
--#
--# statisticsReport table -- This table contains a record of statistics
--#                           reports
--#					
--# This table provides the following information:
--#
--#  id                	: Unique integer identifier for the report
--#  startDate          : The beginning date for the report (data starting
--#                       at this time stamp is included)
--#  endDate            : The end date for the report (data up to,
--#                       but not including this time stamp is included)
--#  name               : Report name this references a report definition
--#                       in statsd-configuration.xml
--#  description        : User-friendly description for this report
--#  jobStartedDate     : The date when this report run started
--#  jobCompletedDate   : The date when this report run completed
--#  purgeDate          : The date at which this report can be purged
--#
--########################################################################

create table statisticsReport (
	id					integer default nextval('opennmsNxtId') not null,
	startDate			timestamp with time zone not null,
	endDate				timestamp with time zone not null,
	name				varchar(63) not null,
	description			varchar(255) not null,
	jobStartedDate		timestamp with time zone not null,
	jobCompletedDate	timestamp with time zone not null,
	purgeDate			timestamp with time zone not null,

	constraint pk_statisticsReport_id primary key (id)
);

create index statisticsReport_startDate on statisticsReport(startDate);
create index statisticsReport_name on statisticsReport(name);
create index statisticsReport_purgeDate on statisticsReport(purgeDate);


--########################################################################
--#
--# resourceReference table -- This table is a lookup table for string
--#                            resourceIds. This will help keep the relatively
--#                            long (tens of characters) string resource IDs
--#                            out of the statistics table.
--#					
--# This table provides the following information:
--#
--#  id                	: Unique integer identifier for the resource
--#  resourceId         : String resource ID for this resource
--#
--########################################################################

create table resourceReference (
	id					integer default nextval('opennmsNxtId') not null,
	resourceId			varchar(255) not null,

	constraint pk_resourceReference_id primary key (id)
);

create unique index resourceReference_resourceId on resourceReference (resourceId);


--########################################################################
--#
--# statisticsReportData table -- This table contains individual data points
--#                               (aggregated or not) for statistics reports.
--#					
--# This table provides the following information:
--#
--#  id                	: Unique integer identifier for the data
--#  reportId           : Integer ID for the report that created this data
--#  resourceId         : Integer ID for this resource related to this data
--#  value              : Float containing the value for this data point
--#
--########################################################################

create table statisticsReportData (
	id					integer default nextval('opennmsNxtId') not null,
	reportId			integer not null,
	resourceId			integer not null,
	value				float8 not null,
	
	constraint pk_statsData_id primary key (id),
	constraint fk_statsData_reportId foreign key (reportId) references statisticsReport (id) on delete cascade,
	constraint fk_statsData_resourceId foreign key (resourceId) references resourceReference (id) on delete cascade
);

create unique index statsData_unique on statisticsReportData(reportId, resourceId);


--# Begin Acknowledgment persistence table structure

--########################################################################
--#
--# acks table -- This table contains each acknowledgment
--# 
--#  id                 : Unique ID
--#  ackTime            : Time of the Acknowledgment
--#  ackUser            : User ID of the Acknowledgment
--#  ackType            : Enum of Acknowlegable Types in the system (i.e
--#                     : notifications/alarms
--#  ackAction          : Enum of Acknowlegable Actions in the system (i.e.
--#                     : ack,unack,clear,escalate
--#  refId              : Acknowledgable's ID
--########################################################################

CREATE TABLE acks (
    id        integer default nextval('opennmsnxtid') not null,
    ackTime   timestamp with time zone not null default now(),
    ackUser   varchar(64) not null default 'admin',
    ackType   integer not null default 1,
    ackAction integer not null default 1,
    log       varchar(128),
    refId     integer,
    
    constraint pk_acks_id primary key (id)
);

create index ack_time_idx on acks(ackTime);
create index ack_user_idx on acks(ackUser);
create index ack_refid_idx on acks(refId);

--########################################################################
--#
--#  categories to groups mapping table -- This table used for maintaining a many-to-many
--#     relationship between categories and groups
--# 
--#  categoryId       : References foreign key in the groups table
--#  groupId          : References foreign key in the users table
--########################################################################

create table category_group (
    categoryId  integer not null,
    groupId     varchar(16) not null,

    constraint categoryid_fkey2 foreign key (categoryId) references categories ON DELETE CASCADE
);

CREATE INDEX catid_idx3 on category_group(categoryId);
CREATE INDEX catgroup_idx on category_group(groupId);
CREATE UNIQUE INDEX catgroup_unique_idx on category_group(categoryId, groupId);


--# Begin enlinkd table
drop table lldpElement cascade;
drop table lldpLink cascade;
drop table cdpElement cascade;
drop table cdpLink cascade;
drop table ospfElement cascade;
drop table ospfLink cascade;
drop table isisElement cascade;
drop table isisLink cascade;
drop table ipNetToMedia cascade;
drop table bridgeElement cascade;
drop table bridgeMacLink cascade;
drop table bridgeBridgeLink cascade;
drop table bridgeStpLink cascade;

create table lldpElement (
      id integer default nextval('opennmsnxtid') not null,
      nodeid          integer not null,
      lldpChassisId text not null,
      lldpChassisIdSubType integer not null,
      lldpSysname text not null,
      lldpNodeCreateTime	timestamp not null,
      lldpNodeLastPollTime	timestamp not null,
      constraint pk_lldpelement_id primary key (id),
      constraint fk_nodeIDlldpelem foreign key (nodeid) references node ON DELETE CASCADE
);

create table lldpLink (
      id integer default nextval('opennmsnxtid') not null,
      nodeid          integer not null,
      lldpLocalPortNum integer not null,
      lldpPortId text not null,
      lldpPortIdSubType integer not null,
      lldpPortDescr text not null,
      lldpPortIfindex integer,
      lldpRemChassisId text not null,
      lldpRemChassisIdSubType integer not null,
      lldpRemSysname text not null,
      lldpRemPortId text not null,
      lldpRemPortIdSubType integer not null,
      lldpRemPortDescr text not null,
      lldpLinkCreateTime	timestamp not null,
      lldpLinkLastPollTime	timestamp not null,
      constraint pk_lldplink_id primary key (id),
      constraint fk_nodeIDlldplink foreign key (nodeid) references node ON DELETE CASCADE
);

create table cdpElement (
      id integer default nextval('opennmsnxtid') not null,
      nodeid          integer not null,
      cdpGlobalRun    integer not null,
      cdpGlobalDeviceId text not null,
      cdpGlobalDeviceIdFormat integer,
      cdpNodeCreateTime	timestamp not null,
      cdpNodeLastPollTime	timestamp not null,
      constraint pk_cdpelement_id primary key (id),
      constraint fk_nodeIDcdpelem foreign key (nodeid) references node ON DELETE CASCADE
);

create table cdpLink (
      id integer default nextval('opennmsnxtid') not null,
      nodeid          integer not null,
      cdpCacheIfIndex integer not null,
      cdpCacheDeviceIndex integer not null,
      cdpInterfaceName text,
      cdpCacheAddressType integer not null,
      cdpCacheAddress text not null,
      cdpCacheVersion text not null,
      cdpCacheDeviceId text not null,
      cdpCacheDevicePort text not null,
      cdpCacheDevicePlatform text not null,
      cdpLinkCreateTime	timestamp not null,
      cdpLinkLastPollTime timestamp not null,
      constraint pk_cdplink_id primary key (id),
      constraint fk_nodeIDcdplink foreign key (nodeid) references node ON DELETE CASCADE
);

create table ospfElement (
      id integer default nextval('opennmsnxtid') not null,
      nodeid          integer not null,
      ospfRouterId varchar(16) not null,
      ospfAdminStat      integer not null,
      ospfVersionNumber  integer not null,
      ospfBdrRtrStatus   integer not null,
      ospfASBdrRtrStatus integer not null,
      ospfRouterIdNetmask varchar(16) not null,
      ospfRouterIdIfindex      integer not null,
      ospfNodeCreateTime	timestamp not null,
      ospfNodeLastPollTime	timestamp not null,
      constraint pk_ospfelement_id primary key (id),
      constraint fk_nodeIDospfelem foreign key (nodeid) references node ON DELETE CASCADE
);

create table ospfLink (
      id integer default nextval('opennmsnxtid') not null,
      nodeid          integer not null,
      ospfIpAddr varchar(16),
      ospfIpMask varchar(16),
      ospfAddressLessIndex integer,
      ospfIfIndex integer,
      ospfRemRouterId varchar(16) not null,
      ospfRemIpAddr varchar(16) not null,
      ospfRemAddressLessIndex integer not null,
      ospfLinkCreateTime	timestamp not null,
      ospfLinkLastPollTime	timestamp not null,
      constraint pk_ospflink_id primary key (id),
      constraint fk_nodeIDospflink foreign key (nodeid) references node ON DELETE CASCADE
);

create table isisElement (
      id integer default nextval('opennmsnxtid') not null,
      nodeid          integer not null,
      isisSysID varchar(32) not null,
      isisSysAdminState integer not null,
      isisNodeCreateTime	timestamp not null,
      isisNodeLastPollTime	timestamp not null,
      constraint pk_isiselement_id primary key (id),
      constraint fk_nodeIDisiselem foreign key (nodeid) references node ON DELETE CASCADE
);

create table isisLink (
      id integer default nextval('opennmsnxtid') not null,
      nodeid          integer not null,
      isisCircIndex   integer not null,
      isisISAdjIndex  integer not null,
      isisCircIfIndex    integer,
      isisCircAdminState integer,
      isisISAdjState  integer not null,
      isisISAdjNeighSNPAAddress varchar(80) not null,
      isisISAdjNeighSysType integer not null,
      isisISAdjNeighSysID varchar(32) not null,
      isisISAdjNbrExtendedCircID integer,
      isisLinkCreateTime	timestamp not null,
      isisLinkLastPollTime	timestamp not null,
      constraint pk_isislink_id primary key (id),
      constraint fk_nodeIDisislink foreign key (nodeid) references node ON DELETE CASCADE
);

create table ipNetToMedia (
    id                      integer default nextval('opennmsNxtId') not null,
    nodeid                  integer,
    ifIndex                 integer,
    port                    text,
    netAddress              text not null,
    physAddress             varchar(32) not null,
    sourceNodeId            integer not null,
    sourceIfIndex           integer not null,
    createTime     timestamp not null,
    lastPollTime   timestamp not null,
    constraint pk_ipnettomedia_id primary key (id),
    constraint fk_ipnettomedia_nodeid foreign key (nodeid) references node (nodeid) on delete cascade,
    constraint fk_ipnettomedia_sourcenodeid foreign key (sourcenodeid) references node (nodeid) on delete cascade
);

create table bridgeElement (
    id                  integer default nextval('opennmsNxtId') not null,
    nodeid                   integer not null,
    baseBridgeAddress        varchar(12) not null,
    baseNumPorts             integer not null,
    basetype                 integer not null,
    vlan                     integer,
    vlanname                 text,
    stpProtocolSpecification integer,
    stpPriority              integer,
    stpdesignatedroot        varchar(16),
    stprootcost              integer,
    stprootport              integer,
    bridgeNodeCreateTime     timestamp not null,
    bridgeNodeLastPollTime   timestamp not null,
    constraint pk_bridgeelement_id primary key (id),
    constraint fk_nodeIDbridgeelement foreign key (nodeid) references node on delete cascade
);

create table bridgeMacLink (
    id                  integer default nextval('opennmsNxtId') not null,
    nodeid              integer not null,
    bridgePort          integer not null,
    bridgePortIfIndex   integer,
    bridgePortIfName    text,
    vlan                integer,
    macAddress          varchar(12) not null,
    linkType            integer not null,
    bridgeMacLinkCreateTime     timestamp not null,
    bridgeMacLinkLastPollTime   timestamp not null,
    constraint pk_bridgemaclink_id primary key (id),
    constraint fk_nodeIDbridgemaclink foreign key (nodeid) references node on delete cascade
);

create table bridgeBridgeLink (
    id                      integer default nextval('opennmsNxtId') not null,
    nodeid                  integer not null,
    bridgePort              integer,
    bridgePortIfIndex       integer,
    bridgePortIfName        text,
    vlan                    integer,
    designatedNodeid        integer not null,
    designatedBridgePort    integer,
    designatedBridgePortIfIndex   integer,
    designatedBridgePortIfName    text,
    designatedVlan          integer,
    bridgeBridgeLinkCreateTime     timestamp not null,
    bridgeBridgeLinkLastPollTime   timestamp not null,
    constraint pk_bridgebridgelink_id primary key (id),
    constraint fk_nodeIDbridgebridgelink foreign key (nodeid) references node on delete cascade,
    constraint fk_desnodeIDbridgemaclink foreign key (designatednodeid) references node (nodeid) 
);

create table bridgeStpLink (
    id                   integer default nextval('opennmsNxtId') not null,
    nodeid               integer not null,
    stpPort              integer not null,
    stpPortPriority      integer not null,
    stpPortState         integer not null,
    stpPortEnable        integer not null,
    stpPortPathCost      integer not null,
    stpPortIfIndex       integer,
    stpPortIfName        text,
    vlan                 integer,
    designatedCost       integer not null,
    designatedRoot       varchar(16) not null,
    designatedBridge     varchar(16) not null,
    designatedPort       varchar(4) not null,
    bridgeStpLinkCreateTime     timestamp not null,
    bridgeStpLinkLastPollTime   timestamp not null,
    constraint pk_bridgestplink_id primary key (id),
    constraint fk_nodeIDbridgestplink foreign key (nodeid) references node on delete cascade
);
--# End enlinkd table

--# Begin Quartz persistence tables
--# See https://github.com/quartz-scheduler/quartz, file tables_postgres.sql
--# See http://www.quartz-scheduler.org/documentation/quartz-2.x/migration-guide.html

CREATE TABLE qrtz_job_details
  (
    SCHED_NAME VARCHAR(120) NOT NULL,
    JOB_NAME  VARCHAR(200) NOT NULL,
    JOB_GROUP VARCHAR(200) NOT NULL,
    DESCRIPTION VARCHAR(250) NULL,
    JOB_CLASS_NAME   VARCHAR(250) NOT NULL, 
    IS_DURABLE BOOL NOT NULL,
    IS_NONCONCURRENT BOOL NOT NULL,
    IS_UPDATE_DATA BOOL NOT NULL,
    REQUESTS_RECOVERY BOOL NOT NULL,
    JOB_DATA BYTEA,
    CONSTRAINT pk_qrtz_job_details PRIMARY KEY (SCHED_NAME,JOB_NAME,JOB_GROUP)
);

CREATE TABLE qrtz_triggers
  (
    SCHED_NAME VARCHAR(120) NOT NULL,
    TRIGGER_NAME VARCHAR(200) NOT NULL,
    TRIGGER_GROUP VARCHAR(200) NOT NULL,
    JOB_NAME  VARCHAR(200) NOT NULL, 
    JOB_GROUP VARCHAR(200) NOT NULL,
    DESCRIPTION VARCHAR(250) NULL,
    NEXT_FIRE_TIME BIGINT,
    PREV_FIRE_TIME BIGINT,
    PRIORITY INTEGER,
    TRIGGER_STATE VARCHAR(16) NOT NULL,
    TRIGGER_TYPE VARCHAR(8) NOT NULL,
    START_TIME BIGINT NOT NULL,
    END_TIME BIGINT,
    CALENDAR_NAME VARCHAR(200) NULL,
    MISFIRE_INSTR SMALLINT,
    JOB_DATA BYTEA,
    CONSTRAINT pk_qrtz_triggers PRIMARY KEY (SCHED_NAME,TRIGGER_NAME,TRIGGER_GROUP),
    CONSTRAINT fk_qrtz_triggers_job_details FOREIGN KEY (SCHED_NAME,JOB_NAME,JOB_GROUP) 
	REFERENCES QRTZ_JOB_DETAILS (SCHED_NAME,JOB_NAME,JOB_GROUP) 
);

CREATE TABLE qrtz_simple_triggers
  (
    SCHED_NAME VARCHAR(120) NOT NULL,
    TRIGGER_NAME VARCHAR(200) NOT NULL,
    TRIGGER_GROUP VARCHAR(200) NOT NULL,
    REPEAT_COUNT BIGINT NOT NULL,
    REPEAT_INTERVAL BIGINT NOT NULL,
    TIMES_TRIGGERED BIGINT NOT NULL,
    CONSTRAINT pk_qrtz_simple_triggers PRIMARY KEY (SCHED_NAME,TRIGGER_NAME,TRIGGER_GROUP),
    CONSTRAINT fk_qrtz_simple_triggers_triggers FOREIGN KEY (SCHED_NAME,TRIGGER_NAME,TRIGGER_GROUP) 
	REFERENCES QRTZ_TRIGGERS (SCHED_NAME,TRIGGER_NAME,TRIGGER_GROUP)
);

CREATE TABLE qrtz_cron_triggers
  (
    SCHED_NAME VARCHAR(120) NOT NULL,
    TRIGGER_NAME VARCHAR(200) NOT NULL,
    TRIGGER_GROUP VARCHAR(200) NOT NULL,
    CRON_EXPRESSION VARCHAR(120) NOT NULL,
    TIME_ZONE_ID VARCHAR(80),
    CONSTRAINT pk_qrtz_cron_triggers PRIMARY KEY (SCHED_NAME,TRIGGER_NAME,TRIGGER_GROUP),
    CONSTRAINT fk_qrtz_cron_triggers_triggers FOREIGN KEY (SCHED_NAME,TRIGGER_NAME,TRIGGER_GROUP) 
	REFERENCES QRTZ_TRIGGERS (SCHED_NAME,TRIGGER_NAME,TRIGGER_GROUP)
);

CREATE TABLE qrtz_simprop_triggers
  (          
    SCHED_NAME VARCHAR(120) NOT NULL,
    TRIGGER_NAME VARCHAR(200) NOT NULL,
    TRIGGER_GROUP VARCHAR(200) NOT NULL,
    STR_PROP_1 VARCHAR(512) NULL,
    STR_PROP_2 VARCHAR(512) NULL,
    STR_PROP_3 VARCHAR(512) NULL,
    INT_PROP_1 INTEGER,
    INT_PROP_2 INTEGER,
    LONG_PROP_1 BIGINT,
    LONG_PROP_2 BIGINT,
    DEC_PROP_1 NUMERIC(13,4) NULL,
    DEC_PROP_2 NUMERIC(13,4) NULL,
    BOOL_PROP_1 BOOL,
    BOOL_PROP_2 BOOL,
    CONSTRAINT pk_qrtz_simprop_triggers PRIMARY KEY (SCHED_NAME,TRIGGER_NAME,TRIGGER_GROUP),
    CONSTRAINT fk_qrtz_simprop_triggers_triggers FOREIGN KEY (SCHED_NAME,TRIGGER_NAME,TRIGGER_GROUP) 
    REFERENCES QRTZ_TRIGGERS (SCHED_NAME,TRIGGER_NAME,TRIGGER_GROUP)
);

CREATE TABLE qrtz_blob_triggers
  (
    SCHED_NAME VARCHAR(120) NOT NULL,
    TRIGGER_NAME VARCHAR(200) NOT NULL,
    TRIGGER_GROUP VARCHAR(200) NOT NULL,
    BLOB_DATA BYTEA,
    CONSTRAINT pk_qrtz_blob_triggers PRIMARY KEY (SCHED_NAME,TRIGGER_NAME,TRIGGER_GROUP),
    CONSTRAINT fk_qrtz_blob_triggers_triggers FOREIGN KEY (SCHED_NAME,TRIGGER_NAME,TRIGGER_GROUP) 
        REFERENCES QRTZ_TRIGGERS (SCHED_NAME,TRIGGER_NAME,TRIGGER_GROUP)
);

CREATE TABLE qrtz_calendars
  (
    SCHED_NAME VARCHAR(120) NOT NULL,
    CALENDAR_NAME  VARCHAR(200) NOT NULL, 
    CALENDAR BYTEA NOT NULL,
    CONSTRAINT pk_qrtz_calendars PRIMARY KEY (SCHED_NAME,CALENDAR_NAME)
);


CREATE TABLE qrtz_paused_trigger_grps
  (
    SCHED_NAME VARCHAR(120) NOT NULL,
    TRIGGER_GROUP  VARCHAR(200) NOT NULL, 
    CONSTRAINT pk_qrtz_paused_trigger_grps PRIMARY KEY (SCHED_NAME,TRIGGER_GROUP)
);

CREATE TABLE qrtz_fired_triggers 
  (
    SCHED_NAME VARCHAR(120) NOT NULL,
    ENTRY_ID VARCHAR(95) NOT NULL,
    TRIGGER_NAME VARCHAR(200) NOT NULL,
    TRIGGER_GROUP VARCHAR(200) NOT NULL,
    INSTANCE_NAME VARCHAR(200) NOT NULL,
    FIRED_TIME BIGINT NOT NULL,
    SCHED_TIME BIGINT NOT NULL,
    PRIORITY INTEGER NOT NULL,
    STATE VARCHAR(16) NOT NULL,
    JOB_NAME VARCHAR(200) NULL,
    JOB_GROUP VARCHAR(200) NULL,
    IS_NONCONCURRENT BOOL,
    REQUESTS_RECOVERY BOOL,
    CONSTRAINT pk_qrtz_fired_triggers PRIMARY KEY (SCHED_NAME,ENTRY_ID)
);

CREATE TABLE qrtz_scheduler_state 
  (
    SCHED_NAME VARCHAR(120) NOT NULL,
    INSTANCE_NAME VARCHAR(200) NOT NULL,
    LAST_CHECKIN_TIME BIGINT NOT NULL,
    CHECKIN_INTERVAL BIGINT NOT NULL,
    CONSTRAINT pk_qrtz_scheduler_state PRIMARY KEY (SCHED_NAME,INSTANCE_NAME)
);

CREATE TABLE qrtz_locks
  (
    SCHED_NAME VARCHAR(120) NOT NULL,
    LOCK_NAME  VARCHAR(40) NOT NULL, 
    CONSTRAINT pk_qrtz_locks PRIMARY KEY (SCHED_NAME,LOCK_NAME)
);

create index idx_qrtz_j_req_recovery on qrtz_job_details(SCHED_NAME,REQUESTS_RECOVERY);
create index idx_qrtz_j_grp on qrtz_job_details(SCHED_NAME,JOB_GROUP);

create index idx_qrtz_t_j on qrtz_triggers(SCHED_NAME,JOB_NAME,JOB_GROUP);
create index idx_qrtz_t_jg on qrtz_triggers(SCHED_NAME,JOB_GROUP);
create index idx_qrtz_t_c on qrtz_triggers(SCHED_NAME,CALENDAR_NAME);
create index idx_qrtz_t_g on qrtz_triggers(SCHED_NAME,TRIGGER_GROUP);
create index idx_qrtz_t_state on qrtz_triggers(SCHED_NAME,TRIGGER_STATE);
create index idx_qrtz_t_n_state on qrtz_triggers(SCHED_NAME,TRIGGER_NAME,TRIGGER_GROUP,TRIGGER_STATE);
create index idx_qrtz_t_n_g_state on qrtz_triggers(SCHED_NAME,TRIGGER_GROUP,TRIGGER_STATE);
create index idx_qrtz_t_next_fire_time on qrtz_triggers(SCHED_NAME,NEXT_FIRE_TIME);
create index idx_qrtz_t_nft_st on qrtz_triggers(SCHED_NAME,TRIGGER_STATE,NEXT_FIRE_TIME);
create index idx_qrtz_t_nft_misfire on qrtz_triggers(SCHED_NAME,MISFIRE_INSTR,NEXT_FIRE_TIME);
create index idx_qrtz_t_nft_st_misfire on qrtz_triggers(SCHED_NAME,MISFIRE_INSTR,NEXT_FIRE_TIME,TRIGGER_STATE);
create index idx_qrtz_t_nft_st_misfire_grp on qrtz_triggers(SCHED_NAME,MISFIRE_INSTR,NEXT_FIRE_TIME,TRIGGER_GROUP,TRIGGER_STATE);

create index idx_qrtz_ft_trig_inst_name on qrtz_fired_triggers(SCHED_NAME,INSTANCE_NAME);
create index idx_qrtz_ft_inst_job_req_rcvry on qrtz_fired_triggers(SCHED_NAME,INSTANCE_NAME,REQUESTS_RECOVERY);
create index idx_qrtz_ft_j_g on qrtz_fired_triggers(SCHED_NAME,JOB_NAME,JOB_GROUP);
create index idx_qrtz_ft_jg on qrtz_fired_triggers(SCHED_NAME,JOB_GROUP);
create index idx_qrtz_ft_t_g on qrtz_fired_triggers(SCHED_NAME,TRIGGER_NAME,TRIGGER_GROUP);
create index idx_qrtz_ft_tg on qrtz_fired_triggers(SCHED_NAME,TRIGGER_GROUP);

--# End Quartz persistence tables

create table accesspoints (
  physaddr varchar(32) NOT NULL UNIQUE,
  nodeid integer NOT NULL,
  pollingpackage varchar(256) NOT NULL,
  status integer,
  controlleripaddr varchar(40),

  CONSTRAINT pk_physaddr primary key (physaddr)
);

create index accesspoint_package_idx on accesspoints(pollingpackage);

--##################################################################
--# The following command should populate the filterfavorites table
--##################################################################
CREATE TABLE filterfavorites (
  filterid INTEGER NOT NULL,
  username VARCHAR(50) NOT NULL,
  filtername VARCHAR(50) NOT NULL,
  page VARCHAR(25) NOT NULL,
  filter VARCHAR(255) NOT NULL,

  CONSTRAINT pk_filterid PRIMARY KEY (filterid)
);
CREATE INDEX filternamesidx ON filterfavorites (username, filtername, page);

--##################################################################
--# Hardware Inventory Tables
--##################################################################

create table hwEntity (
    id                      integer default nextval('opennmsNxtId') not null,
    parentId                integer,
    nodeId                  integer,
    entPhysicalIndex        integer not null,
    entPhysicalParentRelPos integer,
    entPhysicalName         varchar(128),
    entPhysicalDescr        varchar(128),
    entPhysicalAlias        varchar(128),
    entPhysicalVendorType   varchar(128),
    entPhysicalClass        varchar(128),
    entPhysicalMfgName      varchar(128),
    entPhysicalModelName    varchar(128),
    entPhysicalHardwareRev  varchar(128),
    entPhysicalFirmwareRev  varchar(128),
    entPhysicalSoftwareRev  varchar(128),
    entPhysicalSerialNum    varchar(128),
    entPhysicalAssetID      varchar(128),
    entPhysicalIsFRU        bool, 
    entPhysicalMfgDate      timestamp,
    entPhysicalUris         varchar(256),
    constraint pk_hwEntity_id primary key (id),
    constraint fk_hwEntity_parent foreign key (parentId) references hwEntity (id) on delete cascade,
    constraint fk_hwEntity_node foreign key (nodeId) references node on delete cascade
);
create index hwEntity_nodeId_idx on hwEntity(nodeid);
create index hwEntity_entPhysicalIndex_idx on hwEntity(entPhysicalIndex);

create table hwEntityAttributeType (
    id          integer default nextval('opennmsNxtId') not null,
    attribName  varchar(128) not null,
    attribOid   varchar(128) not null,
    attribClass varchar(32) not null,
    constraint  pk_hwEntity_attributeType_id primary key (id)
);
create unique index hwEntityAttributeType_unique_name_idx on hwEntityAttributeType(attribName);
create unique index hwEntityAttributeType_unique_oid_idx on hwEntityAttributeType(attribOid);

create table hwEntityAttribute (
    id             integer default nextval('opennmsNxtId') not null,
    hwEntityId     integer not null,
    hwAttribTypeId integer not null,
    attribValue    varchar(256) not null,
    constraint pk_hwEntity_attribute_id primary key (id),
    constraint fk_hwEntity_hwEntityAttribute foreign key (hwEntityId) references hwEntity (id) on delete cascade,
    constraint fk_hwEntityAttribute_hwEntityAttributeType foreign key (hwAttribTypeId) references hwEntityAttributeType (id) on delete cascade
);
create unique index hwEntityAttribute_unique_idx on hwEntityAttribute(hwEntityId,hwAttribTypeId);

create table hwEntityAlias (
    id          integer default nextval('opennmsNxtId') not null,
    hwEntityId  integer not null,
    index       integer not null,
    oid         text not null,
    constraint pk_hwentityalias PRIMARY KEY (id),
    constraint fk_hwentity_hwentityalias foreign key (hwentityid) references hwEntity (id) on delete cascade
);

create unique index hwentityalias_unique_idx on hwentityalias(hwentityid, index);

--##################################################################
--# Business Service Monitor (BSM) tables
--##################################################################

CREATE TABLE bsm_reduce (
    id integer NOT NULL,
    type character varying(32) NOT NULL,
    threshold float,
    threshold_severity integer,
    base float,
    CONSTRAINT bsm_reduce_pkey PRIMARY KEY (id)
);

CREATE TABLE bsm_map (
    id integer NOT NULL,
    type character varying(32) NOT NULL,
    severity integer,
    CONSTRAINT bsm_map_pkey PRIMARY KEY (id)
);

CREATE TABLE bsm_service (
    id integer NOT NULL,
    name character varying(255) NOT NULL UNIQUE,
    bsm_reduce_id integer NOT NULL,
    CONSTRAINT bsm_services_pkey PRIMARY KEY (id),
    CONSTRAINT fk_bsm_service_reduce_id FOREIGN KEY (bsm_reduce_id) REFERENCES bsm_reduce (id)
);

CREATE TABLE bsm_service_attributes (
    bsm_service_id integer NOT NULL,
    key character varying(255) NOT NULL,
    value TEXT NOT NULL,
    CONSTRAINT bsm_service_attributes_pkey PRIMARY KEY (bsm_service_id, key),
    CONSTRAINT fk_bsm_service_attributes_service_id FOREIGN KEY (bsm_service_id)
    REFERENCES bsm_service (id)
);

CREATE TABLE bsm_service_edge (
    id integer NOT NULL,
    enabled boolean NOT NULL,
    weight integer NOT NULL,
    bsm_map_id integer NOT NULL,
    bsm_service_id integer NOT NULL,
    CONSTRAINT bsm_service_edge_pkey PRIMARY KEY (id),
    CONSTRAINT fk_bsm_service_edge_map_id FOREIGN KEY (bsm_map_id)
    REFERENCES bsm_map (id),
    CONSTRAINT fk_bsm_service_edge_service_id FOREIGN KEY (bsm_service_id)
    REFERENCES bsm_service (id) ON DELETE CASCADE
);

CREATE TABLE bsm_service_ifservices (
    id integer NOT NULL,
    ifserviceid integer NOT NULL,
    friendlyname varchar(255),
    CONSTRAINT bsm_service_ifservices_pkey PRIMARY KEY (id),
    CONSTRAINT fk_bsm_service_ifservices_edge_id FOREIGN KEY (id)
    REFERENCES bsm_service_edge (id) ON DELETE CASCADE,
    CONSTRAINT fk_bsm_service_ifservices_ifserviceid FOREIGN KEY (ifserviceid)
    REFERENCES ifservices (id) ON DELETE CASCADE
);

CREATE TABLE bsm_service_applications (
    id integer NOT NULL,
    applicationid integer NOT NULL,
    CONSTRAINT bsm_service_applications_pkey PRIMARY KEY (id),
    CONSTRAINT fk_bsm_service_applications_edge_id FOREIGN KEY (id)
      REFERENCES bsm_service_edge (id) ON DELETE CASCADE,
    CONSTRAINT fk_bsm_service_applications_applicationid FOREIGN KEY (applicationid)
      REFERENCES applications (id) ON DELETE CASCADE
);

CREATE TABLE bsm_service_reductionkeys (
    id integer NOT NULL,
    reductionkey TEXT NOT NULL,
    friendlyname varchar(255),
    CONSTRAINT bsm_service_reductionkeys_pkey PRIMARY KEY (id),
    CONSTRAINT fk_bsm_service_reductionkeys_edge_id FOREIGN KEY (id)
    REFERENCES bsm_service_edge (id) ON DELETE CASCADE
);

CREATE TABLE bsm_service_children (
      id integer NOT NULL,
      bsm_service_child_id integer NOT NULL,
      CONSTRAINT bsm_service_children_pkey PRIMARY KEY (id),
      CONSTRAINT fk_bsm_service_children_edge_id FOREIGN KEY (id)
      REFERENCES bsm_service_edge (id) ON DELETE CASCADE,
      CONSTRAINT fk_bsm_service_child_service_id FOREIGN KEY (bsm_service_child_id)
      REFERENCES bsm_service (id) ON DELETE CASCADE
);

--##################################################################
--# Topology tables
--##################################################################

-- Layout table
CREATE TABLE topo_layout (
	id varchar(255) NOT NULL,
	created timestamp NOT NULL,
	creator varchar(255) NOT NULL,
	updated timestamp NOT NULL,
	updator varchar(255) NOT NULL,
	last_used timestamp,
	CONSTRAINT topo_layout_pkey PRIMARY KEY (id)
);

-- Layout coordinates of vertex
CREATE TABLE topo_vertex_position (
	id integer NOT NULL,
	x integer NOT NULL,
	y integer NOT NULL,
	vertex_namespace varchar(255) NULL,
	vertex_id varchar(255) NULL,
	CONSTRAINT topo_vertex_position_pkey PRIMARY KEY (id)
);

-- Relation table (layout -> vertex positions)
CREATE TABLE topo_layout_vertex_positions (
  vertex_position_id integer NOT NULL,
	layout_id varchar(255) NOT NULL,
	CONSTRAINT fk_topo_layout_vertex_positions_layout_id FOREIGN KEY (layout_id)
	REFERENCES topo_layout (id) ON DELETE CASCADE,
	CONSTRAINT fk_topo_layout_vertex_positions_vertex_position_id FOREIGN KEY (vertex_position_id)
	REFERENCES topo_vertex_position (id) ON DELETE CASCADE
);

--##################################################################
--# Status views
--##################################################################

CREATE VIEW node_alarm_status AS SELECT node.nodeid,
  COALESCE(
        (SELECT max(
              CASE
                  WHEN alarms.severity IS NULL OR alarms.severity < 3 THEN 3
                  ELSE alarms.severity
              END)
        FROM alarms
        WHERE alarms.nodeid = node.nodeid), 3) AS max_alarm_severity,
  COALESCE(
        (SELECT max(
              CASE
                  WHEN alarms.severity IS NULL OR alarms.severity < 3 THEN 3
                  ELSE alarms.severity
              END)
         FROM alarms
         WHERE alarms.nodeid = node.nodeid AND alarms.alarmacktime IS NULL), 3) AS max_alarm_severity_unack,
  (SELECT count(alarms.alarmid)
         FROM alarms
        WHERE alarms.nodeid = node.nodeid AND alarms.alarmacktime IS NULL) AS alarm_count_unack,
  (SELECT count(*)
         FROM alarms
        WHERE alarms.nodeid = node.nodeid) AS alarm_count
 FROM node;

CREATE VIEW node_outage_status AS
 SELECT node.nodeid,
      CASE
          WHEN tmp.severity IS NULL OR tmp.severity < 3 THEN 3
          ELSE tmp.severity
      END AS max_outage_severity
 FROM ( SELECT events.nodeid,
          max(events.eventseverity) AS severity
         FROM events
           JOIN outages ON outages.svclosteventid = events.eventid
        WHERE outages.ifregainedservice IS NULL
        GROUP BY events.nodeid) tmp
 RIGHT JOIN node ON tmp.nodeid = node.nodeid;

--##################################################################
--# 24.0.0-node-categories-nms-10418
--##################################################################

CREATE VIEW node_categories AS (
    SELECT
        n.*,
        COALESCE(s_cat.categoryname, 'no category') AS categoryname
    FROM
        node n
    LEFT JOIN
        category_node cn
    ON
        n.nodeid = cn.nodeid
    LEFT JOIN
        categories s_cat
    ON
        cn.categoryid = s_cat.categoryid
);

CREATE VIEW node_alarms AS (
    SELECT
        n.nodeid,
        n.nodecreatetime,
        n.nodeparentid,
        n.nodetype,
        n.nodesysoid,
        n.nodesysname,
        n.nodesysdescription,
        n.nodesyslocation,
        n.nodesyscontact,
        n.nodelabel,
        n.nodelabelsource,
        n.nodenetbiosname,
        n.nodedomainname,
        n.operatingsystem,
        n.lastcapsdpoll,
        n.foreignsource,
        n.foreignid,
        n.location,
        a.alarmid,
        a.eventuei,
        a.ipaddr,
        a.reductionkey,
        a.alarmtype,
        a.counter,
        a.severity,
        a.lasteventid,
        a.firsteventtime,
        a.lasteventtime,
        a.firstautomationtime,
        a.lastautomationtime,
        a.description,
        a.logmsg,
        a.operinstruct,
        a.tticketid,
        a.tticketstate,
        a.suppresseduntil,
        a.suppresseduser,
        a.suppressedtime,
        a.alarmackuser,
        a.alarmacktime,
        a.managedobjectinstance,
        a.managedobjecttype,
        a.applicationdn,
        a.ossprimarykey,
        a.x733alarmtype,
        a.qosalarmstate,
        a.clearkey,
        a.ifindex,
        a.stickymemo,
        a.systemid,
        (a.alarmacktime NOTNULL) AS acknowledged,
        COALESCE(s_cat.categoryname, 'no category') AS categoryname,
        s_cat.categorydescription,
        s.servicename,
        nas.max_alarm_severity,
        nas.max_alarm_severity_unack,
        nas.alarm_count_unack,
        nas.alarm_count
    FROM
        node n
    JOIN
        alarms a
    ON
        n.nodeid = a.nodeid
    JOIN
        node_alarm_status nas
    ON
        a.nodeid = nas.nodeid
    LEFT JOIN
        service s
    ON
        a.serviceid = s.serviceid
    LEFT JOIN
        category_node cat
    ON
        n.nodeid = cat.nodeid
    LEFT JOIN
        categories s_cat
    ON
        cat.categoryid = s_cat.categoryid
);

CREATE VIEW node_outages AS (
    SELECT
        outages.outageid,
        outages.svclosteventid,
        outages.svcregainedeventid,
        outages.iflostservice,
        outages.ifregainedservice,
        outages.ifserviceid,
        e.eventuei AS svclosteventuei,
        e.eventsource,
        e.alarmid,
        e.eventseverity,
        (ifregainedservice NOTNULL) AS resolved,
        s.servicename,
        i.serviceid,
        ipif.ipaddr,
        COALESCE(outages.ifregainedservice - outages.iflostservice, now() - outages.iflostservice) AS duration,
        nos.max_outage_severity,
        nc.*
    FROM
        outages
    JOIN
        events e
    ON
        outages.svclosteventid = e.eventid
    JOIN
        ifservices i
    ON
        outages.ifserviceid = i.id
    JOIN
        service s
    ON
        i.serviceid = s.serviceid
    JOIN
        ipinterface ipif
    ON
        i.ipinterfaceid = ipif.id
    JOIN
        node_categories nc
    ON
        nc.nodeid = e.nodeid
    JOIN
        node_outage_status nos
    ON
        nc.nodeid = nos.nodeid
);

CREATE VIEW node_ip_services AS (
    SELECT
        n.*,
        ip_if.id AS ip_if_id,
        ip_if.ipaddr,
        ip_if.iphostname,
        ip_if.ismanaged,
        ip_if.ipstatus,
        ip_if.iplastcapsdpoll,
        ip_if.issnmpprimary,
        ip_if.snmpinterfaceid,
        ip_if.netmask,
        svc.serviceid,
        svc.servicename,
        if_svc.id AS if_svc_id,
        if_svc.ifindex AS if_svc_ifindex,
        if_svc.status AS if_svc_status
    FROM
        node_categories n
    LEFT JOIN
        ipinterface ip_if
    ON
        ip_if.nodeid = n.nodeid
    LEFT JOIN
        ifservices if_svc
    ON
        ip_if.id = if_svc.ipinterfaceid
    LEFT JOIN
        service svc
    ON
        if_svc.serviceid = svc.serviceid
);

--##################################################################
--# Classification tables
--##################################################################
CREATE TABLE classification_groups (
  id integer not null,
  name text not null,
  readonly boolean,
  enabled boolean,
  priority integer not null,
  description text,
  CONSTRAINT classification_groups_pkey PRIMARY KEY (id)
);
ALTER TABLE classification_groups ADD CONSTRAINT classification_groups_name_key UNIQUE (name);

CREATE TABLE classification_rules (
  id integer NOT NULL,
  name TEXT NOT NULL,
  dst_address TEXT,
  dst_port TEXT,
  src_address TEXT,
  src_port TEXT,
  exporter_filter TEXT,
  protocol TEXT,
  omnidirectional BOOLEAN NOT NULL DEFAULT false,
  position integer not null,
  groupid integer NOT NULL,
  CONSTRAINT classification_rules_pkey PRIMARY KEY (id),
  CONSTRAINT fk_classification_rules_groupid FOREIGN KEY (groupId) REFERENCES classification_groups (id) ON DELETE CASCADE
);
ALTER TABLE classification_rules ADD CONSTRAINT classification_rules_unique_definition_key UNIQUE (dst_address,dst_port,src_address,src_port,protocol,exporter_filter,groupid);

--# Sequence for the id column in classification_rules table
--#          sequence, column, table
--# install: rulenxtid id classification_rules
create sequence rulenxtid minvalue 1;

--##################################################################
--# User defined links
--##################################################################
CREATE TABLE user_defined_links (
    id integer NOT NULL,
    node_id_a integer NOT NULL,
    node_id_z integer NOT NULL,
    component_label_a text,
    component_label_z text,
    link_id text NOT NULL,
    link_label text,
    owner text NOT NULL
);

ALTER TABLE ONLY user_defined_links ADD CONSTRAINT user_defined_links_pkey PRIMARY KEY (id);
ALTER TABLE ONLY user_defined_links ADD CONSTRAINT fk_user_defined_links_node_id_a FOREIGN KEY (node_id_a) REFERENCES node(nodeid) ON DELETE CASCADE;
ALTER TABLE ONLY user_defined_links ADD CONSTRAINT fk_user_defined_links_node_id_z FOREIGN KEY (node_id_z) REFERENCES node(nodeid) ON DELETE CASCADE;

--##################################################################
<<<<<<< HEAD
--# Endpoints Grafana
--##################################################################
CREATE TABLE endpoints_grafana (
    id integer NOT NULL,
    uid TEXT NOT NULL,
    url TEXT NOT NULL,
    api_key TEXT NOT NULL,
    description TEXT,
    connect_timeout integer,
    read_timeout integer,
    CONSTRAINT endpoints_grafana_pkey PRIMARY KEY (id)
);
ALTER TABLE endpoints_grafana ADD CONSTRAINT endpoints_grafana_unique_uid UNIQUE (uid);

--# Sequence for the id column in endpoints_grafana table
--#          sequence, column, table
--# install: endpointsnxtid id endponts_grafana
create sequence endpointsnxtid minvalue 1;
=======
--# Key Value Stores
--##################################################################
CREATE TABLE kvstore_jsonb (
    key text NOT NULL,
    context text NOT NULL,
    last_updated timestamp NOT NULL,
    expires_at timestamp,
    value jsonb NOT NULL,
    CONSTRAINT pk_kvstore_jsonb PRIMARY KEY (key, context)
);
>>>>>>> c7eada1b
<|MERGE_RESOLUTION|>--- conflicted
+++ resolved
@@ -2731,7 +2731,6 @@
 ALTER TABLE ONLY user_defined_links ADD CONSTRAINT fk_user_defined_links_node_id_z FOREIGN KEY (node_id_z) REFERENCES node(nodeid) ON DELETE CASCADE;
 
 --##################################################################
-<<<<<<< HEAD
 --# Endpoints Grafana
 --##################################################################
 CREATE TABLE endpoints_grafana (
@@ -2750,7 +2749,8 @@
 --#          sequence, column, table
 --# install: endpointsnxtid id endponts_grafana
 create sequence endpointsnxtid minvalue 1;
-=======
+
+--##################################################################
 --# Key Value Stores
 --##################################################################
 CREATE TABLE kvstore_jsonb (
@@ -2760,5 +2760,4 @@
     expires_at timestamp,
     value jsonb NOT NULL,
     CONSTRAINT pk_kvstore_jsonb PRIMARY KEY (key, context)
-);
->>>>>>> c7eada1b
+);