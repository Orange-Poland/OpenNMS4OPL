
/*******************************************************************************
 * This file is part of OpenNMS(R).
 *
 * Copyright (C) 2006-2012 The OpenNMS Group, Inc.
 * OpenNMS(R) is Copyright (C) 1999-2012 The OpenNMS Group, Inc.
 *
 * OpenNMS(R) is a registered trademark of The OpenNMS Group, Inc.
 *
 * OpenNMS(R) is free software: you can redistribute it and/or modify
 * it under the terms of the GNU General Public License as published
 * by the Free Software Foundation, either version 3 of the License,
 * or (at your option) any later version.
 *
 * OpenNMS(R) is distributed in the hope that it will be useful,
 * but WITHOUT ANY WARRANTY; without even the implied warranty of
 * MERCHANTABILITY or FITNESS FOR A PARTICULAR PURPOSE.  See the
 * GNU General Public License for more details.
 *
 * You should have received a copy of the GNU General Public License
 * along with OpenNMS(R).  If not, see:
 *      http://www.gnu.org/licenses/
 *
 * For more information contact:
 *     OpenNMS(R) Licensing <license@opennms.org>
 *     http://www.opennms.org/
 *     http://www.opennms.com/
 *******************************************************************************/

package org.opennms.netmgt.collectd;


import java.io.File;
import java.io.FileNotFoundException;
import java.util.Map;

import org.opennms.core.utils.AlphaNumeric;
import org.opennms.netmgt.config.collector.ServiceParameters;
import org.opennms.netmgt.model.RrdRepository;
import org.slf4j.Logger;
import org.slf4j.LoggerFactory;


/**
 * This class encapsulates all the information required by the SNMP collector in
 * order to perform data collection for an individual interface and store that
 * data in an appropriately named RRD file.
 *
 * @author <a href="mailto:mike@opennms.org">Mike Davidson </a>
 * @author <a href="http://www.opennms.org/">OpenNMS </a>
 * @version $Id: $
 */
public final class IfInfo extends SnmpCollectionResource {
    
    private static final Logger LOG = LoggerFactory.getLogger(IfInfo.class);
    
    private SNMPCollectorEntry m_entry;
    private String m_ifAlias;
    private SnmpIfData m_snmpIfData;

    /**
     * <p>Constructor for IfInfo.</p>
     *
     * @param def a {@link org.opennms.netmgt.collectd.ResourceType} object.
     * @param agent a {@link org.opennms.netmgt.collectd.CollectionAgent} object.
     * @param snmpIfData a {@link org.opennms.netmgt.collectd.SnmpIfData} object.
     */
    public IfInfo(ResourceType def, CollectionAgent agent, SnmpIfData snmpIfData) {
        super(def);
        m_snmpIfData = snmpIfData;
        m_ifAlias = snmpIfData.getIfAlias();
    }
    
    public int getNodeId() {
        return m_snmpIfData.getNodeId();
    }

    /**
     * <p>getIndex</p>
     *
     * @return a int.
     */
    public int getIndex() {
        return m_snmpIfData.getIfIndex();
    }

    /**
     * <p>getType</p>
     *
     * @return a int.
     */
    @Override
    public int getType() {
        return m_snmpIfData.getIfType();
    }

    /**
     * <p>getLabel</p>
     *
     * @return a {@link java.lang.String} object.
     */
    @Override
    public String getLabel() {
        return m_snmpIfData.getLabelForRRD();
    }

    /**
     * <p>setIfAlias</p>
     *
     * @param ifAlias a {@link java.lang.String} object.
     */
    public void setIfAlias(String ifAlias) {
        m_ifAlias = ifAlias;
    }

    String getCurrentIfAlias() {
        return m_ifAlias;
    }

    /**
     * <p>isCollectionEnabled</p>
     *
     * @return a boolean.
     */
    public boolean isCollectionEnabled() {
        return m_snmpIfData.isCollectionEnabled();
    }

    /**
     * <p>setEntry</p>
     *
     * @param ifEntry a {@link org.opennms.netmgt.collectd.SNMPCollectorEntry} object.
     */
    public void setEntry(SNMPCollectorEntry ifEntry) {
        m_entry = ifEntry;
    }

    /**
     * <p>getEntry</p>
     *
     * @return a {@link org.opennms.netmgt.collectd.SNMPCollectorEntry} object.
     */
    protected SNMPCollectorEntry getEntry() {
        return m_entry;
    }

    /**
     * <p>getAttributesMap</p>
     *
     * @return a {@link java.util.Map} object.
     */
    public Map<String,String> getAttributesMap() {
        return m_snmpIfData.getAttributesMap();
    }

    /**
     ** @deprecated
     **/

    String getNewIfAlias() {
        // FIXME: This should not be null
        if (getEntry() == null) {
            return getCurrentIfAlias();
        }
        return getEntry().getValueForBase(SnmpCollector.IFALIAS_OID);
    }

    boolean currentAliasIsOutOfDate(String ifAlias) {
        LOG.debug("currentAliasIsOutOfDate: ifAlias from collection = {}, current ifAlias = {}", ifAlias, getCurrentIfAlias());
        return ifAlias != null && !ifAlias.equals(getCurrentIfAlias());
    }

    void logAlias(String ifAlias) {
        LOG.debug("Alias for RRD directory name = {}", ifAlias);
    }

    String getAliasDir(String ifAlias, String ifAliasComment) {
        if (ifAlias != null) {
            if (ifAliasComment != null) {
                int si = ifAlias.indexOf(ifAliasComment);
                if (si > -1) {
                    ifAlias = ifAlias.substring(0, si).trim();
                }
            }
            if (ifAlias != null) {
                ifAlias = AlphaNumeric.parseAndReplaceExcept(ifAlias,
                                                             SnmpCollector.nonAnRepl, SnmpCollector.AnReplEx);
            }
        }

        logAlias(ifAlias);

        return ifAlias;
    }

    void logForceRescan(String ifAlias) {

        LOG.debug("Forcing rescan.  IfAlias {} for index {} does not match DB value: {}", ifAlias, getIndex(), getCurrentIfAlias());
    }

    public boolean isScheduledForCollection() {
        LOG.debug("{} .collectionEnabled = {}", this, isCollectionEnabled());
        LOG.debug("selectCollectionOnly = {}", getCollection().isSelectCollectionOnly());

        boolean isScheduled = isCollectionEnabled() || !getCollection().isSelectCollectionOnly();
        
        LOG.debug("isScheduled = {}", isScheduled);

        return isScheduled;

    }

    private OnmsSnmpCollection getCollection() {
        return getResourceType().getCollection();
    }

<<<<<<< HEAD
    /** {@inheritDoc} */
    @Override
    public File getResourceDir(RrdRepository repository) {
=======
    /** {@inheritDoc} 
     * @throws FileNotFoundException */
    public File getResourceDir(RrdRepository repository) throws FileNotFoundException {
        String label = getLabel();
>>>>>>> 4d4891f4
        File rrdBaseDir = repository.getRrdBaseDir();
        File dir = new File(rrdBaseDir, getCollectionAgent().getStorageDir().toString());
        if (label == null || "".equals(label)) {
            throw new FileNotFoundException("Could not construct resource directory because label is null or blank: nodeId: " + getNodeId() + ", rrdRepository: " + repository.toString());
        } else {
            return new File(dir, label);
        }
    }

    /**
     * <p>toString</p>
     *
     * @return a {@link java.lang.String} object.
     */
    @Override
    public String toString() {
        return "node["+ getNodeId() + "].interfaceSnmp[" + getLabel() + ']';
    }

    boolean shouldStore(ServiceParameters serviceParameters) {
        if (serviceParameters.getStoreByNodeID().equals("normal")) {
            return isScheduledForCollection();
        } else {
            return serviceParameters.getStoreByNodeID().equals("true");
        }
    }

    /** {@inheritDoc} */
    @Override
    public boolean shouldPersist(ServiceParameters serviceParameters) {

        boolean shdprsist = shouldStore(serviceParameters) && (isScheduledForCollection() || serviceParameters.forceStoreByAlias(getCurrentIfAlias()));
        LOG.debug("shouldPersist = {}", shdprsist);
        return shdprsist;
    }
    
    /**
     * <p>getResourceTypeName</p>
     *
     * @return a {@link java.lang.String} object.
     */
    @Override
    public String getResourceTypeName() {
        return "if"; //This is IfInfo, must be an interface
    }
    
    /**
     * <p>getInstance</p>
     *
     * @return a {@link java.lang.String} object.
     */
    @Override
    public String getInstance() {
        return Integer.toString(getIndex()); //For interfaces, use ifIndex as it's unique within a node (by definition)
    }

    @Override
    public String getParent() {
        return getCollectionAgent().getStorageDir().toString();
    }
} // end class<|MERGE_RESOLUTION|>--- conflicted
+++ resolved
@@ -214,16 +214,11 @@
         return getResourceType().getCollection();
     }
 
-<<<<<<< HEAD
-    /** {@inheritDoc} */
-    @Override
-    public File getResourceDir(RrdRepository repository) {
-=======
     /** {@inheritDoc} 
      * @throws FileNotFoundException */
+    @Override
     public File getResourceDir(RrdRepository repository) throws FileNotFoundException {
         String label = getLabel();
->>>>>>> 4d4891f4
         File rrdBaseDir = repository.getRrdBaseDir();
         File dir = new File(rrdBaseDir, getCollectionAgent().getStorageDir().toString());
         if (label == null || "".equals(label)) {
