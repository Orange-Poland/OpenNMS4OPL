--- conflicted
+++ resolved
@@ -41,12 +41,7 @@
 
 import org.apache.log4j.Category;
 import org.apache.log4j.Logger;
-<<<<<<< HEAD
-import org.opennms.core.queue.FifoQueue;
-import org.opennms.core.queue.FifoQueueException;
-=======
 import org.opennms.core.concurrent.WaterfallExecutor;
->>>>>>> 637f8d1c
 import org.opennms.core.utils.InetAddressUtils;
 import org.opennms.core.utils.LogUtils;
 import org.opennms.netmgt.daemon.AbstractServiceDaemon;
@@ -56,10 +51,7 @@
 import org.opennms.netmgt.snmp.TrapNotificationListener;
 import org.opennms.netmgt.snmp.TrapProcessor;
 import org.opennms.netmgt.snmp.TrapProcessorFactory;
-<<<<<<< HEAD
-=======
 import org.springframework.beans.factory.annotation.Autowired;
->>>>>>> 637f8d1c
 import org.springframework.util.Assert;
 
 /**
@@ -87,11 +79,7 @@
  * @author <A HREF="http://www.opennms.org">OpenNMS.org </A>
  */
 public class Trapd extends AbstractServiceDaemon implements TrapProcessorFactory, TrapNotificationListener {
-<<<<<<< HEAD
-    /*
-=======
-    /**
->>>>>>> 637f8d1c
+    /**
      * The last status sent to the service control manager.
      */
     private int m_status = START_PENDING;
