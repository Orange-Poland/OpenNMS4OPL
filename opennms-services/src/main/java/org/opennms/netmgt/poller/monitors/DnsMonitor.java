--- conflicted
+++ resolved
@@ -187,6 +187,7 @@
                 resolver.setTimeout((timeout < 1 ? 1 : (int) timeout));
                 final Record question = Record.newRecord(name, Type.A, DClass.IN);
                 final Message query = Message.newQuery(question);
+                PollStatus status;
 
                 timeoutTracker.startAttempt();
                 final Message response = resolver.send(query);
@@ -196,29 +197,30 @@
                 LOG.debug("received response code: {}", rcode);
 
                 if (fatalCodes.contains(rcode)) {
-<<<<<<< HEAD
-                    String reason = "Received an invalid DNS response for address: " + addr;
-                    LOG.debug(reason);
-                    return PollStatus.unavailable(reason);
-                } else {
-                    LOG.debug("valid DNS request received, responseTime= {}ms", responseTime);
-                    return PollStatus.available(responseTime);
-=======
-                    return logDown(Level.DEBUG, "Received an invalid DNS response for address: " + addr);
+                    status = PollStatus.unavailable("Received an invalid DNS response for address: " + addr);
+                    LOG.debug(status.getReason());
+                    return status;
                 } else if (minAnswers != DEFAULT_MIN_ANSWERS || maxAnswers != DEFAULT_MAX_ANSWERS) {
                     int numAnswers = response.getSectionArray(Section.ANSWER).length;
                     boolean tooFewAnswers = numAnswers < minAnswers;
                     boolean tooManyAnswers = numAnswers > maxAnswers;
                     if (tooFewAnswers) {
-                        return logDown(Level.WARN, "Response contained only " + numAnswers + " answer(s), but at least " + minAnswers + " answers(s) are needed.");
+                        status = PollStatus.unavailable("Response contained only " + numAnswers + " answer(s), but at least " + minAnswers + " answers(s) are needed.");
+                        LOG.warn(status.getReason());
+                        return status;
                     }
                     if (tooManyAnswers) {
-                        return logDown(Level.WARN, "Response contained " + numAnswers + " answer(s), but " + minAnswers + " or fewer answers(s) are needed.");
+                        status = PollStatus.unavailable("Response contained " + numAnswers + " answer(s), but " + minAnswers + " or fewer answers(s) are needed.");
+                        LOG.warn(status.getReason());
+                        return status;
                     }
-                    return logUp(Level.DEBUG, responseTime, "valid DNS response received with " +numAnswers + " answer(s), responseTime = " + responseTime + "ms");
+                    status = PollStatus.up(responseTime);
+                    LOG.debug("valid DNS response received with {} answer(s), responseTime = {}ms", numAnswers, responseTime);
+                    return status;
                 } else {
-                    return logUp(Level.DEBUG, responseTime, "valid DNS response received, responseTime = " + responseTime + "ms");
->>>>>>> 72971b0c
+                    status = PollStatus.up(responseTime);
+                    LOG.debug("valid DNS response received, responseTime = {}ms", responseTime);
+                    return status;
                 }
 
             } catch (final InterruptedIOException e) {
@@ -238,15 +240,10 @@
                 return PollStatus.unavailable(reason1);
             }
         }
-<<<<<<< HEAD
         String reason = "Never received valid DNS response for address: " + addr;
        
         LOG.debug(reason);
         return PollStatus.unavailable(reason);
-=======
-
-        return logDown(Level.DEBUG, "Never received valid DNS response for address: " + addr);
->>>>>>> 72971b0c
     }
 
 
