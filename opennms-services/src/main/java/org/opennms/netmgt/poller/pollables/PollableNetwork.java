--- conflicted
+++ resolved
@@ -246,11 +246,7 @@
      */
     @Override
     public void delete() {
-<<<<<<< HEAD
-        LOG.warn("Can't delete the entire network.");
-=======
         LOG.debug("Can't delete the entire network.");
->>>>>>> aa1706ff
     }
 
     /** {@inheritDoc} */
