/*******************************************************************************
 * This file is part of OpenNMS(R).
 *
 * Copyright (C) 2006-2014 The OpenNMS Group, Inc.
 * OpenNMS(R) is Copyright (C) 1999-2014 The OpenNMS Group, Inc.
 *
 * OpenNMS(R) is a registered trademark of The OpenNMS Group, Inc.
 *
 * OpenNMS(R) is free software: you can redistribute it and/or modify
 * it under the terms of the GNU Affero General Public License as published
 * by the Free Software Foundation, either version 3 of the License,
 * or (at your option) any later version.
 *
 * OpenNMS(R) is distributed in the hope that it will be useful,
 * but WITHOUT ANY WARRANTY; without even the implied warranty of
 * MERCHANTABILITY or FITNESS FOR A PARTICULAR PURPOSE.  See the
 * GNU Affero General Public License for more details.
 *
 * You should have received a copy of the GNU Affero General Public License
 * along with OpenNMS(R).  If not, see:
 *      http://www.gnu.org/licenses/
 *
 * For more information contact:
 *     OpenNMS(R) Licensing <license@opennms.org>
 *     http://www.opennms.org/
 *     http://www.opennms.com/
 *******************************************************************************/

package org.opennms.netmgt.poller.monitors;

import java.io.IOException;
import java.io.UnsupportedEncodingException;
import java.net.Inet4Address;
import java.net.InetAddress;
import java.net.URI;
import java.net.URISyntaxException;
import java.net.UnknownHostException;
import java.nio.charset.Charset;
import java.security.GeneralSecurityException;
import java.util.ArrayList;
import java.util.HashMap;
import java.util.LinkedHashMap;
import java.util.List;
import java.util.Map;
import java.util.Properties;
import java.util.regex.Matcher;
import java.util.regex.Pattern;

import org.apache.commons.io.IOUtils;
import org.apache.commons.lang.builder.ToStringBuilder;
import org.apache.http.Header;
import org.apache.http.HttpException;
import org.apache.http.HttpHost;
import org.apache.http.HttpRequest;
import org.apache.http.HttpRequestInterceptor;
<<<<<<< HEAD
=======
import org.apache.http.HttpVersion;
>>>>>>> 722c9925
import org.apache.http.NameValuePair;
import org.apache.http.client.entity.UrlEncodedFormEntity;
import org.apache.http.client.methods.CloseableHttpResponse;
import org.apache.http.client.methods.HttpGet;
import org.apache.http.client.methods.HttpPost;
import org.apache.http.client.methods.HttpUriRequest;
import org.apache.http.client.utils.URIBuilder;
import org.apache.http.client.utils.URLEncodedUtils;
import org.apache.http.message.BasicNameValuePair;
import org.apache.http.protocol.HTTP;
import org.apache.http.protocol.HttpContext;
import org.apache.http.util.EntityUtils;
import org.opennms.core.utils.EmptyKeyRelaxedTrustProvider;
import org.opennms.core.utils.HttpResponseRange;
import org.opennms.core.utils.InetAddressUtils;
import org.opennms.core.utils.MatchTable;
import org.opennms.core.utils.PropertiesUtils;
import org.opennms.core.utils.TimeoutTracker;
import org.opennms.core.web.HttpClientWrapper;
import org.opennms.core.xml.JaxbUtils;
import org.opennms.netmgt.config.pagesequence.Page;
import org.opennms.netmgt.config.pagesequence.PageSequence;
import org.opennms.netmgt.config.pagesequence.Parameter;
import org.opennms.netmgt.config.pagesequence.SessionVariable;
import org.opennms.netmgt.poller.Distributable;
import org.opennms.netmgt.poller.MonitoredService;
import org.opennms.netmgt.poller.PollStatus;
import org.opennms.netmgt.utils.DnsUtils;
import org.slf4j.Logger;
import org.slf4j.LoggerFactory;

/**
 * This class is designed to be used by the service poller framework to test the availability
 * of the HTTP service on remote interfaces. The class implements the ServiceMonitor interface
 * that allows it to be used along with other plug-ins by the service poller framework.
 *
 * @author <a mailto:brozow@opennms.org>Mathew Brozowski</a>
 */
@Distributable
public class PageSequenceMonitor extends AbstractServiceMonitor {


    private static final Logger LOG = LoggerFactory.getLogger(PageSequenceMonitor.class);

    protected static class SequenceTracker{

        TimeoutTracker m_tracker;
        public SequenceTracker(Map<String, Object> parameterMap, int defaultSequenceRetry, int defaultTimeout) {
            final Map<String, Object> parameters = new HashMap<String, Object>();

            parameters.put("retry", getKeyedInteger(parameterMap, "sequence-retry", defaultSequenceRetry));
            parameters.put("timeout", getKeyedInteger(parameterMap, "timeout", defaultTimeout));
            parameters.put("strict-timeout", getKeyedBoolean(parameterMap, "strict-timeout", false));
            m_tracker = new TimeoutTracker(parameters, defaultSequenceRetry, defaultTimeout);
        }
        public void reset() {
            m_tracker.reset();
        }
        public boolean shouldRetry() {
            return m_tracker.shouldRetry();
        }
        public void nextAttempt() {
            m_tracker.nextAttempt();
        }
        public void startAttempt() {
            m_tracker.startAttempt();
        }
        public double elapsedTimeInMillis() {
            return m_tracker.elapsedTimeInMillis();
        }
    }

    private static final int DEFAULT_SEQUENCE_RETRY = 0;

    //FIXME: This should be wired with Spring
    // Make sure that the {@link EmptyKeyRelaxedTrustSSLContext} algorithm
    // is available to JSSE
    static {
        java.security.Security.addProvider(new EmptyKeyRelaxedTrustProvider());
    }

    public static class PageSequenceMonitorException extends RuntimeException {
        private static final long serialVersionUID = 1346757238604080088L;

        public PageSequenceMonitorException(String message) {
            super(message);
        }

        public PageSequenceMonitorException(Throwable cause) {
            super(cause);
        }

        public PageSequenceMonitorException(String message, Throwable cause) {
            super(message, cause);
        }
    }

    private static final int DEFAULT_TIMEOUT = 3000;
    private static final int DEFAULT_RETRY = 0;

    public static class HttpPageSequence {
        final PageSequence m_sequence;
        final List<HttpPage> m_pages;
        Properties m_sequenceProperties;
        Map<String,Object> m_parameters = new HashMap<String,Object>();

        HttpPageSequence(final PageSequence sequence) {
            m_sequence = sequence;

            m_pages = new ArrayList<HttpPage>(m_sequence.getPages().size());
            for (Page page : m_sequence.getPages().toArray(new Page[0])) {
                m_pages.add(new HttpPage(this, page));
            }

            m_sequenceProperties = new Properties();
        }

        public Map<String,Object> getParameters() {
            return m_parameters;
        }

        public void setParameters(final Map<String,Object> parameters) {
            m_parameters = parameters;
        }

        List<HttpPage> getPages() {
            return m_pages;
        }

        private void execute(HttpClientWrapper clientWrapper, MonitoredService svc, Map<String,Number> responseTimes) {
            // Clear the sequence properties before each run
            clearSequenceProperties();

            // Initialize the response time on each page that saves it
            for (HttpPage page : getPages()) {
                if (page.getDsName() != null) {
                    responseTimes.put(page.getDsName(), Double.NaN);
                }
            }

            for (HttpPage page : getPages()) {
                LOG.debug("Executing HttpPage: {}", page.toString());
                page.execute(clientWrapper, svc, m_sequenceProperties);
                if (page.getDsName() != null) {
                    LOG.debug("Recording response time {} for ds {}", page.getResponseTime(), page.getDsName());
                    responseTimes.put(page.getDsName(), page.getResponseTime());
                }
            }

        }

        protected Properties getSequenceProperties() {
            return m_sequenceProperties;
        }

        protected void setSequenceProperties(final Properties newProps) {
            m_sequenceProperties = newProps;
        }

        protected void clearSequenceProperties() {
            m_sequenceProperties.clear();
        }
    }

    public interface PageSequenceHttpUriRequest extends HttpUriRequest {
        public void setQueryParameters(List<NameValuePair> parms);
    }

    public static class PageSequenceHttpPost extends HttpPost implements PageSequenceHttpUriRequest {
        public PageSequenceHttpPost(final URI uri) {
            super(uri);
        }

        @Override
        public void setQueryParameters(final List<NameValuePair> parms) {
            try {
                final UrlEncodedFormEntity entity = new UrlEncodedFormEntity(parms, "UTF-8");
                this.setEntity(entity);
            } catch (final UnsupportedEncodingException e) {
                // Should never happen
                LOG.debug("Unsupported encoding", e);
            }
        }
    }

    public static class PageSequenceHttpGet extends HttpGet implements PageSequenceHttpUriRequest {

        public PageSequenceHttpGet(URI uri) {
            super(uri);
        }

        @Override
        public void setQueryParameters(List<NameValuePair> parms) {
            URI uri = this.getURI();
            URI uriWithQueryString = null;
            try {
                String query = URLEncodedUtils.format(parms, "UTF-8");
                URIBuilder ub = new URIBuilder(uri);
                final List<NameValuePair> params = URLEncodedUtils.parse(query, Charset.forName("UTF-8"));
                if (!params.isEmpty()) {
                    ub.setParameters(params);
                }
                uriWithQueryString = ub.build();
                this.setURI(uriWithQueryString);
            } catch (URISyntaxException e) {
                LOG.warn(e.getMessage(), e);
            }
        }
    }

    public static class HttpPage {
        private final Page m_page;
        private final HttpResponseRange m_range;
        private final Pattern m_successPattern;
        private final Pattern m_failurePattern;
        private final Pattern m_locationPattern;
        private final HttpPageSequence m_parentSequence;
        private double m_responseTime;

        private final List<NameValuePair> m_parms = new ArrayList<NameValuePair>();

        HttpPage(HttpPageSequence parent, Page page) {
            m_page = page;
            m_range = new HttpResponseRange(page.getResponseRange());
            m_successPattern = (page.getSuccessMatch() == null ? null : Pattern.compile(page.getSuccessMatch()));
            m_failurePattern = (page.getFailureMatch() == null ? null : Pattern.compile(page.getFailureMatch()));
            m_locationPattern = (page.getLocationMatch() == null ? null : Pattern.compile(page.getLocationMatch()));
            m_parentSequence = parent;

            for (Parameter parm : m_page.getParameters().toArray(new Parameter[0])) {
                m_parms.add(new BasicNameValuePair(parm.getKey(), parm.getValue()));
            }
        }

        @Override
        public String toString() {
            ToStringBuilder retval = new ToStringBuilder(this);
            retval.append("page.httpVersion", m_page.getHttpVersion());
            retval.append("page.host", m_page.getHost());
            retval.append("page.requireIPv4", m_page.getRequireIPv4());
            retval.append("page.requireIPv6", m_page.getRequireIPv6());
            retval.append("page.port", m_page.getPort());
            retval.append("page.method", m_page.getMethod());
            retval.append("page.virtualHost", m_page.getVirtualHost());
            retval.append("page.path", m_page.getPath());
            retval.append("page.query", m_page.getQuery());
            retval.append("page.successMatch", m_page.getSuccessMatch());
            retval.append("page.failureMatch", m_page.getFailureMatch());
            retval.append("page.locationMatch", m_page.getLocationMatch());
            return retval.toString();
        }

        void execute(final HttpClientWrapper parentClientWrapper, final MonitoredService svc, final Properties sequenceProperties) {
            final HttpClientWrapper clientWrapper = parentClientWrapper.duplicate();
            CloseableHttpResponse response = null;
            try {
                URI uri = getURI(svc);
                PageSequenceHttpUriRequest method = getMethod(uri);

                if (getVirtualHost(svc) == null) {
                    LOG.debug("Adding request interceptor to remove the host header");
                    clientWrapper.addRequestInterceptor(new HttpRequestInterceptor() {
                        @Override
                        public void process(HttpRequest request, HttpContext ctx) throws HttpException, IOException {
                            Header host = request.getFirstHeader(HTTP.TARGET_HOST);
                            if (host != null) {
                                request.removeHeader(host);
                                LOG.debug("httpRequestInterceptor: virtual-host is not set, removing host header");
                            }
                        }
                    });
                } else {
                    HttpHost host = new HttpHost(getVirtualHost(svc), uri.getPort());
                    clientWrapper.setVirtualHost(host.toHostString());
<<<<<<< HEAD
=======
                }

                switch(m_page.getHttpVersion()) {
                    case "0.9":
                        clientWrapper.setVersion(HttpVersion.HTTP_0_9); break;
                    case "1.0":
                        clientWrapper.setVersion(HttpVersion.HTTP_1_0); break;
                    default:
                        clientWrapper.setVersion(HttpVersion.HTTP_1_1); break;
>>>>>>> 722c9925
                }

                if (getUserAgent() != null && !getUserAgent().trim().isEmpty()) {
                    clientWrapper.setUserAgent(getUserAgent());
                } else {
                    clientWrapper.setUserAgent("OpenNMS PageSequenceMonitor (Service name: " + svc.getSvcName() + ")");
                }

                if ("https".equals(uri.getScheme())) {
                    if (Boolean.parseBoolean(m_page.getDisableSslVerification())) {
                        try {
                            clientWrapper.useRelaxedSSL("https");
                        } catch (final GeneralSecurityException e) {
                            LOG.warn("Failed configure relaxed SSL for PageSequence {}", svc.getSvcName(), e);
                        }
                    }
                }

                if (m_parms.size() > 0) {
                    method.setQueryParameters(expandParms(svc));
                }

                if (getUserInfo() != null) {
                    String userInfo = getUserInfo();
                    String[] streetCred = userInfo.split(":", 2);
                    if (streetCred.length == 2) {
                        clientWrapper.addBasicCredentials(streetCred[0], streetCred[1]);
                    } else { 
                        LOG.warn("Illegal value found for username/password HTTP credentials: {}", userInfo);
                    }
                }

                long startTime = System.nanoTime();
                response = clientWrapper.execute(method);
                long endTime = System.nanoTime();
                m_responseTime = (endTime - startTime)/1000000.0;

                int code = response.getStatusLine().getStatusCode();
                if (!getRange().contains(code)) {
                    throw new PageSequenceMonitorException("response code out of range for uri:" + uri + ".  Expected " + getRange() + " but received " + code);
                }

                String responseString = EntityUtils.toString(response.getEntity());

                if (getLocationPattern() != null) {
                    Header locationHeader = response.getFirstHeader("location");
                    if (locationHeader == null) {
                        LOG.debug("locationMatch was set, but no Location: header was returned at {}", uri, new Exception());
                        throw new PageSequenceMonitorException("locationMatch was set, but no Location: header was returned at " + uri);
                    }
                    Matcher matcher = getLocationPattern().matcher(locationHeader.getValue());
                    if (!matcher.find()) {
                        LOG.debug("failed to find '{}' in Location: header at {}:\n{}", getLocationPattern(), uri, locationHeader.getValue(), new Exception());
                        throw new PageSequenceMonitorException("failed to find '" + getLocationPattern() + "' in Location: header at " + uri);
                    }
                }

                if (getFailurePattern() != null) {
                    Matcher matcher = getFailurePattern().matcher(responseString);
                    if (matcher.find()) {
                        throw new PageSequenceMonitorException(getResolvedFailureMessage(matcher));
                    }
                }

                if (getSuccessPattern() != null) {
                    Matcher matcher = getSuccessPattern().matcher(responseString);
                    if (!matcher.find()) {
                        LOG.debug("failed to find '{}' in page content at {}:\n{}", getSuccessPattern(), uri, responseString.trim(), new Exception());
                        throw new PageSequenceMonitorException("failed to find '" + getSuccessPattern() + "' in page content at " + uri);
                    }
                    updateSequenceProperties(sequenceProperties, matcher);
                }

            } catch (URISyntaxException e) {
                throw new IllegalArgumentException("unable to construct URL for page", e);
            } catch (IOException e) {
                LOG.debug("I/O Error", e);
                throw new PageSequenceMonitorException("I/O Error", e);
            } finally {
                if (clientWrapper != null) {
                    clientWrapper.close(response);
                }
            }
        }

        private List<NameValuePair> expandParms(MonitoredService svc) {
            List<NameValuePair> expandedParms = new ArrayList<NameValuePair>();
            Properties svcProps = getServiceProperties(svc);
            if (svcProps != null) {
                LOG.debug("I have {} service properties.", svcProps.size());
            }
            Properties seqProps = getSequenceProperties();
            if (seqProps != null) {
                LOG.debug("I have {} sequence properties.", seqProps.size());
            }
            for (NameValuePair nvp : m_parms) {
                String value = PropertiesUtils.substitute((String)nvp.getValue(), getServiceProperties(svc), getSequenceProperties());
                expandedParms.add(new BasicNameValuePair(nvp.getName(), value));
                if (!nvp.getValue().equals(value) ) {
                    LOG.debug("Expanded parm with name '{}' from '{}' to '{}'", nvp.getName(), nvp.getValue(), value);
                }
            }
            return expandedParms;
        }

        private void updateSequenceProperties(Properties props, Matcher matcher) {
            for (SessionVariable varBinding : m_page.getSessionVariables()) {
                String vbName = varBinding.getName();
                String vbValue = matcher.group(varBinding.getMatchGroup());
                if (vbValue == null)
                    vbValue = "";
                props.put(vbName, vbValue);
                LOG.debug("Just set session variable '{}' to '{}'", vbName, vbValue);
            }

            setSequenceProperties(props);
        }

        private String getUserAgent() {
            return m_page.getUserAgent();
        }

        private String getVirtualHost(MonitoredService svc) {
            return PropertiesUtils.substitute(m_page.getVirtualHost(), getServiceProperties(svc), getSequenceProperties());
        }

        private URI getURI(MonitoredService svc) throws URISyntaxException {
            Properties svcProps = getServiceProperties(svc);
            Properties seqProps = getSequenceProperties();
            String host = getHost(seqProps, svcProps);
            if (m_page.getRequireIPv4()) {
                try {
                    InetAddress address = DnsUtils.resolveHostname(host, false);
                    if (!(address instanceof Inet4Address)) throw new UnknownHostException();
                    host = InetAddressUtils.str(address);
                } catch (UnknownHostException e) {
                    throw new PageSequenceMonitorException("failed to find IPv4 address for hostname: " + host);
                }
            } else if (m_page.getRequireIPv6()) {
                try {
                    InetAddress address = DnsUtils.resolveHostname(host, true);
                    host = "[" + InetAddressUtils.str(address) + "]";
                } catch (UnknownHostException e) {
                    throw new PageSequenceMonitorException("failed to find IPv6 address for hostname: " + host);
                }
            } else {
                // Just leave the hostname as-is, let httpclient resolve it using the platform preferences
            }
            URIBuilder ub = new URIBuilder();
            ub.setScheme(getScheme());
            ub.setHost(host);
            ub.setPort(getPort());
            ub.setPath(getPath(seqProps, svcProps));
            final List<NameValuePair> params = URLEncodedUtils.parse(getQuery(seqProps, svcProps), Charset.forName("UTF-8"));
            if (!params.isEmpty()) {
                ub.setParameters(params);
            }
            ub.setFragment(getFragment(seqProps, svcProps));
            return ub.build();
        }

        private String getFragment(Properties... p) {
            return PropertiesUtils.substitute(m_page.getFragment(), p);
        }

        private String getQuery(Properties... p) {
            return PropertiesUtils.substitute(m_page.getQuery(), p);
        }

        private String getPath(Properties... p) {
            return PropertiesUtils.substitute(m_page.getPath(), p);
        }

        private int getPort(Properties... p) {
            return Integer.valueOf(PropertiesUtils.substitute(String.valueOf(m_page.getPort()), p));
        }

        private String getHost(Properties... p) {
            return PropertiesUtils.substitute(m_page.getHost(), p);
        }

        private Properties getServiceProperties(MonitoredService svc) {
            Properties properties = new Properties();
            properties.put("ipaddr", svc.getIpAddr());
            properties.put("nodeid", svc.getNodeId());
            properties.put("nodelabel", svc.getNodeLabel());
            properties.put("svcname", svc.getSvcName());
            return properties;
        }

        private String getUserInfo() {
            return m_page.getUserInfo();
        }

        private String getScheme() {
            return m_page.getScheme();
        }

        private PageSequenceHttpUriRequest getMethod(URI uri) {
            String method = m_page.getMethod();
            return ("GET".equalsIgnoreCase(method) ? new PageSequenceHttpGet(uri) : new PageSequenceHttpPost(uri));
        }

        private HttpResponseRange getRange() {
            return m_range;
        }

        private Pattern getSuccessPattern() {
            return m_successPattern;
        }

        private Pattern getLocationPattern() {
            return m_locationPattern;
        }

        private Pattern getFailurePattern() {
            return m_failurePattern;
        }

        private String getFailureMessage() {
            return m_page.getFailureMessage();
        }

        private String getResolvedFailureMessage(Matcher matcher) {
            return PropertiesUtils.substitute(getFailureMessage(), new MatchTable(matcher));
        }

        private Properties getSequenceProperties() {
            return m_parentSequence.getSequenceProperties();
        }

        private void setSequenceProperties(Properties props) {
            m_parentSequence.setSequenceProperties(props);
        }

        public Number getResponseTime() {
            return m_responseTime;
        }

        public String getDsName() {
            return m_page.getDsName();
        }
    }

    public static class PageSequenceMonitorParameters {
        public static final String KEY = PageSequenceMonitorParameters.class.getName();

        static synchronized PageSequenceMonitorParameters get(final Map<String,Object> parameterMap) {
            PageSequenceMonitorParameters parms = (PageSequenceMonitorParameters) parameterMap.get(KEY);
            if (parms == null) {
                parms = new PageSequenceMonitorParameters(parameterMap);
                parameterMap.put(KEY, parms);
            }
            return parms;
        }

        private final Map<String, Object> m_parameterMap;
        private final HttpPageSequence m_pageSequence;

        PageSequenceMonitorParameters(final Map<String, Object> parameterMap) {
            m_parameterMap = parameterMap;

            Object pageSequence = getKeyedObject(parameterMap, "page-sequence", null);

            if (pageSequence == null) {
                throw new IllegalArgumentException("page-sequence must be set in monitor parameters");
            }

            /* if we get an actual PageSequence object, we need
             * to do substitution on it first, so turn it back into
             * a string temporarily.
             */
            if (pageSequence instanceof PageSequence) {
                pageSequence = JaxbUtils.marshal(pageSequence);
            } else if (pageSequence instanceof String) {
                // don't need to do anything
            } else {
                throw new IllegalArgumentException("Unsure how to deal with Page Sequence of type " + pageSequence.getClass());
            }

            // Perform parameter expansion on the page-sequence string
            pageSequence = PropertiesUtils.substitute((String)pageSequence, m_parameterMap);
            PageSequence sequence = parsePageSequence((String)pageSequence);
            m_pageSequence = new HttpPageSequence(sequence);
            m_pageSequence.setParameters(m_parameterMap);
        }

        Map<String, Object> getParameterMap() {
            return m_parameterMap;
        }

        HttpPageSequence getPageSequence() {
            return m_pageSequence;
        }

        PageSequence parsePageSequence(String sequenceString) {
            return JaxbUtils.unmarshal(PageSequence.class, sequenceString);

        }

        public int getRetries() {
            return getKeyedInteger(m_parameterMap, "retry", DEFAULT_RETRY);
        }

        public int getTimeout() {
            return getKeyedInteger(m_parameterMap, "timeout", DEFAULT_TIMEOUT);
        }

        HttpClientWrapper createHttpClient() {
            HttpClientWrapper clientWrapper = HttpClientWrapper.create()
                    .setConnectionTimeout(getTimeout())
                    .setSocketTimeout(getTimeout())
                    .setRetries(getRetries())
                    .useBrowserCompatibleCookies();
            return clientWrapper;
        }
    }

    /** {@inheritDoc} */
    @Override
    public PollStatus poll(final MonitoredService svc, final Map<String, Object> parameterMap) {
        PollStatus serviceStatus = PollStatus.unavailable("Poll not completed yet");

        Map<String,Number> responseTimes = new LinkedHashMap<String,Number>();

        SequenceTracker tracker = new SequenceTracker(parameterMap, DEFAULT_SEQUENCE_RETRY, DEFAULT_TIMEOUT);
        for(tracker.reset(); tracker.shouldRetry() && !serviceStatus.isAvailable(); tracker.nextAttempt() ) {
            HttpClientWrapper clientWrapper = null;
            try {
                PageSequenceMonitorParameters parms = PageSequenceMonitorParameters.get(parameterMap);
<<<<<<< HEAD
    
=======

>>>>>>> 722c9925
                clientWrapper = parms.createHttpClient();

                tracker.startAttempt();
                responseTimes.put("response-time", Double.NaN);
                parms.getPageSequence().execute(clientWrapper, svc, responseTimes);
<<<<<<< HEAD
    
=======

>>>>>>> 722c9925
                double responseTime = tracker.elapsedTimeInMillis();
                serviceStatus = PollStatus.available();
                responseTimes.put("response-time", responseTime);
                serviceStatus.setProperties(responseTimes);

            } catch (PageSequenceMonitorException e) {
                serviceStatus = PollStatus.unavailable(e.getMessage());
                serviceStatus.setProperties(responseTimes);
            } catch (IllegalArgumentException e) {
                LOG.error("Invalid parameters to monitor", e);
                serviceStatus = PollStatus.unavailable("Invalid parameter to monitor: " + e.getMessage() + ".  See log for details.");
                serviceStatus.setProperties(responseTimes);
            } finally {
                IOUtils.closeQuietly(clientWrapper);
            }
        }

        return serviceStatus;
    }
}<|MERGE_RESOLUTION|>--- conflicted
+++ resolved
@@ -53,10 +53,7 @@
 import org.apache.http.HttpHost;
 import org.apache.http.HttpRequest;
 import org.apache.http.HttpRequestInterceptor;
-<<<<<<< HEAD
-=======
 import org.apache.http.HttpVersion;
->>>>>>> 722c9925
 import org.apache.http.NameValuePair;
 import org.apache.http.client.entity.UrlEncodedFormEntity;
 import org.apache.http.client.methods.CloseableHttpResponse;
@@ -331,8 +328,6 @@
                 } else {
                     HttpHost host = new HttpHost(getVirtualHost(svc), uri.getPort());
                     clientWrapper.setVirtualHost(host.toHostString());
-<<<<<<< HEAD
-=======
                 }
 
                 switch(m_page.getHttpVersion()) {
@@ -342,7 +337,6 @@
                         clientWrapper.setVersion(HttpVersion.HTTP_1_0); break;
                     default:
                         clientWrapper.setVersion(HttpVersion.HTTP_1_1); break;
->>>>>>> 722c9925
                 }
 
                 if (getUserAgent() != null && !getUserAgent().trim().isEmpty()) {
@@ -673,21 +667,13 @@
             HttpClientWrapper clientWrapper = null;
             try {
                 PageSequenceMonitorParameters parms = PageSequenceMonitorParameters.get(parameterMap);
-<<<<<<< HEAD
-    
-=======
-
->>>>>>> 722c9925
+
                 clientWrapper = parms.createHttpClient();
 
                 tracker.startAttempt();
                 responseTimes.put("response-time", Double.NaN);
                 parms.getPageSequence().execute(clientWrapper, svc, responseTimes);
-<<<<<<< HEAD
-    
-=======
-
->>>>>>> 722c9925
+
                 double responseTime = tracker.elapsedTimeInMillis();
                 serviceStatus = PollStatus.available();
                 responseTimes.put("response-time", responseTime);
