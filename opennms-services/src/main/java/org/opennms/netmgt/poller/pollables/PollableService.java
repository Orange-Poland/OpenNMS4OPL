/*******************************************************************************
 * This file is part of OpenNMS(R).
 *
 * Copyright (C) 2002-2015 The OpenNMS Group, Inc.
 * OpenNMS(R) is Copyright (C) 1999-2015 The OpenNMS Group, Inc.
 *
 * OpenNMS(R) is a registered trademark of The OpenNMS Group, Inc.
 *
 * OpenNMS(R) is free software: you can redistribute it and/or modify
 * it under the terms of the GNU Affero General Public License as published
 * by the Free Software Foundation, either version 3 of the License,
 * or (at your option) any later version.
 *
 * OpenNMS(R) is distributed in the hope that it will be useful,
 * but WITHOUT ANY WARRANTY; without even the implied warranty of
 * MERCHANTABILITY or FITNESS FOR A PARTICULAR PURPOSE.  See the
 * GNU Affero General Public License for more details.
 *
 * You should have received a copy of the GNU Affero General Public License
 * along with OpenNMS(R).  If not, see:
 *      http://www.gnu.org/licenses/
 *
 * For more information contact:
 *     OpenNMS(R) Licensing <license@opennms.org>
 *     http://www.opennms.org/
 *     http://www.opennms.com/
 *******************************************************************************/

package org.opennms.netmgt.poller.pollables;

import java.net.InetAddress;
import java.util.Date;
<<<<<<< HEAD
=======
import java.util.HashMap;
>>>>>>> fa1c8f0e
import java.util.Map;

import org.opennms.netmgt.events.api.EventConstants;
import org.opennms.netmgt.poller.MonitoredService;
import org.opennms.netmgt.poller.PollStatus;
import org.opennms.netmgt.scheduler.PostponeNecessary;
import org.opennms.netmgt.scheduler.ReadyRunnable;
import org.opennms.netmgt.scheduler.Schedule;
import org.opennms.netmgt.xml.event.Event;
import org.slf4j.Logger;
import org.slf4j.LoggerFactory;

/**
 * Represents a PollableService
 *
 * @author <a href="mailto:brozow@opennms.org">Mathew Brozowski</a>
 */
public class PollableService extends PollableElement implements ReadyRunnable, MonitoredService {
    
    private static final Logger LOG = LoggerFactory.getLogger(PollableService.class);

    private static final String ENABLE_POLLSTATUS_SYSTEM_PROPERTY = "opennms.poller.enablePollStatusEvent";

    private final class PollRunner implements Runnable {
    	
    	private volatile PollStatus m_pollStatus;
            @Override
		public void run() {
		    doPoll();
		    getNode().processStatusChange(new Date());
		    m_pollStatus = getStatus();
		}
		public PollStatus getPollStatus() {
			return m_pollStatus;
		}
	}

	private final String m_svcName;

    private volatile PollConfig m_pollConfig;
    private volatile PollStatus m_oldStatus;
    private volatile Schedule m_schedule;
    private volatile long m_statusChangeTime = 0L;
    /**
     * <p>Constructor for PollableService.</p>
     *
     * @param svcName a {@link java.lang.String} object.
     * @param iface a {@link org.opennms.netmgt.poller.pollables.PollableInterface} object.
     */
    public PollableService(PollableInterface iface, String svcName) {
        super(iface, Scope.SERVICE);
        m_svcName = svcName;
    }
    
    /**
     * <p>getInterface</p>
     *
     * @return a {@link org.opennms.netmgt.poller.pollables.PollableInterface} object.
     */
    public PollableInterface getInterface() {
        return (PollableInterface)getParent();
    }
    
    /**
     * <p>getNode</p>
     *
     * @return a {@link org.opennms.netmgt.poller.pollables.PollableNode} object.
     */
    public PollableNode getNode() {
        return getInterface().getNode();
    }

    /**
     * <p>getNetwork</p>
     *
     * @return a {@link org.opennms.netmgt.poller.pollables.PollableNetwork} object.
     */
    public PollableNetwork getNetwork() {
        return getInterface().getNetwork();
    }
    
    /**
     * <p>getContext</p>
     *
     * @return a {@link org.opennms.netmgt.poller.pollables.PollContext} object.
     */
    @Override
    public PollContext getContext() {
        return getInterface().getContext();
    }
    /**
     * <p>getSvcName</p>
     *
     * @return a {@link java.lang.String} object.
     */
    @Override
    public String getSvcName() {
        return m_svcName;
    }

    /**
     * <p>getIpAddr</p>
     *
     * @return a {@link java.lang.String} object.
     */
    @Override
    public String getIpAddr() {
        return getInterface().getIpAddr();
    }

    /**
     * <p>getNodeId</p>
     *
     * @return a int.
     */
    @Override
    public int getNodeId() {
        return getInterface().getNodeId();
    }

    
    /**
     * <p>getNodeLabel</p>
     *
     * @return a {@link java.lang.String} object.
     */
    @Override
    public String getNodeLabel() {
        return getInterface().getNodeLabel();
    }

    public String getNodeLocation() {
        return getInterface().getNodeLocation();
    }

    /** {@inheritDoc} */
    @Override
    protected void visitThis(PollableVisitor v) {
        super.visitThis(v);
        v.visitService(this);
    }

    /**
     * <p>setPollConfig</p>
     *
     * @param pollConfig a {@link org.opennms.netmgt.poller.pollables.PollableServiceConfig} object.
     */
    public void setPollConfig(PollableServiceConfig pollConfig) {
        m_pollConfig = pollConfig;
    }

    /**
     * <p>poll</p>
     *
     * @return a {@link org.opennms.netmgt.poller.PollStatus} object.
     */
    @Override
    public PollStatus poll() {
        PollStatus newStatus = m_pollConfig.poll();
        if (!newStatus.isUnknown()) { 
            updateStatus(newStatus);
        }
        return getStatus();
    }

    /**
     * <p>getAddress</p>
     *
     * @return a {@link java.net.InetAddress} object.
     */
    @Override
    public InetAddress getAddress() {
        return getInterface().getAddress();
    }

    /**
     * <p>doPoll</p>
     *
     * @return the top changed element whose status changes needs to be processed
     */
    public PollStatus doPoll() {
        if (getContext().isNodeProcessingEnabled()) {
            return getParent().doPoll(this);
        }
        else {
            resetStatusChanged();
            return poll();
        }
    }
    

    
    /** {@inheritDoc} */
    @Override
    public Event createDownEvent(Date date) {
        return getContext().createEvent(EventConstants.NODE_LOST_SERVICE_EVENT_UEI, getNodeId(), getAddress(), getSvcName(), date, getStatus().getReason());
    }
    
    
    /** {@inheritDoc} */
    @Override
    public Event createUpEvent(Date date) {
        return getContext().createEvent(EventConstants.NODE_REGAINED_SERVICE_EVENT_UEI, getNodeId(), getAddress(), getSvcName(), date, getStatus().getReason());
    }
    
    /**
     * <p>createUnresponsiveEvent</p>
     *
     * @param date a {@link java.util.Date} object.
     * @return a {@link org.opennms.netmgt.xml.event.Event} object.
     */
    public Event createUnresponsiveEvent(Date date) {
        return getContext().createEvent(EventConstants.SERVICE_UNRESPONSIVE_EVENT_UEI, getNodeId(), getAddress(), getSvcName(), date, getStatus().getReason());
    }

    /**
     * <p>createResponsiveEvent</p>
     *
     * @param date a {@link java.util.Date} object.
     * @return a {@link org.opennms.netmgt.xml.event.Event} object.
     */
    public Event createResponsiveEvent(Date date) {
        return getContext().createEvent(EventConstants.SERVICE_RESPONSIVE_EVENT_UEI, getNodeId(), getAddress(), getSvcName(), date, getStatus().getReason());
    }

    /**
     * createPollStatusEvent
     *
     * @param date a {@link java.util.Date} object.
     * @return a {@link org.opennms.netmgt.xml.event.Event} object.
     */
    @Override
    public Event createPollStatusEvent(Date date) {
        Map<String, String> params = new HashMap<String,String>(4);
        params.put(EventConstants.PARM_POLLSTATUS_REASON, getStatus().getReason());
        params.put(EventConstants.PARM_POLLSTATUS_STATUSNAME, getStatus().getStatusName());
        Double responseTime = getStatus().getResponseTime();
        if (responseTime != null) {
            params.put(EventConstants.PARM_POLLSTATUS_RESPONSETIME, responseTime.toString());
        }
        return getContext().createEvent(EventConstants.SERVICE_POLLSTATUS_EVENT_UEI, getNodeId(), getAddress(), getSvcName(), date, params);
    }

    /**
     * {@inheritDoc}
     */
    @Override
    public void createOutage(PollEvent cause) {
        super.createOutage(cause);
        getContext().openOutage(this, cause);
    }
    /** {@inheritDoc} */
    @Override
    protected void resolveOutage(PollEvent resolution) {
        super.resolveOutage(resolution);
        getContext().resolveOutage(this, resolution);
    }

    /**
     * <p>toString</p>
     *
     * @return a {@link java.lang.String} object.
     */
    @Override
    public String toString() {
        return String.format("PollableService[location=%s, interface=%s, svcName=%s]",
                getNodeLocation(), getInterface(), getSvcName());
    }

    /** {@inheritDoc} */
    @Override
    public void processStatusChange(Date date) {
        if (Boolean.getBoolean(ENABLE_POLLSTATUS_SYSTEM_PROPERTY)) {
            getContext().sendEvent(createPollStatusEvent(new Date()));
        }
        
        if (getContext().isServiceUnresponsiveEnabled()) {
            if (isStatusChanged() && getStatus().equals(PollStatus.unresponsive())) {
                getContext().sendEvent(createUnresponsiveEvent(date));
                if (m_oldStatus.equals(PollStatus.up()))
                    resetStatusChanged();
            }
            else if (isStatusChanged() && m_oldStatus.equals(PollStatus.unresponsive())) {
                getContext().sendEvent(createResponsiveEvent(date));
                if (getStatus().equals(PollStatus.up()))
                    resetStatusChanged();
            }
        }
        super.processStatusChange(date);
    }
    
    /** {@inheritDoc} */
    @Override
    public void updateStatus(PollStatus newStatus) {
        
        if (!getContext().isServiceUnresponsiveEnabled()) {
            if (newStatus.equals(PollStatus.unresponsive()))
                newStatus = PollStatus.down();
        }
        
        PollStatus currentStatus = getStatus();
        if (!currentStatus.equals(newStatus)) {
            m_oldStatus = getStatus();
            setStatusChangeTime(m_pollConfig.getCurrentTime());
        }
            
        
        super.updateStatus(newStatus);
        
        if (!currentStatus.equals(newStatus)) {
            getSchedule().adjustSchedule();
        }
    }

    /**
     * <p>setSchedule</p>
     *
     * @param schedule a {@link org.opennms.netmgt.scheduler.Schedule} object.
     */
    public synchronized void setSchedule(Schedule schedule) {
        m_schedule = schedule;
    }
    
    /**
     * <p>getSchedule</p>
     *
     * @return a {@link org.opennms.netmgt.scheduler.Schedule} object.
     */
    public synchronized Schedule getSchedule() {
        return m_schedule;
    }
    
    /**
     * <p>getStatusChangeTime</p>
     *
     * @return a long.
     */
    public long getStatusChangeTime() {
        return m_statusChangeTime;
    }
    private void setStatusChangeTime(long statusChangeTime) {
        m_statusChangeTime = statusChangeTime;
    }
    
    /**
     * <p>isReady</p>
     *
     * @return a boolean.
     */
    @Override
    public boolean isReady() {
		/* FIXME: There is a bug in the Scheduler that only checks the first service in a queue.
		 * If a thread hangs the below line will cause all services with the same interval to get
		 * hang behind a service that is blocked if it has the same polling interval.  The below would
		 * be the optimal way to do it to promote fairness but... not for now.
		 */
        //return isTreeLockAvailable();
		return true;
		
    }


    /* (non-Javadoc)
     * @see java.lang.Runnable#run()
     */
    /**
     * <p>run</p>
     */
    @Override
    public void run() {
        doRun(500);
    }
    
    /**
     * <p>doRun</p>
     *
     * @return a {@link org.opennms.netmgt.poller.PollStatus} object.
     */
    public PollStatus doRun() {
    	return doRun(0);
    }

    private PollStatus doRun(int timeout) {
        final Map<String, String> mdc = Logging.getCopyOfContextMap();
        try {
            Logging.putThreadContext("service", m_svcName);
            Logging.putThreadContext("ipAddress", getIpAddr());
            Logging.putThreadContext("nodeId", Integer.toString(getNodeId()));
            Logging.putThreadContext("nodeLabel", getNodeLabel());
            long startDate = System.currentTimeMillis();
            LOG.debug("Start Scheduled Poll of service {}", this);
            PollStatus status;
            if (getContext().isNodeProcessingEnabled()) {
                PollRunner r = new PollRunner();
                try {
                    withTreeLock(r, timeout);
                } catch (LockUnavailable e) {
                    LOG.info("Postponing poll for {}", this, e);
                    throw new PostponeNecessary("LockUnavailable postpone poll");
                }
                status = r.getPollStatus();
            }
            else {
                doPoll();
                processStatusChange(new Date());
                status = getStatus();
            }
            LOG.debug("Finish Scheduled Poll of service {}, started at {}", this, new Date(startDate));
            return status;
        } finally {
            Logging.setContextMap(mdc);
        }
    }

	/**
     * <p>delete</p>
     */
    @Override
    public void delete() {
        Runnable r = new Runnable() {
            @Override
            public void run() {
                PollableService.super.delete();
                m_schedule.unschedule();
            }
        };
        withTreeLock(r);
    }

    /**
     * <p>schedule</p>
     */
    public void schedule() {
        if (m_schedule == null)
            throw new IllegalStateException("Cannot schedule a service whose schedule is set to null");
        
        m_schedule.schedule();
    }

    /**
     * <p>sendDeleteEvent</p>
     */
    public void sendDeleteEvent() {
        getContext().sendEvent(getContext().createEvent(EventConstants.DELETE_SERVICE_EVENT_UEI, getNodeId(), getAddress(), getSvcName(), new Date(), getStatus().getReason()));
    }

    /**
     * <p>refreshConfig</p>
     */
    public void refreshConfig() {
        m_pollConfig.refresh();
    }

    /**
     * <p>refreshThresholds</p>
     */
    public void refreshThresholds() {
        m_pollConfig.refreshThresholds();
    }

}<|MERGE_RESOLUTION|>--- conflicted
+++ resolved
@@ -1,8 +1,8 @@
 /*******************************************************************************
  * This file is part of OpenNMS(R).
  *
- * Copyright (C) 2002-2015 The OpenNMS Group, Inc.
- * OpenNMS(R) is Copyright (C) 1999-2015 The OpenNMS Group, Inc.
+ * Copyright (C) 2002-2017 The OpenNMS Group, Inc.
+ * OpenNMS(R) is Copyright (C) 1999-2017 The OpenNMS Group, Inc.
  *
  * OpenNMS(R) is a registered trademark of The OpenNMS Group, Inc.
  *
@@ -30,11 +30,9 @@
 
 import java.net.InetAddress;
 import java.util.Date;
-<<<<<<< HEAD
-=======
 import java.util.HashMap;
->>>>>>> fa1c8f0e
 import java.util.Map;
+import org.opennms.core.logging.Logging;
 
 import org.opennms.netmgt.events.api.EventConstants;
 import org.opennms.netmgt.poller.MonitoredService;
@@ -229,14 +227,18 @@
     /** {@inheritDoc} */
     @Override
     public Event createDownEvent(Date date) {
-        return getContext().createEvent(EventConstants.NODE_LOST_SERVICE_EVENT_UEI, getNodeId(), getAddress(), getSvcName(), date, getStatus().getReason());
+        Map<String, String> params = new HashMap<>(1);
+        params.put(EventConstants.PARM_POLLSTATUS_REASON, getStatus().getReason());
+        return getContext().createEvent(EventConstants.NODE_LOST_SERVICE_EVENT_UEI, getNodeId(), getAddress(), getSvcName(), date, params);
     }
     
     
     /** {@inheritDoc} */
     @Override
     public Event createUpEvent(Date date) {
-        return getContext().createEvent(EventConstants.NODE_REGAINED_SERVICE_EVENT_UEI, getNodeId(), getAddress(), getSvcName(), date, getStatus().getReason());
+        Map<String, String> params = new HashMap<>(1);
+        params.put(EventConstants.PARM_POLLSTATUS_REASON, getStatus().getReason());
+        return getContext().createEvent(EventConstants.NODE_REGAINED_SERVICE_EVENT_UEI, getNodeId(), getAddress(), getSvcName(), date, params);
     }
     
     /**
@@ -246,7 +248,9 @@
      * @return a {@link org.opennms.netmgt.xml.event.Event} object.
      */
     public Event createUnresponsiveEvent(Date date) {
-        return getContext().createEvent(EventConstants.SERVICE_UNRESPONSIVE_EVENT_UEI, getNodeId(), getAddress(), getSvcName(), date, getStatus().getReason());
+        Map<String, String> params = new HashMap<>(1);
+        params.put(EventConstants.PARM_POLLSTATUS_REASON, getStatus().getReason());
+        return getContext().createEvent(EventConstants.SERVICE_UNRESPONSIVE_EVENT_UEI, getNodeId(), getAddress(), getSvcName(), date, params);
     }
 
     /**
@@ -256,7 +260,9 @@
      * @return a {@link org.opennms.netmgt.xml.event.Event} object.
      */
     public Event createResponsiveEvent(Date date) {
-        return getContext().createEvent(EventConstants.SERVICE_RESPONSIVE_EVENT_UEI, getNodeId(), getAddress(), getSvcName(), date, getStatus().getReason());
+        Map<String, String> params = new HashMap<>(1);
+        params.put(EventConstants.PARM_POLLSTATUS_REASON, getStatus().getReason());
+        return getContext().createEvent(EventConstants.SERVICE_RESPONSIVE_EVENT_UEI, getNodeId(), getAddress(), getSvcName(), date, params);
     }
 
     /**
@@ -267,7 +273,7 @@
      */
     @Override
     public Event createPollStatusEvent(Date date) {
-        Map<String, String> params = new HashMap<String,String>(4);
+        Map<String, String> params = new HashMap<>(4);
         params.put(EventConstants.PARM_POLLSTATUS_REASON, getStatus().getReason());
         params.put(EventConstants.PARM_POLLSTATUS_STATUSNAME, getStatus().getStatusName());
         Double responseTime = getStatus().getResponseTime();
@@ -477,7 +483,9 @@
      * <p>sendDeleteEvent</p>
      */
     public void sendDeleteEvent() {
-        getContext().sendEvent(getContext().createEvent(EventConstants.DELETE_SERVICE_EVENT_UEI, getNodeId(), getAddress(), getSvcName(), new Date(), getStatus().getReason()));
+        Map<String, String> params = new HashMap<>(1);
+        params.put(EventConstants.PARM_POLLSTATUS_REASON, getStatus().getReason());
+        getContext().sendEvent(getContext().createEvent(EventConstants.DELETE_SERVICE_EVENT_UEI, getNodeId(), getAddress(), getSvcName(), new Date(), params));
     }
 
     /**
