/*******************************************************************************
 * This file is part of OpenNMS(R).
 *
 * Copyright (C) 2009-2012 The OpenNMS Group, Inc.
 * OpenNMS(R) is Copyright (C) 1999-2012 The OpenNMS Group, Inc.
 *
 * OpenNMS(R) is a registered trademark of The OpenNMS Group, Inc.
 *
 * OpenNMS(R) is free software: you can redistribute it and/or modify
 * it under the terms of the GNU General Public License as published
 * by the Free Software Foundation, either version 3 of the License,
 * or (at your option) any later version.
 *
 * OpenNMS(R) is distributed in the hope that it will be useful,
 * but WITHOUT ANY WARRANTY; without even the implied warranty of
 * MERCHANTABILITY or FITNESS FOR A PARTICULAR PURPOSE.  See the
 * GNU General Public License for more details.
 *
 * You should have received a copy of the GNU General Public License
 * along with OpenNMS(R).  If not, see:
 *      http://www.gnu.org/licenses/
 *
 * For more information contact:
 *     OpenNMS(R) Licensing <license@opennms.org>
 *     http://www.opennms.org/
 *     http://www.opennms.com/
 *******************************************************************************/

package org.opennms.netmgt.threshd;

import java.io.File;
import java.util.Date;
import java.util.HashMap;
import java.util.Map;
import java.util.concurrent.ConcurrentHashMap;

import org.opennms.netmgt.collectd.AliasedResource;
import org.opennms.netmgt.collectd.IfInfo;
import org.opennms.netmgt.config.collector.CollectionAttribute;
import org.opennms.netmgt.config.collector.CollectionResource;
import org.opennms.netmgt.dao.support.DefaultResourceDao;
import org.opennms.netmgt.dao.support.ResourceTypeUtils;
import org.opennms.netmgt.model.OnmsResource;
import org.opennms.netmgt.model.RrdRepository;
import org.opennms.netmgt.poller.LatencyCollectionResource;
import org.slf4j.Logger;
import org.slf4j.LoggerFactory;

/**
 * <p>CollectionResourceWrapper class.</p>
 * 
 * Wraps a CollectionResource with some methods and caching for the efficient application of thresholds (without
 * pulling thresholding code into CollectionResource itself)
 * 
 * A fresh instance should be created for each collection cycle (assumptions are made based on that premise)
 *
 * @author ranger
 * @version $Id: $
 */
public class CollectionResourceWrapper {
    
    private static final Logger LOG = LoggerFactory.getLogger(CollectionResourceWrapper.class);
    
    private final int m_nodeId;
    private final String m_hostAddress;
    private final String m_serviceName;
    private String m_dsLabel;
    private String m_iflabel;
    private String m_ifindex;
    private final RrdRepository m_repository;
    private final CollectionResource m_resource;
    private final Map<String, CollectionAttribute> m_attributes;
    
    /**
     * Keeps track of both the Double value, and when it was collected, for the static cache of attributes
     * 
     * This is necessary for the *correct* calculation of Counter rates, across variable collection times and possible
     * collection failures (see NMS-4244)
     * 
     * Just a holder class for two associated values; no need for the formality of accessors
     */
    static class CacheEntry {
        final Date timestamp;
        final Double value;
        public CacheEntry(final Date timestamp, final Double value) {
            if (timestamp == null) {
                throw new IllegalArgumentException("Illegal null timestamp in cache value");
            } else if (value == null) {
                throw new IllegalArgumentException("Illegal null value in cache value");
            }
            this.timestamp = timestamp;
            this.value = value;
        }
    }

    /*
     * Holds last values for counter attributes (in order to calculate delta)
     */
    static final ConcurrentHashMap<String, CacheEntry> s_cache = new ConcurrentHashMap<String,CacheEntry>();
    
    /*
     * To avoid update static cache on every call of getAttributeValue.
     * In some cases, the same DS could be needed in many thresholds definitions for same resource.
     * See Bug 3193
     */
    private final Map<String, Double> m_localCache = new HashMap<String,Double>();
    
    /*
     * Holds interface ifInfo data for interface resource only. This avoid multiple calls to database for same resource.
     */
    private Map<String, String> m_ifInfo;
    
    /*
	 * Holds the timestamp of the collection being thresholded, for the calculation of counter rates
     */
    private final Date m_collectionTimestamp;
        
    /**
     * <p>Constructor for CollectionResourceWrapper.</p>
     *
     * @param interval a long.
     * @param nodeId a int.
     * @param hostAddress a {@link java.lang.String} object.
     * @param serviceName a {@link java.lang.String} object.
     * @param repository a {@link org.opennms.netmgt.model.RrdRepository} object.
     * @param resource a {@link org.opennms.netmgt.config.collector.CollectionResource} object.
     * @param attributes a {@link java.util.Map} object.
     */
    public CollectionResourceWrapper(Date collectionTimestamp, int nodeId, String hostAddress, String serviceName, RrdRepository repository, CollectionResource resource, Map<String, CollectionAttribute> attributes) {
        if (collectionTimestamp == null) {
            throw new IllegalArgumentException(String.format("%s: Null collection timestamp when thresholding service %s on node %d (%s)", this.getClass().getSimpleName(), serviceName, nodeId, hostAddress));
        }

        m_collectionTimestamp = collectionTimestamp;
        m_nodeId = nodeId;
        m_hostAddress = hostAddress;
        m_serviceName = serviceName;
        m_repository = repository;
        m_resource = resource;
        m_attributes = attributes;
        if (isAnInterfaceResource()) {
            if (resource instanceof AliasedResource) { // TODO What about AliasedResource's custom attributes?
                m_iflabel = ((AliasedResource) resource).getLabel();
                m_ifInfo = ((AliasedResource) resource).getIfInfo().getAttributesMap();
                m_ifInfo.put("domain", ((AliasedResource) resource).getDomain());
            }
            if (resource instanceof IfInfo) {
                m_iflabel = ((IfInfo) resource).getLabel();
                m_ifInfo = ((IfInfo) resource).getAttributesMap();
            }
            if (resource instanceof LatencyCollectionResource) {
                JdbcIfInfoGetter ifInfoGetter = new JdbcIfInfoGetter();
                String ipAddress = ((LatencyCollectionResource) resource).getIpAddress();
                m_iflabel = ifInfoGetter.getIfLabel(getNodeId(), ipAddress);
                if (m_iflabel != null) { // See Bug 3488
                    m_ifInfo = ifInfoGetter.getIfInfoForNodeAndLabel(getNodeId(), m_iflabel);
                } else {
                    LOG.info("Can't find ifLabel for latency resource {} on node {}", resource.getInstance(), getNodeId());
                }
            }
            if (m_ifInfo != null) {
                m_ifindex = m_ifInfo.get("snmpifindex");
            } else {
                LOG.info("Can't find ifInfo for {}", resource);
            }
        }
    }    
    
    /**
     * <p>getNodeId</p>
     *
     * @return a int.
     */
    public int getNodeId() {
        return m_nodeId;
    }

    /**
     * <p>getHostAddress</p>
     *
     * @return a {@link java.lang.String} object.
     */
    public String getHostAddress() {
        return m_hostAddress;
    }

    /**
     * <p>getServiceName</p>
     *
     * @return a {@link java.lang.String} object.
     */
    public String getServiceName() {
        return m_serviceName;
    }

    /**
     * <p>getRepository</p>
     *
     * @return a {@link org.opennms.netmgt.model.RrdRepository} object.
     */
    public RrdRepository getRepository() {
        return m_repository;
    }

    /**
     * <p>getDsLabel</p>
     *
     * @return a {@link java.lang.String} object.
     */
    public String getDsLabel() {
        return m_dsLabel;
    }

    /**
     * <p>setDsLabel</p>
     *
     * @param dsLabel a {@link java.lang.String} object.
     */
    public void setDsLabel(String dsLabel) {
        m_dsLabel = dsLabel;
    }

    /**
     * <p>getInstance</p>
     *
     * @return a {@link java.lang.String} object.
     */
    public String getInstance() {
        return m_resource != null ? m_resource.getInstance() : null;
    }

    /**
     * <p>getInstanceLabel</p>
     *
     * @return a {@link java.lang.String} object.
     */
    public String getInstanceLabel() {
        return m_resource != null ? m_resource.getLabel() : null;
    }

    /**
     * <p>getResourceTypeName</p>
     *
     * @return a {@link java.lang.String} object.
     */
    public String getResourceTypeName() {
        return m_resource != null ? m_resource.getResourceTypeName() : null;
    }

    /**
     * <p>getResourceId</p>
     * <p>Inspired by DefaultKscReportService</p>
     * 
     * @return a {@link java.lang.String} object.
     */
    public String getResourceId() {
        String resourceType  = getResourceTypeName();
        String resourceLabel = getInstanceLabel();
        if ("node".equals(resourceType)) {
            resourceType  = "nodeSnmp";
            resourceLabel = "";
        }
        if ("if".equals(resourceType)) {
            resourceType = "interfaceSnmp";
        }
        String parentResourceTypeName = "node";
        String parentResourceName = Integer.toString(getNodeId());
        // I can't find a better way to deal with this when storeByForeignSource is enabled        
        if (m_resource != null && m_resource.getParent() != null && m_resource.getParent().startsWith(DefaultResourceDao.FOREIGN_SOURCE_DIRECTORY)) {
            String[] parts = m_resource.getParent().split(File.separator);
            if (parts.length == 3) {
                parentResourceTypeName = "nodeSource";
                parentResourceName = parts[1] + ":" + parts[2];
            }
        }
        return OnmsResource.createResourceId(parentResourceTypeName, parentResourceName, resourceType, resourceLabel);
    }

    /**
     * <p>getIfLabel</p>
     *
     * @return a {@link java.lang.String} object.
     */
    public String getIfLabel() {
        return m_iflabel;
    }
    
    /**
     * <p>getIfIndex</p>
     *
     * @return a {@link java.lang.String} object.
     */
    public String getIfIndex() {
        return m_ifindex;
    }
    
    /**
     * <p>getIfInfoValue</p>
     *
     * @param attribute a {@link java.lang.String} object.
     * @return a {@link java.lang.String} object.
     */
    protected String getIfInfoValue(String attribute) {
        if (m_ifInfo != null)
            return m_ifInfo.get(attribute);
        return null;
    }
    
    /**
     * <p>isAnInterfaceResource</p>
     *
     * @return a boolean.
     */
    public boolean isAnInterfaceResource() {
        return getResourceTypeName() != null && getResourceTypeName().equals("if");
    }

    /**
     * <p>isValidInterfaceResource</p>
     *
     * @return a boolean.
     */
    public boolean isValidInterfaceResource() {
        if (m_ifInfo == null) {
            return false;
        }
        try {
            if(null == m_ifindex)
                return false;
            if(Integer.parseInt(m_ifindex) < 0)
                return false;
        } catch(Throwable e) {
            return false;
        }
        return true;
    }

    /**
     * <p>getAttributeValue</p>
     *
     * @param ds a {@link java.lang.String} object.
     * @return a {@link java.lang.Double} object.
     */
    public Double getAttributeValue(String ds) {
        if (isAnInterfaceResource() && ("snmpifspeed".equalsIgnoreCase(ds) || "snmpiftype".equalsIgnoreCase(ds))) { // Get Value from ifInfo only for Interface Resource
            String value = getIfInfoValue(ds);
            if (value != null) {
                try {
                    return Double.parseDouble(value);
                } catch (Exception e) {
                    return Double.NaN;
                }
            }
        }
        if (m_attributes == null || m_attributes.get(ds) == null) {
            LOG.info("getAttributeValue: can't find attribute called {} on {}", ds, m_resource);
            return null;
        }
        String numValue = m_attributes.get(ds).getNumericValue();
        if (numValue == null) {
            LOG.info("getAttributeValue: can't find numeric value for {} on {}", ds, m_resource);
            return null;
        }
        // Generating a unique ID for the node/resourceType/resource/metric combination.
        String id =  "node[" + m_nodeId + "].resourceType[" + m_resource.getResourceTypeName() + "].instance[" + m_resource.getLabel() + "].metric[" + ds + "]";
        Double current = null;
        try {
            current = Double.parseDouble(numValue);
        } catch (NumberFormatException e) {
            LOG.error("{} does not have a numeric value: {}", id, numValue);
            return null;
        }
        if (m_attributes.get(ds).getType().toLowerCase().startsWith("counter") == false) {
            LOG.debug("getAttributeValue: id={}, value= {}", id, current);
            return current;
        } else {
            return getCounterValue(id, current);
        }
    }

    /*
     * This will return the rate based on configured collection step
     */
    private Double getCounterValue(String id, Double current) {
        synchronized (m_localCache) {

        if (m_localCache.containsKey(id) == false) {
            // Atomically replace the CacheEntry with the new value
            CacheEntry last = s_cache.put(id, new CacheEntry(m_collectionTimestamp, current));
            LOG.debug("getCounterValue: id={}, last={}, current={}", id, (last==null ? last : last.value +"@"+ last.timestamp), current);
            if (last == null) {
                m_localCache.put(id, Double.NaN);
                LOG.info("getCounterValue: unknown last value for {}, ignoring current", id);
            } else {                
                Double delta = current.doubleValue() - last.value.doubleValue();
                // wrapped counter handling(negative delta), rrd style
                if (delta < 0) {
                    double newDelta = delta.doubleValue();
                    // 2-phase adjustment method
                    // try 32-bit adjustment
                    newDelta += Math.pow(2, 32);
                    if (newDelta < 0) {
                        // try 64-bit adjustment
                        newDelta += Math.pow(2, 64) - Math.pow(2, 32);
                    }
                    LOG.info("getCounterValue: {}(counter) wrapped counter adjusted last={}@{}, current={}, olddelta={}, newdelta={}", id, last.value, last.timestamp, current, delta, newDelta);
                    delta = newDelta;
                }
                // Get the interval between when this current collection was taken, and the last time this
                // value was collected (and had a counter rate calculated for it).
                // If the interval is zero, than the current rate must returned as 0.0 since there can be 
                // no delta across a time interval of zero.
                long interval = ( m_collectionTimestamp.getTime() - last.timestamp.getTime() ) / 1000;
                if (interval > 0) {
                    final Double value = (delta/interval);
                    LOG.debug("getCounterValue: id={}, value={}, delta={}, interval={}", id, value, delta, interval);
                    m_localCache.put(id, value);
                } else {
                    LOG.info("getCounterValue: invalid zero-length rate interval for {}, returning rate of zero", id);
                    m_localCache.put(id, 0.0);
                    // Restore the original value inside the static cache
                    s_cache.put(id, last);
                }
            }
        }
        Double value = m_localCache.get(id);
        // This is just a sanity check, we should never have a value of null for the value at this point
        if (value == null) {
            LOG.error("getCounterValue: value was not calculated correctly for {}, using NaN", id);
            m_localCache.put(id, Double.NaN);
            return Double.NaN;
        } else {
            return value;
        }

        }
    }

    /**
     * <p>getFieldValue</p>
     *
     * @param ds a {@link java.lang.String} object.
     * @return a {@link java.lang.String} object.
     */
    public String getFieldValue(String ds) {
        if (ds == null || ds.equals(""))
            return null;
        LOG.debug("getLabelValue: Getting Value for {}::{}", m_resource.getResourceTypeName(), ds);
        if ("nodeid".equalsIgnoreCase(ds))
            return Integer.toString(m_nodeId);
        if ("ipaddress".equalsIgnoreCase(ds))
            return m_hostAddress;
        if ("iflabel".equalsIgnoreCase(ds))
            return getIfLabel();
        String value = null;
        File resourceDirectory = m_resource.getResourceDir(m_repository);
        if ("id".equalsIgnoreCase(ds)) {
            return resourceDirectory.getName();
        }
        try {
            if (isAnInterfaceResource()) { // Get Value from ifInfo only for Interface Resource
                value = getIfInfoValue(ds);
            }
            if (value == null) { // Find value on saved string attributes                
                value = ResourceTypeUtils.getStringProperty(resourceDirectory, ds);
            }
        } catch (Throwable e) {
<<<<<<< HEAD
            LOG.info("getLabelValue: Can't get value for attribute {} for resource {}.", ds, m_resource, e);
        }
        if (value == null) {
            LOG.debug("getLabelValue: The field {} is not a string property. Trying to parse it as numeric metric.", ds);
=======
            log().info("getFieldValue: Can't get value for attribute " + ds + " for resource " + m_resource + ". " + e, e);
        }
        if (value == null) {
            log().debug("getFieldValue: The field " + ds + " is not a string property. Trying to parse it as numeric metric.");
>>>>>>> 1d427d33
            Double d = getAttributeValue(ds);
            if (d != null)
                value = d.toString();
        }
        return value;
    }
    
    /** {@inheritDoc} */
    @Override
    public String toString() {
        return m_resource.toString();
    }
}<|MERGE_RESOLUTION|>--- conflicted
+++ resolved
@@ -465,17 +465,10 @@
                 value = ResourceTypeUtils.getStringProperty(resourceDirectory, ds);
             }
         } catch (Throwable e) {
-<<<<<<< HEAD
-            LOG.info("getLabelValue: Can't get value for attribute {} for resource {}.", ds, m_resource, e);
+            LOG.info("getFieldValue: Can't get value for attribute {} for resource {}.", ds, m_resource, e);
         }
         if (value == null) {
-            LOG.debug("getLabelValue: The field {} is not a string property. Trying to parse it as numeric metric.", ds);
-=======
-            log().info("getFieldValue: Can't get value for attribute " + ds + " for resource " + m_resource + ". " + e, e);
-        }
-        if (value == null) {
-            log().debug("getFieldValue: The field " + ds + " is not a string property. Trying to parse it as numeric metric.");
->>>>>>> 1d427d33
+            LOG.debug("getFieldValue: The field {} is not a string property. Trying to parse it as numeric metric.", ds);
             Double d = getAttributeValue(ds);
             if (d != null)
                 value = d.toString();
