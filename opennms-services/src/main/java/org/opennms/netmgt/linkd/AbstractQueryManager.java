/*******************************************************************************
 * This file is part of OpenNMS(R).
 *
 * Copyright (C) 2011-2012 The OpenNMS Group, Inc.
 * OpenNMS(R) is Copyright (C) 1999-2012 The OpenNMS Group, Inc.
 *
 * OpenNMS(R) is a registered trademark of The OpenNMS Group, Inc.
 *
 * OpenNMS(R) is free software: you can redistribute it and/or modify
 * it under the terms of the GNU General Public License as published
 * by the Free Software Foundation, either version 3 of the License,
 * or (at your option) any later version.
 *
 * OpenNMS(R) is distributed in the hope that it will be useful,
 * but WITHOUT ANY WARRANTY; without even the implied warranty of
 * MERCHANTABILITY or FITNESS FOR A PARTICULAR PURPOSE.  See the
 * GNU General Public License for more details.
 *
 * You should have received a copy of the GNU General Public License
 * along with OpenNMS(R).  If not, see:
 *      http://www.gnu.org/licenses/
 *
 * For more information contact:
 *     OpenNMS(R) Licensing <license@opennms.org>
 *     http://www.opennms.org/
 *     http://www.opennms.com/
 *******************************************************************************/

package org.opennms.netmgt.linkd;

import static org.opennms.core.utils.InetAddressUtils.str;

import java.net.InetAddress;
import java.sql.Connection;
import java.sql.SQLException;
import java.sql.Timestamp;
import java.util.ArrayList;
import java.util.Collection;
import java.util.Date;
import java.util.HashMap;
import java.util.List;
import java.util.Map;

import org.hibernate.criterion.Restrictions;

import org.opennms.core.utils.InetAddressUtils;
import org.opennms.core.utils.LogUtils;

import org.opennms.netmgt.dao.AtInterfaceDao;
import org.opennms.netmgt.dao.IpInterfaceDao;
import org.opennms.netmgt.dao.NodeDao;
import org.opennms.netmgt.dao.SnmpInterfaceDao;

import org.opennms.netmgt.linkd.snmp.CdpCacheTableEntry;
import org.opennms.netmgt.linkd.snmp.Dot1dBasePortTableEntry;
import org.opennms.netmgt.linkd.snmp.Dot1dStpPortTableEntry;
import org.opennms.netmgt.linkd.snmp.Dot1dTpFdbTableEntry;
import org.opennms.netmgt.linkd.snmp.IpNetToMediaTableEntry;
import org.opennms.netmgt.linkd.snmp.IpRouteCollectorEntry;
import org.opennms.netmgt.linkd.snmp.LldpLocTableEntry;
import org.opennms.netmgt.linkd.snmp.LldpMibConstants;
import org.opennms.netmgt.linkd.snmp.LldpRemTableEntry;
import org.opennms.netmgt.linkd.snmp.OspfNbrTableEntry;
import org.opennms.netmgt.linkd.snmp.QBridgeDot1dTpFdbTableEntry;
import org.opennms.netmgt.linkd.snmp.SnmpStore;
import org.opennms.netmgt.linkd.snmp.Vlan;

import org.opennms.netmgt.model.OnmsArpInterface.StatusType;
import org.opennms.netmgt.model.OnmsAtInterface;
import org.opennms.netmgt.model.OnmsCriteria;
import org.opennms.netmgt.model.OnmsIpInterface;
import org.opennms.netmgt.model.OnmsIpRouteInterface;
import org.opennms.netmgt.model.OnmsNode;
import org.opennms.netmgt.model.OnmsSnmpInterface;
import org.opennms.netmgt.model.OnmsStpInterface;
import org.opennms.netmgt.model.OnmsStpNode;
import org.opennms.netmgt.model.OnmsVlan;

public abstract class AbstractQueryManager implements QueryManager {

    protected Linkd m_linkd;
    private static final InetAddress m_zeroAddress = InetAddressUtils.addr("0.0.0.0");

    @Override
    public void setLinkd(final Linkd linkd) {
        m_linkd = linkd;
    }

    @Override
    public Linkd getLinkd() {
        return m_linkd;
    }

    protected void sendNewSuspectEvent(final InetAddress ipaddress, final InetAddress ipowner, final String name) {
        getLinkd().sendNewSuspectEvent(ipaddress, ipowner, name);
    }

    public abstract NodeDao getNodeDao();

    public abstract IpInterfaceDao getIpInterfaceDao();

    public abstract AtInterfaceDao getAtInterfaceDao();
    
    public abstract SnmpInterfaceDao getSnmpInterfaceDao();

    protected abstract int getIfIndexByName(int targetCdpNodeId, String cdpTargetDevicePort);

    protected abstract List<Integer> getNodeidFromIp(InetAddress cdpTargetIpAddr);

    protected abstract List<RouterInterface> getRouteInterface(InetAddress nexthop, int ifindex);

    protected abstract int getSnmpIfType(int nodeId, Integer ifindex);

    protected abstract void saveIpRouteInterface(OnmsIpRouteInterface ipRouteInterface);

    protected abstract void saveVlan(final OnmsVlan vlan);

    protected abstract void saveStpNode(final OnmsStpNode stpNode);

    protected abstract void saveStpInterface(final OnmsStpInterface stpInterface);

    protected abstract List<String> getPhysAddrs(final int nodeId);

    protected abstract void markOldDataInactive(final Date now, final int nodeid);

    protected abstract void deleteOlderData(final Date now, final int nodeid);

    protected OnmsNode getNode(Integer nodeId) {
        return getNodeDao().get(nodeId);
    }

    protected void processIpNetToMediaTable(final LinkableNode node, final SnmpCollection snmpcoll, final Date scanTime) {

    	boolean hasPrimaryIpAsAtinterface = false;
        if (LogUtils.isDebugEnabled(this)) {
            if (snmpcoll.getIpNetToMediaTable().size() > 0) {
                LogUtils.debugf(this, "processIpNetToMediaTable: Starting ipNetToMedia table processing for %d/%s", node.getNodeId(), str(node.getSnmpPrimaryIpAddr()));
            } else {
                LogUtils.debugf(this, "processIpNetToMediaTable: Zero ipNetToMedia table entries for %d/%s", node.getNodeId(), str(node.getSnmpPrimaryIpAddr()));
            }
        }

        // the AtInterfaces used by LinkableNode where to save info
        for (final IpNetToMediaTableEntry ent : snmpcoll.getIpNetToMediaTable()) {

            final int ifindex = ent.getIpNetToMediaIfIndex();

            if (ifindex < 0) {
                LogUtils.warnf(this, "processIpNetToMediaTable: invalid ifindex %s", ifindex);
                continue;
            }

            final InetAddress ipaddress = ent.getIpNetToMediaNetAddress(); 
            
            if (ipaddress.equals(node.getSnmpPrimaryIpAddr()))
            	hasPrimaryIpAsAtinterface = true;
            final String hostAddress = InetAddressUtils.str(ipaddress);

            if (ipaddress == null || ipaddress.isLoopbackAddress() || m_zeroAddress.equals(ipaddress)) {
                LogUtils.warnf(this, "processIpNetToMediaTable: invalid IP: %s", ipaddress);
                continue;
            }

            final String physAddr = ent.getIpNetToMediaPhysAddress();

            if (physAddr == null || physAddr.equals("000000000000") || physAddr.equalsIgnoreCase("ffffffffffff")) {
                LogUtils.warnf(this, "processIpNetToMediaTable: invalid MAC address %s for IP %s", physAddr, hostAddress);
                continue;
            }

            LogUtils.debugf(this, "processIpNetToMediaTable: trying save ipNetToMedia info: IP address %s, MAC address %s, ifIndex %d", hostAddress, physAddr, ifindex);

            // get an AtInterface but without setting MAC address
            final Collection<OnmsAtInterface> ats = getAtInterfaceDao().getAtInterfaceForAddress(ipaddress);
            if (ats.isEmpty()) {
                LogUtils.debugf(this, "processIpNetToMediaTable: no node found for IP address %s.", hostAddress);
                sendNewSuspectEvent(ipaddress, snmpcoll.getTarget(), snmpcoll.getPackageName());
                continue;
            }

            for (final OnmsAtInterface at : ats) {
            	at.setSourceNodeId(node.getNodeId());

	            if (at.getMacAddress() != null && !at.getMacAddress().equals(physAddr)) {
	                LogUtils.infof(this, "processIpNetToMediaTable: Setting OnmsAtInterface MAC address to %s but it used to be '%s' (IP Address = %s, ifIndex = %d)", physAddr, at.getMacAddress(), hostAddress, ifindex);
	            }
	            at.setMacAddress(physAddr);

	            if (at.getIfIndex() != null && !at.getIfIndex().equals(ifindex)) {
	                LogUtils.infof(this, "processIpNetToMediaTable: Setting OnmsAtInterface ifIndex to %d but it used to be '%s' (IP Address = %s, MAC = %s)", ifindex, at.getIfIndex(), hostAddress, physAddr);
	            }
	            at.setIfIndex(ifindex);

	            at.setLastPollTime(scanTime);
	            at.setStatus(StatusType.ACTIVE);

	            getAtInterfaceDao().saveOrUpdate(at);
            
	            // Now store the information that is needed to create link in linkd
	            AtInterface atinterface = new AtInterface(at.getNode().getId(), physAddr, at.getIpAddress());
	            atinterface.setIfIndex(getIfIndex(at.getNode().getId(), at.getIpAddress().getHostAddress()));
	            getLinkd().addAtInterface(atinterface);            
            }
        }
        
        if (!hasPrimaryIpAsAtinterface)
        	savePrimaryAddressAtInterface(node);
        
    }

	private void savePrimaryAddressAtInterface(final LinkableNode node) {
		LogUtils.infof(this, "savePrimaryAddressAtInterface: try to setting ifindex for linkednode primary ip address '%s' ", node.getSnmpPrimaryIpAddr().getHostAddress());
		OnmsIpInterface ipinterface = getIpInterfaceDao().findByNodeIdAndIpAddress(Integer.valueOf(node.getNodeId()), node.getSnmpPrimaryIpAddr().getHostAddress());
		if (ipinterface != null) {
		    OnmsSnmpInterface snmpinterface = ipinterface.getSnmpInterface();
		    if (snmpinterface != null && snmpinterface.getPhysAddr() != null ) {
		        AtInterface at = new AtInterface(node.getNodeId(), snmpinterface.getPhysAddr(), node.getSnmpPrimaryIpAddr());
		        at.setMacAddress(snmpinterface.getPhysAddr());
		        LogUtils.infof(this, "savePrimaryAddressAtInterface: Setting AtInterface ifIndex to %d, for primary IP Address %s, MAC = %s)", at.getIfIndex(), at.getIpAddress().getHostAddress(), at.getMacAddress());
		        at.setIfIndex(snmpinterface.getIfIndex());
		        getLinkd().addAtInterface(at);
		    }
		}
	}

    // This method retrieve the right interface index from the OnmsIpInterface
    // This is required because the ifindex  walked in atInterface snmp table
    // is related to the node that holds the information and not to the 
    // effective node that hold the ip address.
    // This ifindex is saved in AtInterface object
    // that is used to find the right information for a linked node.
    // AR Dixit
    protected Integer getIfIndex(Integer nodeid, String ipaddress) {
        OnmsIpInterface ipinterface = getIpInterfaceDao().findByNodeIdAndIpAddress(nodeid, ipaddress);
        if (ipinterface != null && ipinterface.getIfIndex() != null) {
            LogUtils.infof(this, "getIfindex: found ip interface for address '%s' on ifindex %d", ipinterface.getIpAddress().getHostAddress(), ipinterface.getIfIndex());
            return ipinterface.getIfIndex();
        }
        LogUtils.infof(this, "getIfIndex: no (ipinterface)ifindex found for nodeid %d, address '%s'.",nodeid,ipaddress);
        return -1;
    }

    protected void processOspf(final LinkableNode node, final SnmpCollection snmpcoll, final Date scanTime) {
        
        InetAddress ospfRouterId = snmpcoll.getOspfGeneralGroup().getOspfRouterId();

        LogUtils.debugf(this, "processOspf: ospf node/ospfrouterid: %d/%s", node.getNodeId(), str(ospfRouterId)); 
        if (m_zeroAddress.equals(ospfRouterId)) {
            LogUtils.infof(this, "processOspf: invalid ospf ruoter id. node/ospfrouterid: %d/%s. Skipping!", node.getNodeId(), str(ospfRouterId)); 
            return;
        }
        
        node.setOspfRouterId(ospfRouterId);

        List<OspfNbrInterface> ospfinterfaces = new ArrayList<OspfNbrInterface>();
        
        for (final OspfNbrTableEntry ospfNbrTableEntry: snmpcoll.getOspfNbrTable()) {
            InetAddress ospfNbrRouterId = ospfNbrTableEntry.getOspfNbrRouterId();
            InetAddress ospfNbrIpAddr = ospfNbrTableEntry.getOspfNbrIpAddress();
            LogUtils.debugf(this, "processOspf: addind ospf node/ospfnbraddress/ospfnbrrouterid: %d/%s/%s", node.getNodeId(), str(ospfNbrIpAddr),str(ospfNbrRouterId)); 
            if (m_zeroAddress.equals(ospfNbrIpAddr) || m_zeroAddress.equals(ospfNbrRouterId)) {
                LogUtils.infof(this, "processOspf: ospf invalid ip address for node/ospfnbraddress/ospfnbrrouterid: %d/%s/%s", node.getNodeId(), str(ospfNbrIpAddr),str(ospfNbrRouterId)); 
                continue;
            }
            Integer ifIndex = ospfNbrTableEntry.getOspfNbrAddressLessIndex();
            LogUtils.debugf(this, "processOspf: ospf node/ospfnbraddress/ospfnbrrouterid/ospfnbrAddressLessIfIndex: %d/%s/%s/%d", node.getNodeId(), str(ospfNbrIpAddr),str(ospfNbrRouterId),ifIndex); 
            List<OnmsIpInterface> ipinterfaces = getIpInterfaceDao().findByIpAddress(str(ospfNbrIpAddr));
            for (OnmsIpInterface ipinterface:ipinterfaces ) {
                
                if (ifIndex.intValue() == 0) 
                    ifIndex = ipinterface.getIfIndex();
                LogUtils.debugf(this, "processOspf: ospf node/ospfnbraddress/ospfnbrrouterid/ifIndex: %d/%s/%s/%d", ipinterface.getNode().getId(), str(ospfNbrIpAddr),str(ospfNbrRouterId),ifIndex);             
                if (ifIndex != null && ifIndex.intValue() > 0) {
                    OspfNbrInterface ospfinterface = new OspfNbrInterface(ospfNbrRouterId);
                    ospfinterface.setOspfNbrNodeId(ipinterface.getNode().getId());
                    ospfinterface.setOspfNbrIpAddr(ospfNbrIpAddr);
                    ospfinterface.setOspfNbrNetMask(getSnmpInterfaceDao().findByNodeIdAndIfIndex(ipinterface.getNode().getId(), ifIndex).getNetMask());
                    ospfinterface.setOspfNbrIfIndex(ifIndex);
                    LogUtils.debugf(this, "processOspf: adding ospf interface. node/ospfinterface: %d/%s", node.getNodeId(), ospfinterface);           
                    ospfinterfaces.add(ospfinterface);
                } else {
                    LogUtils.infof(this, "processOspf: ospf invalid if index. node/ospfnbraddress/ospfnbrrouterid/ifIndex: %d/%s/%s/%d. Skipping!", node.getNodeId(), str(ospfNbrIpAddr),str(ospfNbrRouterId),ifIndex);                             
                }
            }
        }
        node.setOspfinterfaces(ospfinterfaces);
    }
    
    protected void processLldp(final LinkableNode node, final SnmpCollection snmpcoll, final Date scanTime) {

        node.setLldpChassisId(snmpcoll.getLldpLocalGroup().getLldpLocChassisid());
        node.setLldpChassisIdSubtype(snmpcoll.getLldpLocalGroup().getLldpLocChassisidSubType());
        node.setLldpSysname(snmpcoll.getLldpLocalGroup().getLldpLocSysname());

        Map<Integer, LldpLocTableEntry> localPortNumberToLocTableEntryMap = getLocalPortNumberToLocalTableEntryMap(snmpcoll);
        List<LldpRemInterface> lldpRemInterfaces = new ArrayList<LldpRemInterface>();
        
        for (final LldpRemTableEntry lldpRemTableEntry: snmpcoll.getLldpRemTable()) {

            LogUtils.debugf(this, "processLldp: lldp remote entry node/localport/remporttype/remport: %d/%d/%d/%s", node.getNodeId(), lldpRemTableEntry.getLldpRemLocalPortNum(),lldpRemTableEntry.getLldpRemPortidSubtype(),lldpRemTableEntry.getLldpRemPortid()); 
            Integer lldpLocIfIndex = getLldpLocIfIndex(node.getLldpSysname(), localPortNumberToLocTableEntryMap.get(lldpRemTableEntry.getLldpRemLocalPortNum()));
            if (lldpLocIfIndex == null || lldpLocIfIndex.intValue() == -1) {
                LogUtils.warnf(this, "processLldp: lldp local ifindex not valid for local node/lldpLocalPortNumber: %d/%d", node.getNodeId(), lldpRemTableEntry.getLldpRemLocalPortNum()); 
                continue;
            }

            Integer lldpRemIfIndex = getLldpRemIfIndex(lldpRemTableEntry);
            if (lldpRemIfIndex == null || lldpRemIfIndex.intValue() == -1) {
                LogUtils.warnf(this, "processLldp: lldp remote ifindex not valid for local node/lldpLocalPortNumber: %d/%d", node.getNodeId(), lldpRemTableEntry.getLldpRemLocalPortNum()); 
                continue;
            }
            
            LldpRemInterface lldpremint = 
                new LldpRemInterface(lldpRemTableEntry.getLldpRemChassisidSubtype(), lldpRemTableEntry.getLldpRemChassiid(), lldpRemIfIndex, lldpLocIfIndex);
            lldpRemInterfaces.add(lldpremint);
        }
        node.setLldpRemInterfaces(lldpRemInterfaces);
    }

    private Map<Integer, LldpLocTableEntry> getLocalPortNumberToLocalTableEntryMap(
            SnmpCollection snmpcoll) {
        Map<Integer, LldpLocTableEntry> localPortNumberToLocTableEntryMap = new HashMap<Integer, LldpLocTableEntry>();
        for (final LldpLocTableEntry lldpLocTableEntry: snmpcoll.getLldpLocTable()) {
            localPortNumberToLocTableEntryMap.put(lldpLocTableEntry.getLldpLocPortNum(), lldpLocTableEntry);
        }
        return localPortNumberToLocTableEntryMap;

    }


    private Integer getLldpRemIfIndex(LldpRemTableEntry lldpRemTableEntry) {
        Integer ifindex = -1;
        switch (lldpRemTableEntry.getLldpRemPortidSubtype().intValue()) {
            case LldpMibConstants.LLDP_PORTID_SUBTYPE_INTERFACEALIAS:
                ifindex = getFromSysnameIfAlias(lldpRemTableEntry.getLldpRemSysname(),
                                            lldpRemTableEntry.getLldpRemPortid());
                break;
            case LldpMibConstants.LLDP_PORTID_SUBTYPE_PORTCOMPONENT:
                ifindex = getFromSysnamePortComponent(lldpRemTableEntry.getLldpRemSysname(),
                                                  lldpRemTableEntry.getLldpRemPortid());
                break;
            case LldpMibConstants.LLDP_PORTID_SUBTYPE_MACADDRESS:
                ifindex = getFromSysnameMacAddress(lldpRemTableEntry.getLldpRemSysname(),
                                               lldpRemTableEntry.getLldpRemMacAddress());
                break;
            case LldpMibConstants.LLDP_PORTID_SUBTYPE_NETWORKADDRESS: ifindex = getFromSysnameIpAddress(lldpRemTableEntry.getLldpRemSysname(),
                                              lldpRemTableEntry.getLldpRemIpAddress());
                break;
            case LldpMibConstants.LLDP_PORTID_SUBTYPE_INTERFACENAME:
                ifindex = getFromSysnameIfName(lldpRemTableEntry.getLldpRemSysname(),
                                           lldpRemTableEntry.getLldpRemPortid());
                break;
            case LldpMibConstants.LLDP_PORTID_SUBTYPE_AGENTCIRCUITID:
                ifindex = getFromSysnameAgentCircuitId(lldpRemTableEntry.getLldpRemSysname(),
                                                   lldpRemTableEntry.getLldpRemPortid());
                break;
            case LldpMibConstants.LLDP_PORTID_SUBTYPE_LOCAL:
                try {
                    ifindex = Integer.parseInt(lldpRemTableEntry.getLldpRemPortid());
                } catch (NumberFormatException e) {
                    ifindex = getFromSysnameIfName(lldpRemTableEntry.getLldpRemSysname(),
                                               lldpRemTableEntry.getLldpRemPortid());
                }
                break;
        }

        return ifindex;
    }
    
    private Integer getLldpLocIfIndex(String sysname,
            LldpLocTableEntry lldpLocTableEntry) {
        Integer ifindex = -1;
        switch (lldpLocTableEntry.getLldpLocPortIdSubtype().intValue()) {
        case LldpMibConstants.LLDP_PORTID_SUBTYPE_INTERFACEALIAS:
            ifindex = getFromSysnameIfAlias(sysname,
                                            lldpLocTableEntry.getLldpLocPortid());
            break;
        case LldpMibConstants.LLDP_PORTID_SUBTYPE_PORTCOMPONENT:
            ifindex = getFromSysnamePortComponent(sysname,
                                                  lldpLocTableEntry.getLldpLocPortid());
            break;
        case LldpMibConstants.LLDP_PORTID_SUBTYPE_MACADDRESS:
            ifindex = getFromSysnameMacAddress(sysname,
                                               lldpLocTableEntry.getLldpLocMacAddress());
            break;
        case LldpMibConstants.LLDP_PORTID_SUBTYPE_NETWORKADDRESS:
            ifindex = getFromSysnameIpAddress(sysname,
                                              lldpLocTableEntry.getLldpLocIpAddress());
            break;
        case LldpMibConstants.LLDP_PORTID_SUBTYPE_INTERFACENAME:
            ifindex = getFromSysnameIfName(sysname,
                                           lldpLocTableEntry.getLldpLocPortid());
            break;
        case LldpMibConstants.LLDP_PORTID_SUBTYPE_AGENTCIRCUITID:
            ifindex = getFromSysnameAgentCircuitId(sysname,
                                                   lldpLocTableEntry.getLldpLocPortid());
            break;
        case LldpMibConstants.LLDP_PORTID_SUBTYPE_LOCAL:
            try {
                ifindex = Integer.parseInt(lldpLocTableEntry.getLldpLocPortid());
            } catch (NumberFormatException e) {
                ifindex = getFromSysnameIfName(sysname,
                                               lldpLocTableEntry.getLldpLocPortid());
            }
            break;
        }

        return ifindex;
    }
        
    protected Integer getFromSysnameAgentCircuitId(String lldpRemSysname,
            String lldpRemPortid) {
        LogUtils.warnf(this,"getFromSysnameAgentCircuitId: AgentCircuitId LLDP PortSubTypeId not supported");
        return null;
    }

    protected Integer getFromSysnameIfName(String lldpRemSysname,
            String lldpRemPortid) {
        final OnmsCriteria criteria = new OnmsCriteria(OnmsSnmpInterface.class);
        criteria.createAlias("node", "node");
        criteria.add(Restrictions.eq("node.sysName", lldpRemSysname));
        criteria.add(Restrictions.eq("ifName", lldpRemPortid));
        final List<OnmsSnmpInterface> interfaces = getSnmpInterfaceDao().findMatching(criteria);
        if (interfaces != null && !interfaces.isEmpty()) {
            return interfaces.get(0).getIfIndex();
        }
        return null;
    }
    
    protected abstract Integer getFromSysnameIpAddress(String lldpRemSysname,
            InetAddress lldpRemIpAddr);

    protected Integer getFromSysnameMacAddress(String lldpRemSysname,
            String lldpRemPortid) {
        final OnmsCriteria criteria = new OnmsCriteria(OnmsSnmpInterface.class);
        criteria.createAlias("node", "node");
        criteria.add(Restrictions.eq("node.sysName", lldpRemSysname));
        criteria.add(Restrictions.eq("physAddr", lldpRemPortid));
        final List<OnmsSnmpInterface> interfaces = getSnmpInterfaceDao().findMatching(criteria);
        if (interfaces != null && !interfaces.isEmpty()) {
            return interfaces.get(0).getIfIndex();
        }
        return null;
    }

    protected Integer getFromSysnamePortComponent(String lldpRemSysname,
            String lldpRemPortid) {
        LogUtils.warnf(this,"getFromSysnamePortComponent:PortComponent LLDP PortSubTypeId not supported");
        return null;
    }

    protected Integer getFromSysnameIfAlias(String lldpRemSysname,
            String lldpRemPortid) {
        final OnmsCriteria criteria = new OnmsCriteria(OnmsSnmpInterface.class);
        criteria.createAlias("node", "node");
        criteria.add(Restrictions.eq("node.sysName", lldpRemSysname));
        criteria.add(Restrictions.eq("ifAlias", lldpRemPortid));
        final List<OnmsSnmpInterface> interfaces = getSnmpInterfaceDao().findMatching(criteria);
        if (interfaces != null && !interfaces.isEmpty()) {
            return interfaces.get(0).getIfIndex();
        }
        return null;
    }

    protected void processCdp(final LinkableNode node, final SnmpCollection snmpcoll, final Date scanTime) {
    	String cdpDeviceid = snmpcoll.getCdpGlobalGroup().getCdpDeviceId(); 
        LogUtils.debugf(this, "processCdp: Setting CDP device id %s for node %d with ip primary %s", cdpDeviceid,node.getNodeId(), str(node.getSnmpPrimaryIpAddr()));
    	node.setCdpDeviceId(cdpDeviceid);
        if (LogUtils.isDebugEnabled(this)) {
            if (snmpcoll.getCdpCacheTable().size() > 0) {
                LogUtils.debugf(this, "processCdp: Starting CDP cache table processing for %d/%s", node.getNodeId(), str(node.getSnmpPrimaryIpAddr()));
            } else {
                LogUtils.debugf(this, "processCdp: Zero CDP cache table entries for %d/%s", node.getNodeId(), str(node.getSnmpPrimaryIpAddr()));
            }
        }

        List<CdpInterface> cdpInterfaces = new ArrayList<CdpInterface>();

        for (final CdpCacheTableEntry cdpEntry : snmpcoll.getCdpCacheTable()) {

            final int cdpIfIndex = cdpEntry.getCdpCacheIfIndex();
            if (cdpIfIndex < 0) {
                LogUtils.debugf(this, "processCdp: ifIndex not valid: %d", cdpIfIndex);
                continue;
            }
            LogUtils.debugf(this, "processCdp: ifIndex found: %d", cdpIfIndex);

            final String targetSysName = cdpEntry.getCdpCacheDeviceId();
            LogUtils.debugf(this, "processCdp: targetSysName found: %s", targetSysName);

            InetAddress cdpTargetIpAddr = cdpEntry.getCdpCacheIpv4Address();
            LogUtils.debugf(this, "processCdp: cdp cache ipa address found: %s", str(cdpTargetIpAddr));

            final int cdpAddrType = cdpEntry.getCdpCacheAddressType();

            Collection<Integer> targetCdpNodeIds = new ArrayList<Integer>();
            if (cdpAddrType != CdpInterface.CDP_ADDRESS_TYPE_IP_ADDRESS) {
                LogUtils.warnf(this, "processCdp: CDP address type not ip: %d", cdpAddrType);
            } else {
<<<<<<< HEAD
                if (cdpTargetIpAddr == null || cdpTargetIpAddr.isLoopbackAddress() || str(cdpTargetIpAddr).equals("0.0.0.0")) {
                    LogUtils.debugf(this, "processCdp: IP address is not valid: %s", str(cdpTargetIpAddr));
=======
                cdpTargetIpAddrString = InetAddressUtils.str(cdpTargetIpAddr);
                if (cdpTargetIpAddr == null || cdpTargetIpAddr.isLoopbackAddress() || m_zeroAddress.equals(cdpTargetIpAddr)) {
                    LogUtils.debugf(this, "processCdpCacheTable: IP address is not valid: %s", cdpTargetIpAddrString);
                    cdpTargetIpAddrString = null;
>>>>>>> 5e247d02
                } else {
                    targetCdpNodeIds = getNodeidFromIp(cdpTargetIpAddr);
                    if (targetCdpNodeIds.isEmpty()) {
                        LogUtils.infof(this, "processCdp: No Target node IDs found: interface %s not added to linkable SNMP node. Skipping.", str(cdpTargetIpAddr));
                        sendNewSuspectEvent(cdpTargetIpAddr, snmpcoll.getTarget(), snmpcoll.getPackageName());
                        continue;
                    }
                }
            }

            if (targetCdpNodeIds.isEmpty()) {
                LogUtils.debugf(this, "processCdp: finding nodeids using CDP deviceid(sysname): %d", targetSysName);
                targetCdpNodeIds = getNodeIdsFromSysName(targetSysName);
            }

            for (final Integer targetCdpNodeId: targetCdpNodeIds) {
	            LogUtils.infof(this, "processCdp: Target node ID found: %d.", targetCdpNodeId);
	
	            final String cdpTargetDevicePort = cdpEntry.getCdpCacheDevicePort();
	
	            if (cdpTargetDevicePort == null) {
	                LogUtils.warnf(this, "processCdp: Target device port not found. Skipping.");
	                continue;
	            }
	
	            LogUtils.debugf(this, "processCdp: Target device port name found: %s", cdpTargetDevicePort);
	
	            final int cdpTargetIfindex = getIfIndexByName(targetCdpNodeId, cdpTargetDevicePort);
	
	            if (cdpTargetIfindex == -1) {
	                LogUtils.infof(this, "processCdp: No valid target ifIndex found but interface added to linkable SNMP node using ifindex  = -1.");
	            }
	            
	            if (cdpTargetIpAddr == null || cdpAddrType != CdpInterface.CDP_ADDRESS_TYPE_IP_ADDRESS) {
	                cdpTargetIpAddr = getIpInterfaceDao().findPrimaryInterfaceByNodeId(targetCdpNodeId).getIpAddress();
	            }
	            if (cdpTargetIpAddr != null && !m_linkd.isInterfaceInPackage(cdpTargetIpAddr, snmpcoll.getPackageName())) {
	                LogUtils.debugf(this,
	                                "processCdp: target IP address %s Not in package: %s.  Skipping.",
	                                str(cdpTargetIpAddr), snmpcoll.getPackageName());
	                continue;
	            }
	            
	            final CdpInterface cdpIface = new CdpInterface(cdpIfIndex);
	            cdpIface.setCdpTargetNodeId(targetCdpNodeId);
	            cdpIface.setCdpTargetIfIndex(cdpTargetIfindex);
	            cdpIface.setCdpTargetDeviceId(cdpEntry.getCdpCacheDeviceId());

	            LogUtils.debugf(this, "processCdp: Adding cdp interface %s to linkable node %d.", cdpIface, node.getNodeId());
	            cdpInterfaces.add(cdpIface);
            }
        }
        node.setCdpInterfaces(cdpInterfaces);
    }

    private List<Integer> getNodeIdsFromSysName(String targetSysName) {
        List<Integer> nodeids = new ArrayList<Integer>();
        final OnmsCriteria criteria = new OnmsCriteria(OnmsNode.class);
        criteria.add(Restrictions.eq("sysName", targetSysName));
        final List<OnmsNode> nodes = getNodeDao().findMatching(criteria);
        for (final OnmsNode node: nodes) {
            nodeids.add(node.getId());
        }
        return nodeids;
    }

    protected void processRouteTable(final OnmsNode onmsNode, final LinkableNode node, final SnmpCollection snmpcoll, final Date scanTime) {
        if (LogUtils.isDebugEnabled(this)) {
            final int routes = snmpcoll.getIpRouteTable().size();
            if (routes > 0) {
                LogUtils.debugf(this, "processRouteTable: Starting route table processing for %d/%s", node.getNodeId(), str(node.getSnmpPrimaryIpAddr()));
                LogUtils.debugf(this, "processRouteTable: processing # %d routing interfaces", routes);
            } else {
                LogUtils.debugf(this, "processRouteTable: Zero route table entries for %d/%s", node.getNodeId(), str(node.getSnmpPrimaryIpAddr()));
            }
        }

        List<RouterInterface> routeInterfaces = new ArrayList<RouterInterface>();

        for (final SnmpStore ent : snmpcoll.getIpRouteTable()) {

        	IpRouteCollectorEntry route = (IpRouteCollectorEntry) ent;
         	
            final InetAddress nexthop = route.getIpRouteNextHop();
            final InetAddress routedest = route.getIpRouteDest();
            final InetAddress routemask = route.getIpRouteMask();

            LogUtils.debugf(this, "processRouteTable: processing routedest/routemask/routenexthop %s/%s/%s",str(routedest),str(routemask),str(nexthop));

            if (nexthop == null) {
                LogUtils.warnf(this, "processRouteTable: next hop not found on node %d. Skipping.", node.getNodeId());
                continue;
            } else if (nexthop.isLoopbackAddress()) {
                LogUtils.infof(this, "processRouteTable: next hop is a loopback address. Skipping.");
                continue;
            } else if (InetAddressUtils.str(nexthop).equals("0.0.0.0")) {
                LogUtils.infof(this, "processRouteTable: next hop is a broadcast address. Skipping.");
                continue;
            } else if (nexthop.isMulticastAddress()) {
                LogUtils.infof(this, "processRouteTable: next hop is a multicast address. Skipping.");
                continue;
            } else if (!getLinkd().isInterfaceInPackage(nexthop, snmpcoll.getPackageName())) {
                LogUtils.infof(this,
                                "processRouteTable: nexthop address %s is not in package %s. Skipping.",
                                str(nexthop), snmpcoll.getPackageName());
                continue;
            }

            if (routedest == null) {
                LogUtils.warnf(this, "processRouteTable: route destination not found on node %d. Skipping.", node.getNodeId());
                continue;
            }


            if (routemask == null) {
                LogUtils.warnf(this, "processRouteTable: route mask not found on node %d. Skipping.", node.getNodeId());
                continue;
            } else if (routemask.getHostAddress().equals("255.255.255.255")) {
                LogUtils.warnf(this, "processRouteTable: route mask 255.255.255.255 on node %d. Skipping.", node.getNodeId());
                continue;
            }


            Integer ifindex = route.getIpRouteIfIndex();
            
            if (ifindex == null) {
                LogUtils.warnf(this, "processRouteTable: Invalid ifIndex %d on node %d. Skipping.", ifindex, node.getNodeId());
                continue;
            }
        	
            final Integer routemetric1 = route.getIpRouteMetric1();
        	if (routemetric1 == null || routemetric1 < 0) {
                LogUtils.infof(this, "processRouteTable: Route metric is invalid. Skipping.");
                continue;
            } 

            LogUtils.debugf(this, "processRouteTable: parsing routeDest/routeMask/nextHop: %s/%s/%s - ifIndex = %d", str(routedest), str(routemask), str(nexthop), ifindex);

        	int snmpiftype = -2;
            if (ifindex == 0) {
    			LogUtils.debugf(this,
                        "processRouteTable: ifindex is 0. Looking local table to get a valid index.");
            	for (OnmsIpInterface ip : getIpInterfaceDao().findByNodeId(node.getNodeId())) {
            		InetAddress ipaddr = ip.getIpAddress();
            		InetAddress netmask = ip.getSnmpInterface().getNetMask();
        			LogUtils.debugf(this,
                            "processRouteTable: parsing ip %s with netmask %s.", str(ipaddr),str(netmask));
            		InetAddress net1 = Linkd.getNetwork(ip.getIpAddress(), netmask);
        			LogUtils.debugf(this,
                            "processRouteTable: found network %s.", str(net1));
        			
        			LogUtils.debugf(this,
                            "processRouteTable: getting network for nexthop %s with netmask %s.", str(nexthop),str(netmask));
        			InetAddress net2 = Linkd.getNetwork(nexthop, netmask);
        			LogUtils.debugf(this,
                            "processRouteTable: found network %s.", str(net2));
        			
            		if (str(net1).equals(str(net2))) {
            			ifindex = (ip.getIfIndex());
            			LogUtils.debugf(this,
                            "processRouteTable: ifindex %d found for local ip %s. ",ifindex, str(ip.getIpAddress()));
            			break;
            		}
            	}
            }
       	
            if (ifindex > 0)
                snmpiftype = getSnmpIfType(node.getNodeId(), ifindex);

            if (snmpiftype <= 0) {
                LogUtils.warnf(this, "processRouteTable: interface has an invalid ifType (%d).", snmpiftype);
            }
            
            if (getLinkd().forceIpRoutediscoveryOnEthernet(snmpcoll.getPackageName())) {
                LogUtils.debugf(this,
                        "processRouteTable: forceIpRoutediscoveryOnEthernet is true, no validation for SNMP interface type");
            } else {
<<<<<<< HEAD
                LogUtils.debugf(this,
                                "processRouteTable: forceIpRoutediscoveryOnEthernet is false, checking SNMP interface type");

                if (snmpiftype == SNMP_IF_TYPE_ETHERNET) {
                    LogUtils.debugf(this,
                                    "run: Ethernet interface for nexthop %s. Skipping.", nexthop);
                    continue;
                } else if (snmpiftype == SNMP_IF_TYPE_PROP_VIRTUAL) {
                    LogUtils.debugf(this,
                                    "run: PropVirtual interface for nodeid %s. Skipping.",
                                    nexthop);
                    continue;
                } else if (snmpiftype == SNMP_IF_TYPE_L2_VLAN) {
                    LogUtils.debugf(this,
                                    "run: Layer2 VLAN interface for nodeid %s. Skipping.",
                                    nexthop);
                    continue;
                } else if (snmpiftype == SNMP_IF_TYPE_L3_VLAN) {
                    LogUtils.debugf(this,
                                    "run: Layer3 VLAN interface for nodeid %s. Skipping.",
                                    nexthop);
                    continue;
=======
                int snmpiftype = -2;

                if (ifindex > 0)
                    snmpiftype = getSnmpIfType(dbConn, node.getNodeId(), ifindex);

                if (snmpiftype == -1) {
                    LogUtils.warnf(this, "processRouteTable: interface has an invalid ifType (%d). Skipping.", snmpiftype);
                } else if (nexthop.isLoopbackAddress()) {
                    LogUtils.infof(this, "processRouteTable: next hop is a loopback address. Skipping.");
                } else if (m_zeroAddress.equals(nexthop)) {
                    LogUtils.infof(this, "processRouteTable: next hop is a broadcast address. Skipping.");
                } else if (nexthop.isMulticastAddress()) {
                    LogUtils.infof(this, "processRouteTable: next hop is a multicast address. Skipping.");
                } else if (routemetric1 == null || routemetric1 < 0) {
                    LogUtils.infof(this, "processRouteTable: Route metric is invalid. Skipping.");
                } else if (store){
                    LogUtils.debugf(this, "processRouteTable: Interface has a valid ifType (%d). Adding.", snmpiftype);

                    routeIface.setRouteDest(routedest);
                    routeIface.setRoutemask(routemask);
                    routeIface.setSnmpiftype(snmpiftype);
                    routeIface.setIfindex(ifindexforatinterface);
                    routeIface.setMetric(routemetric1);
                    routeIface.setNextHop(nexthop);
                    routeInterfaces.add(routeIface);
>>>>>>> 5e247d02
                }
            }
            
            List<RouterInterface> routeIfaces = getRouteInterface(nexthop,ifindex);
            if (routeIfaces.isEmpty()) {
                LogUtils.infof(this, "processRouteTable: No node ID found for next hop IP address %s. Not adding the IP route interface to the linkable SNMP node.", str(nexthop));
                sendNewSuspectEvent(nexthop, snmpcoll.getTarget(), snmpcoll.getPackageName());
                continue;
            }
            for (RouterInterface routeIface: routeIfaces) {
                if (node.getNodeId() == routeIface.getNextHopNodeid()) {
                    LogUtils.debugf(this,
                                    "processRouteTable: node for IP next hop address %s is itself. Skipping.",
                                    str(nexthop));
                    continue;
                }
 	            routeInterfaces.add(routeIface);
            }
        }
        node.setRouteInterfaces(routeInterfaces);

        if (getLinkd().saveRouteTable(snmpcoll.getPackageName())) {
	        for (final SnmpStore ent : snmpcoll.getIpRouteTable()) {
	        	IpRouteCollectorEntry route = (IpRouteCollectorEntry) ent;
	            OnmsIpRouteInterface ipRouteInterface = route.getOnmsIpRouteInterface(new OnmsIpRouteInterface());
	        	LogUtils.debugf(this, "processRouteTable: persisting %s", ipRouteInterface.toString());
	            ipRouteInterface.setNode(onmsNode);
	        	ipRouteInterface.setLastPollTime(scanTime);
	            ipRouteInterface.setStatus(StatusType.ACTIVE);
	            
	            saveIpRouteInterface(ipRouteInterface);
	        }
        }
    }

    protected void processVlanTable(final OnmsNode onmsNode, final LinkableNode node, final SnmpCollection snmpcoll, final Date scanTime) {
        if (LogUtils.isDebugEnabled(this)) {
            if (snmpcoll.getVlanTable().size() > 0) {
                LogUtils.debugf(this, "processVlanTable: Starting VLAN table processing for %d/%s", node.getNodeId(), str(node.getSnmpPrimaryIpAddr()));
            } else {
                LogUtils.debugf(this, "processVlanTable: Zero VLAN table entries for %d/%s", node.getNodeId(), str(node.getSnmpPrimaryIpAddr()));
            }
        }

        final List<OnmsVlan> vlans = new ArrayList<OnmsVlan>();

        for (final SnmpStore ente : snmpcoll.getVlanTable()) {
        	
        	Vlan ent = (Vlan) ente;
            final OnmsVlan vlan = ent.getOnmsVlan();
            vlan.setLastPollTime(scanTime);
            vlan.setNode(onmsNode);
            vlan.setStatus(StatusType.ACTIVE);
            vlans.add(vlan);

            LogUtils.debugf(this, "processVlanTable: Saving VLAN entry: %s", vlan);

            saveVlan(vlan);

        }
    }

    protected void storeSnmpVlanCollection(final OnmsNode onmsNode, final LinkableNode node, final OnmsVlan vlan, final SnmpVlanCollection snmpVlanColl, final Date scanTime) {


        if (!snmpVlanColl.hasDot1dBase()) {
            LogUtils.debugf(this, "storeSnmpVlanCollection: No Bridge MIB informations found for Vlan: %s. Skipping...", vlan.getVlanName());
            return;
        }

        LogUtils.debugf(this, "storeSnmpVlanCollection: Starting Bridge MIB processing for Vlan: %s.", vlan.getVlanName());
        processDot1dBaseAndDot1dStp(onmsNode, node, vlan, snmpVlanColl,
				scanTime);
        
        if (snmpVlanColl.hasDot1dBasePortTable()) {
            processDot1dBasePortAndStpPortTables(onmsNode, node, vlan,
					snmpVlanColl, scanTime);
        }
        
        if (snmpVlanColl.hasDot1dTpFdbTable()) {
            processDot1DTpFdbTable(node, vlan, snmpVlanColl, scanTime);
        }

        if (snmpVlanColl.hasQBridgeDot1dTpFdbTable()) {
            processQBridgeDot1dTpFdbTable(node, vlan, snmpVlanColl);
        }

        for (final String physaddr : getPhysAddrs(node.getNodeId())) {
            LogUtils.debugf(this, "storeSnmpVlanCollection: Try to add Bridge Identifier \"%s\" for node %d", physaddr, node.getNodeId());                       
            if (physaddr == null || physaddr.equals("") || physaddr.equals("000000000000")) continue;
            LogUtils.infof(this, "storeSnmpVlanCollection: Adding Bridge Identifier %s for node %d", physaddr, node.getNodeId());                       
            node.addBridgeIdentifier(physaddr);
        }

    }

	private void processDot1dBasePortAndStpPortTables(final OnmsNode onmsNode,
			final LinkableNode node, final OnmsVlan vlan,
			final SnmpVlanCollection snmpVlanColl, final Date scanTime) {
		Map<Integer, OnmsStpInterface> stpinterfaces = new HashMap<Integer, OnmsStpInterface>(snmpVlanColl.getDot1dBasePortTable().size());        
		stpinterfaces = processDot1DBasePortTable(onmsNode,node, scanTime, vlan, snmpVlanColl,stpinterfaces);
		    
		if (snmpVlanColl.hasDot1dStpPortTable()) {
		    stpinterfaces = processDot1StpPortTable(node, scanTime, vlan, snmpVlanColl, stpinterfaces);
		}

	    if (getLinkd().saveStpInterfaceTable(snmpVlanColl.getPackageName())) {
	    	for (OnmsStpInterface stpInterface: stpinterfaces.values()) {
		        LogUtils.debugf(this, "processDot1dBasePortAndStpPortTables: saving %s in stpinterface table", stpInterface.toString());
		        saveStpInterface(stpInterface);
		    }
		}
	    
	    
    	for (OnmsStpInterface stpInterface: stpinterfaces.values()) {
    		if (stpInterface.getStpPortDesignatedBridge() == null ) continue;
    		if (stpInterface.getStpPortDesignatedBridge().substring(5, 16).equals(snmpVlanColl.getDot1dBase().getBridgeAddress())) {
		        LogUtils.debugf(this, "processDot1dBasePortAndStpPortTables: portdesignatedBridge is bridge itself %s. Nothing to add to linkable node ", snmpVlanColl.getDot1dBase().getBridgeAddress());
    			continue;
    		}
	        LogUtils.debugf(this, "processDot1dBasePortAndStpPortTables: portdesignatedBridge/port %s/%d added to linkable node skipped", 
	        		stpInterface.getStpPortDesignatedBridge(),stpInterface.getBridgePort());
    		node.addStpInterface(stpInterface);
    	}
	}

	private void processDot1dBaseAndDot1dStp(final OnmsNode onmsNode,
			final LinkableNode node, final OnmsVlan vlan,
			final SnmpVlanCollection snmpVlanColl, final Date scanTime) {
        
        final String baseBridgeAddress = snmpVlanColl.getDot1dBase().getBridgeAddress();
        if (baseBridgeAddress == null) {
            LogUtils.infof(this, "processDot1dBaseAndDot1dStp: Invalid base bridge address (%s) on node/vlan %d/%d", baseBridgeAddress, node.getNodeId(),vlan.getId());
            return;
        }

        LogUtils.debugf(this, "processDot1dBaseAndDot1dStp: Found Bridge Identifier %s for Vlan %d.", baseBridgeAddress, vlan.getVlanId());
        node.addBridgeIdentifier(baseBridgeAddress, vlan.getVlanId());
        
        if (snmpVlanColl.hasDot1dStp()) {
            LogUtils.debugf(this, "processDot1dBaseAndDot1dStp: processing Dot1dStpGroup in stpnode");
            final String stpDesignatedRoot = snmpVlanColl.getDot1dStp().getStpDesignatedRoot();

            if (stpDesignatedRoot != null ) {
                LogUtils.debugf(this, "processDot1dBaseAndDot1dStp: Dot1dStpGroup found valid stpDesignatedRoot %s, adding to Linkable node", stpDesignatedRoot);
                node.setVlanStpRoot(vlan.getVlanId(), stpDesignatedRoot);
            }
        }

        if (getLinkd().saveStpNodeTable(snmpVlanColl.getPackageName())) {
        	saveStpNode(getOnmsStpNode(onmsNode,node,scanTime, vlan, snmpVlanColl));
        }
	}

    protected void processQBridgeDot1dTpFdbTable(final LinkableNode node, final OnmsVlan vlan, final SnmpVlanCollection snmpVlanColl) {
        if (LogUtils.isDebugEnabled(this)) {
            if (snmpVlanColl.getQBridgeDot1dFdbTable().size() > 0) {
                LogUtils.debugf(this, "processQBridgeDot1dTpFdbTable: Starting Q-BRIDGE-MIB dot1dTpFdb table processing for %d/%s", node.getNodeId(), str(node.getSnmpPrimaryIpAddr()));
            } else {
                LogUtils.debugf(this, "processQBridgeDot1dTpFdbTable: Zero Q-BRIDGE-MIB dot1dTpFdb table entries for %d/%s", node.getNodeId(), str(node.getSnmpPrimaryIpAddr()));
            }
        }

        for (final QBridgeDot1dTpFdbTableEntry dot1dfdbentry : snmpVlanColl.getQBridgeDot1dFdbTable()) {
            final String curMacAddress = dot1dfdbentry.getQBridgeDot1dTpFdbAddress();

            if (curMacAddress == null || curMacAddress.equals("000000000000")) {
                LogUtils.infof(this, "processQBridgeDot1DTpFdbTable: Invalid MAC addres %s on node %d. Skipping.", curMacAddress, node.getNodeId());
                continue;
            }

            LogUtils.debugf(this, "processQBridgeDot1DTpFdbTable: Found MAC address %s on node %d", curMacAddress, node.getNodeId());

            final int fdbport = dot1dfdbentry.getQBridgeDot1dTpFdbPort();

            if (fdbport == 0 || fdbport == -1) {
                LogUtils.debugf(this, "processQBridgeDot1DTpFdbTable: Invalid FDB port (%d) for MAC address %s on node %d. Skipping.", fdbport, curMacAddress, node.getNodeId());
                continue;
            }

            LogUtils.debugf(this, "processQBridgeDot1DTpFdbTable: Found bridge port %d on node %d.", fdbport, node.getNodeId());

            final int curfdbstatus = dot1dfdbentry.getQBridgeDot1dTpFdbStatus();

            if (curfdbstatus == SNMP_DOT1D_FDB_STATUS_LEARNED) {
                node.addMacAddress(fdbport, curMacAddress, vlan.getVlanId());
                LogUtils.debugf(this, "processQBridgeDot1DTpFdbTable: Found learned status on bridge port.");
            } else if (curfdbstatus == SNMP_DOT1D_FDB_STATUS_SELF) {
                node.addBridgeIdentifier(curMacAddress);
                LogUtils.debugf(this, "processQBridgeDot1DTpFdbTable: MAC address (%s) is used as bridge identifier.", curMacAddress);
            } else if (curfdbstatus == SNMP_DOT1D_FDB_STATUS_INVALID) {
                LogUtils.debugf(this, "processQBridgeDot1DTpFdbTable: Found 'INVALID' status. Skipping.");
            } else if (curfdbstatus == SNMP_DOT1D_FDB_STATUS_MGMT) {
                LogUtils.debugf(this, "processQBridgeDot1DTpFdbTable: Found 'MGMT' status. Skipping.");
            } else if (curfdbstatus == SNMP_DOT1D_FDB_STATUS_OTHER) {
                LogUtils.debugf(this, "processQBridgeDot1DTpFdbTable: Found 'OTHER' status. Skipping.");
            } else if (curfdbstatus == -1) {
                LogUtils.warnf(this, "processQBridgeDot1DTpFdbTable: Unable to determine status. Skipping.");
            }
        }
    }

    protected void processDot1DTpFdbTable(LinkableNode node, final OnmsVlan vlan, final SnmpVlanCollection snmpVlanColl, Date scanTime) {
        if (LogUtils.isDebugEnabled(this)) {
            if (snmpVlanColl.getDot1dFdbTable().size() > 0) {
                LogUtils.debugf(this, "processDot1DTpFdbTable: Starting dot1dTpFdb table processing for %d/%s", node.getNodeId(), str(node.getSnmpPrimaryIpAddr()));
            } else {
                LogUtils.debugf(this, "processDot1DTpFdbTable: Zero dot1dTpFdb table entries for %d/%s", node.getNodeId(), str(node.getSnmpPrimaryIpAddr()));
            }
        }

        for (final Dot1dTpFdbTableEntry dot1dfdbentry : snmpVlanColl.getDot1dFdbTable()) {
            final String curMacAddress = dot1dfdbentry.getDot1dTpFdbAddress();
            final int fdbport = dot1dfdbentry.getDot1dTpFdbPort();
            final int curfdbstatus = dot1dfdbentry.getDot1dTpFdbStatus();

            if (curMacAddress == null || curMacAddress.equals("000000000000")) {
                LogUtils.infof(this, "processDot1DTpFdbTable: Invalid MAC address %s on node %d. Skipping.", curMacAddress, node.getNodeId());
                continue;
            }

            LogUtils.debugf(this, "processDot1DTpFdbTable: Found valid MAC address %s on node %d", curMacAddress, node.getNodeId());

            if (fdbport == 0 || fdbport == -1) {
                LogUtils.debugf(this, "processDot1DTpFdbTable: Invalid FDB port (%d) for MAC address %s on node %d. Skipping.", fdbport, curMacAddress, node.getNodeId());
                continue;
            }

            LogUtils.debugf(this, "processDot1DTpFdbTable: MAC address (%s) found on bridge port %d on node %d", curMacAddress, fdbport, node.getNodeId());

            if (curfdbstatus == SNMP_DOT1D_FDB_STATUS_LEARNED && vlan.getVlanId() != null) {
                node.addMacAddress(fdbport, curMacAddress, vlan.getVlanId());
                LogUtils.debugf(this, "processDot1DTpFdbTable: Found learned status on bridge port.");
            } else if (curfdbstatus == SNMP_DOT1D_FDB_STATUS_SELF) {
                node.addBridgeIdentifier(curMacAddress);
                LogUtils.debugf(this, "processDot1DTpFdbTable: MAC address (%s) is used as bridge identifier.", curMacAddress);
            } else if (curfdbstatus == SNMP_DOT1D_FDB_STATUS_INVALID) {
                LogUtils.debugf(this, "processDot1DTpFdbTable: Found 'INVALID' status. Skipping.");
            } else if (curfdbstatus == SNMP_DOT1D_FDB_STATUS_MGMT) {
                LogUtils.debugf(this, "processDot1DTpFdbTable: Found 'MGMT' status. Skipping.");
            } else if (curfdbstatus == SNMP_DOT1D_FDB_STATUS_OTHER) {
                LogUtils.debugf(this, "processDot1DTpFdbTable: Found 'OTHER' status. Skipping.");
            } else if (curfdbstatus == -1) {
                LogUtils.warnf(this, "processDot1DTpFdbTable: Unable to determine status. Skipping.");
            }
        }
    }

    protected Map<Integer, OnmsStpInterface> processDot1StpPortTable(final LinkableNode node, final Date scanTime, final OnmsVlan vlan,SnmpVlanCollection snmpVlanColl, Map<Integer, OnmsStpInterface>stpinterfaces) {
        if (LogUtils.isDebugEnabled(this)) {
            if (snmpVlanColl.getDot1dStpPortTable().size() > 0) {
                LogUtils.debugf(this, "processDot1StpPortTable: Processing dot1StpPortTable for nodeid/ip for %d/%s", node.getNodeId(), str(node.getSnmpPrimaryIpAddr()));
            } else {
                LogUtils.debugf(this, "processDot1StpPortTable: Zero dot1StpPort table entries for nodeid/ip %d/%s", node.getNodeId(), str(node.getSnmpPrimaryIpAddr()));
            }
        }

        for (final Dot1dStpPortTableEntry dot1dstpptentry : snmpVlanColl.getDot1dStpPortTable()) {

            final Integer stpport = dot1dstpptentry.getDot1dStpPort();

            if (stpport == null || stpinterfaces.get(stpport) == null ) {
                LogUtils.infof(this, "processDot1StpPortTable: Found invalid bridge port. Skipping.");
                continue;
            }

            final OnmsStpInterface stpInterface = dot1dstpptentry.getOnmsStpInterface(stpinterfaces.get(stpport));

            LogUtils.debugf(this, "processDot1StpPortTable: found stpport/designatedbridge/designatedport %d/%s/%s", stpport
            		,stpInterface.getStpPortDesignatedBridge(),
            		stpInterface.getStpPortDesignatedPort());
        }
        return stpinterfaces;
    }

    protected Map<Integer, OnmsStpInterface> processDot1DBasePortTable(final OnmsNode onmsNode, final LinkableNode node, final Date scanTime, final OnmsVlan vlan, final SnmpVlanCollection snmpVlanColl,Map<Integer, OnmsStpInterface>stpinterfaces) {
        if (LogUtils.isDebugEnabled(this)) {
            if (snmpVlanColl.getDot1dBasePortTable().size() > 0) {
                LogUtils.debugf(this, "processDot1DBasePortTable: Processing dot1BasePortTable for nodeid/ip %d/%s", node.getNodeId(), str(node.getSnmpPrimaryIpAddr()));
            } else {
                LogUtils.debugf(this, "processDot1DBasePortTable: Zero dot1BasePort table entries for nodeid/ip %d/%s", node.getNodeId(), str(node.getSnmpPrimaryIpAddr()));
            }
        }

        for (final Dot1dBasePortTableEntry dot1dbaseptentry : snmpVlanColl.getDot1dBasePortTable()) {
            int baseport = dot1dbaseptentry.getBaseBridgePort();
            int ifindex = dot1dbaseptentry.getBaseBridgePortIfindex();
            LogUtils.debugf(this, "processDot1DBasePortTable: processing bridge port (%d) with ifIndex (%d).", baseport, ifindex);

            if (baseport == -1 || ifindex == -1) {
                LogUtils.infof(this, "processDot1DBasePortTable: Invalid base port (%d) or ifIndex (%d). Skipping.", baseport, ifindex);
                continue;
            }

            node.setIfIndexBridgePort(ifindex, baseport);
                        
            final OnmsStpInterface stpInterface = new OnmsStpInterface(onmsNode, baseport, vlan.getVlanId());
            stpInterface.setBridgePort(baseport);
            stpInterface.setVlan(vlan.getVlanId());
            stpInterface.setIfIndex(ifindex);
            stpInterface.setStatus(StatusType.ACTIVE);
            stpInterface.setLastPollTime(scanTime);

            stpinterfaces.put(baseport, stpInterface);
        }
        return stpinterfaces;
    }

    protected OnmsStpNode getOnmsStpNode(final OnmsNode onmsNode,final LinkableNode node, final Date scanTime, final OnmsVlan vlan, final SnmpVlanCollection snmpVlanColl) {
        LogUtils.debugf(this, "getOnmsStpNode: Starting stpnode processing for Vlan: %s", vlan.getVlanName());

        LogUtils.debugf(this, "getOnmsStpNode: processing Dot1dBaseGroup in stpnode");
        OnmsStpNode stpNode = new OnmsStpNode(onmsNode, vlan.getVlanId());
        stpNode = snmpVlanColl.getDot1dBase().getOnmsStpNode(stpNode);
        stpNode.setLastPollTime(scanTime);
        stpNode.setStatus(StatusType.ACTIVE);
        stpNode.setBaseVlanName(vlan.getVlanName());

        if (snmpVlanColl.hasDot1dStp()) {
            LogUtils.debugf(this, "getOnmsStpNode: processing Dot1dStpGroup in stpnode");

            stpNode = snmpVlanColl.getDot1dStp().getOnmsStpNode(stpNode);

            if (stpNode.getStpDesignatedRoot() == null ) {
                LogUtils.debugf(this, "getOnmsStpNode: Dot1dStpGroup found stpDesignatedRoot null, not adding to Linkable node");
                stpNode.setStpDesignatedRoot("0000000000000000");
            } 
            LogUtils.debugf(this, "getOnmsStpNode: stpDesignatedRoot = %s", stpNode.getStpDesignatedRoot());
        }
        return stpNode;
    }

}<|MERGE_RESOLUTION|>--- conflicted
+++ resolved
@@ -157,7 +157,7 @@
             final String hostAddress = InetAddressUtils.str(ipaddress);
 
             if (ipaddress == null || ipaddress.isLoopbackAddress() || m_zeroAddress.equals(ipaddress)) {
-                LogUtils.warnf(this, "processIpNetToMediaTable: invalid IP: %s", ipaddress);
+                LogUtils.warnf(this, "processIpNetToMediaTable: invalid IP: %s", hostAddress);
                 continue;
             }
 
@@ -497,15 +497,8 @@
             if (cdpAddrType != CdpInterface.CDP_ADDRESS_TYPE_IP_ADDRESS) {
                 LogUtils.warnf(this, "processCdp: CDP address type not ip: %d", cdpAddrType);
             } else {
-<<<<<<< HEAD
-                if (cdpTargetIpAddr == null || cdpTargetIpAddr.isLoopbackAddress() || str(cdpTargetIpAddr).equals("0.0.0.0")) {
+                if (cdpTargetIpAddr == null || cdpTargetIpAddr.isLoopbackAddress() || m_zeroAddress.equals(cdpTargetIpAddr)) {
                     LogUtils.debugf(this, "processCdp: IP address is not valid: %s", str(cdpTargetIpAddr));
-=======
-                cdpTargetIpAddrString = InetAddressUtils.str(cdpTargetIpAddr);
-                if (cdpTargetIpAddr == null || cdpTargetIpAddr.isLoopbackAddress() || m_zeroAddress.equals(cdpTargetIpAddr)) {
-                    LogUtils.debugf(this, "processCdpCacheTable: IP address is not valid: %s", cdpTargetIpAddrString);
-                    cdpTargetIpAddrString = null;
->>>>>>> 5e247d02
                 } else {
                     targetCdpNodeIds = getNodeidFromIp(cdpTargetIpAddr);
                     if (targetCdpNodeIds.isEmpty()) {
@@ -601,7 +594,7 @@
             } else if (nexthop.isLoopbackAddress()) {
                 LogUtils.infof(this, "processRouteTable: next hop is a loopback address. Skipping.");
                 continue;
-            } else if (InetAddressUtils.str(nexthop).equals("0.0.0.0")) {
+            } else if (m_zeroAddress.equals(nexthop)) {
                 LogUtils.infof(this, "processRouteTable: next hop is a broadcast address. Skipping.");
                 continue;
             } else if (nexthop.isMulticastAddress()) {
@@ -683,7 +676,6 @@
                 LogUtils.debugf(this,
                         "processRouteTable: forceIpRoutediscoveryOnEthernet is true, no validation for SNMP interface type");
             } else {
-<<<<<<< HEAD
                 LogUtils.debugf(this,
                                 "processRouteTable: forceIpRoutediscoveryOnEthernet is false, checking SNMP interface type");
 
@@ -706,33 +698,6 @@
                                     "run: Layer3 VLAN interface for nodeid %s. Skipping.",
                                     nexthop);
                     continue;
-=======
-                int snmpiftype = -2;
-
-                if (ifindex > 0)
-                    snmpiftype = getSnmpIfType(dbConn, node.getNodeId(), ifindex);
-
-                if (snmpiftype == -1) {
-                    LogUtils.warnf(this, "processRouteTable: interface has an invalid ifType (%d). Skipping.", snmpiftype);
-                } else if (nexthop.isLoopbackAddress()) {
-                    LogUtils.infof(this, "processRouteTable: next hop is a loopback address. Skipping.");
-                } else if (m_zeroAddress.equals(nexthop)) {
-                    LogUtils.infof(this, "processRouteTable: next hop is a broadcast address. Skipping.");
-                } else if (nexthop.isMulticastAddress()) {
-                    LogUtils.infof(this, "processRouteTable: next hop is a multicast address. Skipping.");
-                } else if (routemetric1 == null || routemetric1 < 0) {
-                    LogUtils.infof(this, "processRouteTable: Route metric is invalid. Skipping.");
-                } else if (store){
-                    LogUtils.debugf(this, "processRouteTable: Interface has a valid ifType (%d). Adding.", snmpiftype);
-
-                    routeIface.setRouteDest(routedest);
-                    routeIface.setRoutemask(routemask);
-                    routeIface.setSnmpiftype(snmpiftype);
-                    routeIface.setIfindex(ifindexforatinterface);
-                    routeIface.setMetric(routemetric1);
-                    routeIface.setNextHop(nexthop);
-                    routeInterfaces.add(routeIface);
->>>>>>> 5e247d02
                 }
             }
             
