--- conflicted
+++ resolved
@@ -117,14 +117,6 @@
         Assert.state(m_scheduler != null, "must set the scheduler property");
         Assert.state(m_eventListener != null,"must be set the event receiver");
 	       
-<<<<<<< HEAD
-		if (log().isInfoEnabled())
-			log()
-					.info("init: Logging Level Set to "
-							+ log().getLevel().toString());
-
-=======
->>>>>>> 98f73501
 		m_activepackages = new ArrayList<String>();
 		
 		// initialize the ipaddrsentevents
