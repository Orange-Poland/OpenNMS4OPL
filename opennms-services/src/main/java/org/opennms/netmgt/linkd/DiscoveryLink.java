/*******************************************************************************
<<<<<<< HEAD
 * This file is part of OpenNMS(R). Copyright (C) 2006-2011 The OpenNMS Group,
 * Inc. OpenNMS(R) is Copyright (C) 1999-2011 The OpenNMS Group, Inc.
 * OpenNMS(R) is a registered trademark of The OpenNMS Group, Inc. OpenNMS(R)
 * is free software: you can redistribute it and/or modify it under the terms
 * of the GNU General Public License as published by the Free Software
 * Foundation, either version 3 of the License, or (at your option) any later
 * version. OpenNMS(R) is distributed in the hope that it will be useful, but
 * WITHOUT ANY WARRANTY; without even the implied warranty of MERCHANTABILITY
 * or FITNESS FOR A PARTICULAR PURPOSE. See the GNU General Public License for
 * more details. You should have received a copy of the GNU General Public
 * License along with OpenNMS(R). If not, see: http://www.gnu.org/licenses/
 * For more information contact: OpenNMS(R) Licensing <license@opennms.org>
 * http://www.opennms.org/ http://www.opennms.com/
=======
 * This file is part of OpenNMS(R).
 *
 * Copyright (C) 2006-2012 The OpenNMS Group, Inc.
 * OpenNMS(R) is Copyright (C) 1999-2012 The OpenNMS Group, Inc.
 *
 * OpenNMS(R) is a registered trademark of The OpenNMS Group, Inc.
 *
 * OpenNMS(R) is free software: you can redistribute it and/or modify
 * it under the terms of the GNU General Public License as published
 * by the Free Software Foundation, either version 3 of the License,
 * or (at your option) any later version.
 *
 * OpenNMS(R) is distributed in the hope that it will be useful,
 * but WITHOUT ANY WARRANTY; without even the implied warranty of
 * MERCHANTABILITY or FITNESS FOR A PARTICULAR PURPOSE.  See the
 * GNU General Public License for more details.
 *
 * You should have received a copy of the GNU General Public License
 * along with OpenNMS(R).  If not, see:
 *      http://www.gnu.org/licenses/
 *
 * For more information contact:
 *     OpenNMS(R) Licensing <license@opennms.org>
 *     http://www.opennms.org/
 *     http://www.opennms.com/
>>>>>>> 06e3eb55
 *******************************************************************************/

package org.opennms.netmgt.linkd;

import static org.opennms.core.utils.InetAddressUtils.str;

import java.net.InetAddress;
import java.net.UnknownHostException;
import java.util.ArrayList;
import java.util.Collection;
import java.util.HashMap;
import java.util.HashSet;
import java.util.List;
import java.util.Map;
import java.util.Set;

import org.opennms.core.utils.LogUtils;
import org.opennms.netmgt.config.LinkdConfig;
import org.opennms.netmgt.config.SnmpPeerFactory;
import org.opennms.netmgt.linkd.scheduler.ReadyRunnable;
import org.opennms.netmgt.linkd.scheduler.Scheduler;
import org.opennms.netmgt.linkd.snmp.CiscoVlanTable;
import org.opennms.netmgt.linkd.snmp.FdbTableGet;
import org.opennms.netmgt.linkd.snmp.IntelVlanTable;
import org.opennms.netmgt.linkd.snmp.VlanCollectorEntry;
import org.opennms.netmgt.model.OnmsStpInterface;
import org.opennms.netmgt.model.OnmsVlan;
import org.opennms.netmgt.snmp.SnmpAgentConfig;

/**
 * This class is designed to discover link among nodes using the collected and
 * the necessary SNMP information. When the class is initially constructed no
 * information is used.
 * 
 * @author <a href="mailto:antonio@opennms.it">Antonio Russo </a>
 */
public final class DiscoveryLink implements ReadyRunnable {

    private static final int SNMP_IF_TYPE_ETHERNET = 6;

    private static final int SNMP_IF_TYPE_PROP_VIRTUAL = 53;

    private static final int SNMP_IF_TYPE_L2_VLAN = 135;

    private static final int SNMP_IF_TYPE_L3_VLAN = 136;

    private String packageName;

    private List<NodeToNodeLink> m_links = new ArrayList<NodeToNodeLink>();

    private List<MacToNodeLink> m_maclinks = new ArrayList<MacToNodeLink>();

    private Map<Integer, LinkableNode> m_bridgeNodes = new HashMap<Integer, LinkableNode>();

    private List<LinkableNode> m_routerNodes = new ArrayList<LinkableNode>();

    private List<LinkableNode> m_lldpNodes = new ArrayList<LinkableNode>();

    private List<LinkableNode> m_ospfNodes = new ArrayList<LinkableNode>();

    private List<NodeToNodeLink> m_cdpLinks = new ArrayList<NodeToNodeLink>();

    // this is the list of MAC address just parsed by discovery process
    private List<String> m_macsParsed = new ArrayList<String>();

    // this is the list of MAC address excluded by discovery process
    private List<String> macsExcluded = new ArrayList<String>();

    // this is the list of atinterfaces for which to be discovery link
    // here there aren't the bridge identifier because they should be
    // discovered
    // by main processes. This is used by addlinks method.

    private boolean enableDownloadDiscovery = false;

    private boolean discoveryUsingRoutes = true;

    private boolean discoveryUsingCdp = true;

    private boolean discoveryUsingBridge = true;

    private boolean discoveryUsingLldp = false;

    private boolean discoveryUsingOspf = false;

    private boolean suspendCollection = false;

    private boolean isRunned = false;

    private boolean forceIpRouteDiscoveryOnEtherNet = false;

    /**
     * The scheduler object
     */
    private Scheduler m_scheduler;

    /**
     * The interval default value 30 min
     */
    private long snmp_poll_interval = 1800000;

    /**
     * The interval default value 5 min It is the time in ms after snmp
     * collection is started
     */
    private long discovery_interval = 300000;

    /**
     * The initial sleep time default value 10 min
     */
    private long initial_sleep_time = 600000;

    private Linkd m_linkd;

    /**
     * @param linkd
     *            the linkd to set
     */
    public void setLinkd(Linkd linkd) {
        this.m_linkd = linkd;
    }

    public Linkd getLinkd() {
        return m_linkd;
    }

    /**
     * Constructs a new DiscoveryLink object . The discovery does not occur
     * until the <code>run</code> method is invoked.
     */
    public DiscoveryLink() {
        super();
    }

    /**
     * <p>
     * Performs link discovery for the Nodes and save info in
     * DatalinkInterface table on DataBase
     * <p>
     * No synchronization is performed, so if this is used in a separate
     * thread context synchronization must be added.
     * </p>
     */
    public void run() {

        if (suspendCollection) {
            LogUtils.warnf(this, "run: linkd collections are suspended!");
            return;
        }

        Collection<LinkableNode> linkableNodes = m_linkd.getLinkableNodesOnPackage(getPackageName());

        LogUtils.debugf(this, "run: LinkableNodes/package found: %d/%s",
                        linkableNodes.size(), getPackageName());
        LogUtils.debugf(this,
                        "run: discoveryUsingBridge/discoveryUsingCdp/discoveryUsingRoutes/discoveryUsingLldp/discoveryUsingOspf: %b/%b/%b/%b/%b",
                        discoveryUsingBridge, discoveryUsingCdp,
                        discoveryUsingRoutes, discoveryUsingLldp,
                        discoveryUsingOspf);
        LogUtils.debugf(this, "run: enableDownloadDiscovery: %b",
                        enableDownloadDiscovery);

        for (final LinkableNode linkableNode : linkableNodes) {
            LogUtils.debugf(this,
                            "run: Iterating on LinkableNode's found node with nodeid/sysoid/ipaddress %d/%s/%s",
                            linkableNode.getNodeId(),linkableNode.getSysoid(),str(linkableNode.getSnmpPrimaryIpAddr()));
            if (discoveryUsingOspf && linkableNode.getOspfRouterId() != null
                    && linkableNode.getOspfinterfaces() != null ) {
                LogUtils.debugf(this,
                                "run: adding to ospf node list: node with nodeid/ospfrouterid/#ospfinterface %d/%s/#%d",
                                linkableNode.getNodeId(),str(linkableNode.getOspfRouterId()),linkableNode.getOspfinterfaces().size());
                m_ospfNodes.add(linkableNode);
            }   
            if (discoveryUsingLldp && linkableNode.getLldpChassisId() != null
                    && linkableNode.getLldpChassisIdSubtype() != null) {
                LogUtils.debugf(this,
                                "run: adding to lldp node list: node with nodeid/sysname/chassisid %d/%s/%s",
                                linkableNode.getNodeId(),linkableNode.getLldpSysname(),linkableNode.getLldpChassisId());
                m_lldpNodes.add(linkableNode);
            }
            if (discoveryUsingBridge && linkableNode.isBridgeNode()) {
                LogUtils.debugf(this,
                                "run: adding to bridge node list: node with nodeid/bridgeidentifier %d/%s",
                                linkableNode.getNodeId(),linkableNode.getBridgeIdentifiers().get(0));
                m_bridgeNodes.put(new Integer(linkableNode.getNodeId()),
                                  linkableNode);
            }
            if (discoveryUsingCdp && linkableNode.hasCdpInterfaces()) {
                LogUtils.debugf(this,
                                "run: adding to CDP node list: node with nodeid/#cdpinterfaces %d/#%d",
                                linkableNode.getNodeId(),linkableNode.getCdpInterfaces().size());
                addCdpLinks(linkableNode);
            }
            if (discoveryUsingRoutes && linkableNode.hasRouteInterfaces()) {
                LogUtils.debugf(this,
                                "run: adding to router node list: node with nodeid/#iprouteinterface %d/#%d",
                                linkableNode.getNodeId(),linkableNode.getRouteInterfaces().size());
                m_routerNodes.add(linkableNode);
            }

        }

        // This will found all mac address on
        // current package and their association
        // with ip addresses.
        if (discoveryUsingBridge)
            populateMacToAtInterface();

        // now perform operation to complete
        if (enableDownloadDiscovery) {
            LogUtils.infof(this,
                           "run: fetching further unknown MAC address SNMP bridge table info");
            parseBridgeNodes();
        }

        // this part could have several special function to get inter-router
        // links, but at the moment we worked much on switches.
        // In future we can try to extend this part.
        getLinksFromRouteTable();

        getLinksFromOspf();

        // Try Link Layer Discovery Protocol to found link among all nodes
        getLinkdFromLldp();
        // try get backbone links between switches using STP info
        // and store information in Bridge class
        // finding links using MAC address on ports
        getBackBoneLinksFromBridges();

        // getting links on remaining bridge ports
        getLinksFromBridges();

        // Try Cisco Discovery Protocol to found link among all nodes
        getLinksFromCdp();

        m_bridgeNodes.clear();
        m_routerNodes.clear();
        m_cdpLinks.clear();
        m_macsParsed.clear();
        macsExcluded.clear();
        m_lldpNodes.clear();
        m_ospfNodes.clear();
        
        if (getLinkd().getAtInterfaces(getPackageName()) != null)
            getLinkd().getAtInterfaces(getPackageName()).clear();

        m_linkd.updateDiscoveryLinkCollection(this);

        m_links.clear();
        m_maclinks.clear();

        // rescheduling activities
        isRunned = true;
        reschedule();
    }

    protected void populateMacToAtInterface() {
        LogUtils.debugf(this,
                        "populateMacToAtInterface: using atNodes to populate macToAtinterface");
        final Map<String, List<AtInterface>> macs = getLinkd().getAtInterfaces(getPackageName());
        if (macs == null || macs.keySet() == null)
            return;
        for (final String macAddress : macs.keySet()) {
            LogUtils.debugf(this,
                            "populateMacToAtInterface: MAC %s now has atinterface reference: %d",
                            macAddress,
                            getLinkd().getAtInterfaces(getPackageName()).get(macAddress).size());
            for (final AtInterface at : getLinkd().getAtInterfaces(getPackageName()).get(macAddress)) {
                int nodeid = at.getNodeid();
                LogUtils.debugf(this,
                                "populateMacToAtInterface: Parsing AtInterface nodeid/ipaddr/macaddr: %d/%s/%s",
                                nodeid, at.getIpAddress(), macAddress);
                if (!m_linkd.isInterfaceInPackage(at.getIpAddress(),
                                                  getPackageName())) {
                    LogUtils.debugf(this,
                                    "populateMacToAtInterface: at interface: %s does not belong to package: %s! Not adding to discoverable atinterface.",
                                    at.getIpAddress(), getPackageName());
                    macsExcluded.add(macAddress);
                    continue;
                }
                if (isMacIdentifierOfBridgeNode(macAddress)) {
                    LogUtils.debugf(this,
                                    "populateMacToAtInterface: AtInterface %s belongs to bridge node! Not adding to discoverable atinterface.",
                                    macAddress);
                    macsExcluded.add(macAddress);
                    continue;
                }
                if ((macAddress.indexOf("00000c07ac") == 0)
                        || (macAddress.indexOf("00000c9ff") == 0)) {
                    LogUtils.debugf(this,
                                    "populateMacToAtInterface: AtInterface %s is Cisco HSRP address! Not adding to discoverable atinterface.",
                                    macAddress);
                    macsExcluded.add(macAddress);
                    continue;
                }
            }
        }
        LogUtils.debugf(this,
                        "populateMacToAtInterface: end populateMacToAtinterface");
    }

    private void getLinksFromBridges() {
        if (m_bridgeNodes.size() > 0) {
            LogUtils.infof(this,
                           "run: trying to find links using MAC Address Forwarding Table");
        }

        for (final LinkableNode curNode : m_bridgeNodes.values()) {
            final int curNodeId = curNode.getNodeId();
            LogUtils.infof(this, "run: parsing bridge node with ID %d",
                           curNodeId);

            for (final Integer curBridgePort : curNode.getPortMacs().keySet()) {
                LogUtils.debugf(this,
                                "run: parsing bridge port %d with MAC address %s",
                                curBridgePort,
                                curNode.getMacAddressesOnBridgePort(curBridgePort).toString());

                if (curNode.isBackBoneBridgePort(curBridgePort)) {
                    LogUtils.debugf(this,
                                    "run: Port %d is a backbone bridge port. Skipping.",
                                    curBridgePort);
                    continue;
                }

                final int curIfIndex = curNode.getIfindex(curBridgePort);
                if (curIfIndex == -1) {
                    LogUtils.warnf(this,
                                   "run: got invalid ifIndex on bridge port %d",
                                   curBridgePort);
                    continue;
                }
                // First get the MAC addresses on bridge port

                final Set<String> macs = curNode.getMacAddressesOnBridgePort(curBridgePort);

                // Then find the bridges whose MAC addresses are learned on
                // bridge port
                final List<LinkableNode> bridgesOnPort = getBridgesFromMacs(macs);

                if (bridgesOnPort.isEmpty()) {
                    LogUtils.debugf(this,
                                    "run: no bridge info found on port %d. Saving MACs.",
                                    curBridgePort);
                    addLinks(macs, curNodeId, curIfIndex);
                } else {
                    // a bridge MAC address was found on port so you should
                    // analyze what happens
                    LogUtils.debugf(this,
                                    "run: bridge info found on port %d. Finding nearest.",
                                    curBridgePort);

                    // one among these bridges should be the node more close
                    // to the curnode, curport
                    for (final LinkableNode endNode : bridgesOnPort) {
                        final int endNodeid = endNode.getNodeId();

                        final int endBridgePort = getBridgePortOnEndBridge(curNode,
                                                                           endNode);
                        // The bridge port should be valid! This control is
                        // not properly done
                        if (endBridgePort == -1) {
                            LogUtils.warnf(this,
                                           "run: no valid port found on bridge nodeid %d for node bridge identifiers nodeid %d. Skipping.",
                                           endNodeid, curNodeId);
                            continue;
                        }

                        // Try to found a new
                        final boolean isTargetNode = isNearestBridgeLink(curNode,
                                                                         curBridgePort,
                                                                         endNode,
                                                                         endBridgePort);
                        if (!isTargetNode)
                            continue;

                        final int endIfindex = endNode.getIfindex(endBridgePort);
                        if (endIfindex == -1) {
                            LogUtils.warnf(this,
                                           "run: got invalid ifindex on designated bridge port %d",
                                           endBridgePort);
                            continue;
                        }

                        LogUtils.debugf(this,
                                        "run: backbone port found for node %d. Adding backbone port %d to bridge",
                                        curNodeId, curBridgePort);

                        curNode.addBackBoneBridgePorts(curBridgePort);
                        m_bridgeNodes.put(curNodeId, curNode);

                        LogUtils.debugf(this,
                                        "run: backbone port found for node %d. Adding to helper class backbone port bridge port %d",
                                        endNodeid, endBridgePort);

                        endNode.addBackBoneBridgePorts(endBridgePort);
                        m_bridgeNodes.put(endNodeid, endNode);

                        // finding links between two backbone ports
                        addLinks(getMacsOnBridgeLink(curNode, curBridgePort,
                                                     endNode, endBridgePort),
                                 curNodeId, curIfIndex);

                        final NodeToNodeLink lk = new NodeToNodeLink(
                                                                     curNodeId,
                                                                     curIfIndex);
                        lk.setNodeparentid(endNodeid);
                        lk.setParentifindex(endIfindex);
                        LogUtils.infof(this,
                                       "run: saving bridge link: "
                                               + lk.toString());
                        addNodetoNodeLink(lk);
                    }
                }
            }
            LogUtils.infof(this, "run: done parsing bridge node with ID %d",
                           curNodeId);
        }

        if (m_bridgeNodes.size() > 0) {
            LogUtils.infof(this,
                           "run: done finding links using MAC Address Forwarding Table");
        }

    }

    private void getBackBoneLinksFromBridges() {
        if (m_bridgeNodes != null && m_bridgeNodes.size() > 0) {
            LogUtils.infof(this,
                           "run: trying to find backbone ethernet links among bridge nodes using Spanning Tree Protocol");
        }

        for (final LinkableNode curNode : m_bridgeNodes.values()) {
            final int curNodeId = curNode.getNodeId();
            final InetAddress cupIpAddr = curNode.getSnmpPrimaryIpAddr();

            LogUtils.infof(this,
                           "run: parsing bridge nodeid %d IP address %s with %d VLANs",
                           curNodeId, str(cupIpAddr),
                           curNode.getStpInterfaces().size());

            for (final Map.Entry<String, List<OnmsStpInterface>> me : curNode.getStpInterfaces().entrySet()) {
                final String vlan = me.getKey();
                final String curBaseBridgeAddress = curNode.getBridgeIdentifier(vlan);

                LogUtils.debugf(this, "run: found bridge identifier %s",
                                curBaseBridgeAddress);

                String designatedRoot = null;

                if (curNode.hasStpRoot(vlan)) {
                    designatedRoot = curNode.getStpRoot(vlan);
                } else {
                    LogUtils.debugf(this,
                                    "run: designated root bridge identifier not found. Skipping %s",
                                    curBaseBridgeAddress);
                    continue;
                }

                if (designatedRoot == null
                        || designatedRoot.equals("0000000000000000")) {
                    LogUtils.warnf(this,
                                   "run: designated root is invalid, skipping: %s",
                                   designatedRoot);
                    continue;
                }
                // check if designated
                // bridge is itself
                // if bridge is STP root bridge itself exiting
                // searching on linkablesnmpnodes

                if (curNode.isBridgeIdentifier(designatedRoot.substring(4))) {
                    LogUtils.debugf(this,
                                    "run: STP designated root is the bridge itself. Skipping.");
                    continue;
                }

                // Now parse STP bridge port info to get designated bridge
                LogUtils.debugf(this,
                                "run: STP designated root is another bridge. %s Parsing STP Interface",
                                designatedRoot);

                for (final OnmsStpInterface stpIface : me.getValue()) {
                    // the bridge port number
                    final int stpbridgeport = stpIface.getBridgePort();
                    // if port is a backbone port continue
                    if (curNode.isBackBoneBridgePort(stpbridgeport)) {
                        LogUtils.debugf(this,
                                        "run: bridge port %d already found. Skipping.",
                                        stpbridgeport);
                        continue;
                    }

                    final String stpPortDesignatedPort = stpIface.getStpPortDesignatedPort();
                    final String stpPortDesignatedBridge = stpIface.getStpPortDesignatedBridge();

                    LogUtils.debugf(this,
                                    "run: parsing bridge port %d with STP designated bridge %s and STP designated port %s",
                                    stpbridgeport, stpPortDesignatedBridge,
                                    stpPortDesignatedPort);

                    if (stpPortDesignatedBridge == null
                            || stpPortDesignatedBridge.equals("0000000000000000")
                            || stpPortDesignatedBridge.equals("")) {
                        LogUtils.warnf(this,
                                       "run: designated bridge is invalid, skipping: %s",
                                       stpPortDesignatedBridge);
                        continue;
                    }

                    if (curNode.isBridgeIdentifier(stpPortDesignatedBridge.substring(4))) {
                        LogUtils.debugf(this,
                                        "run: designated bridge for port %d is bridge itself",
                                        stpbridgeport);
                        continue;
                    }

                    if (stpPortDesignatedPort == null
                            || stpPortDesignatedPort.equals("0000")) {
                        LogUtils.warnf(this,
                                       "run: designated port is invalid: %s",
                                       stpPortDesignatedPort);
                        continue;
                    }

                    // A Port Identifier shall be encoded as two octets,
                    // taken to represent an unsigned binary number. If
                    // two Port Identifiers are numerically compared, the
                    // lesser number denotes the Port of better priority.
                    // The more significant octet of a Port Identifier is
                    // a settable priority component that permits the
                    // relative priority of Ports on the same Bridge to be
                    // managed (17.13.7 and Clause 14). The less
                    // significant twelve bits is the Port Number
                    // expressed as an unsigned binary number. The value 0
                    // is not used as a Port Number. NOTE -- The number of
                    // bits that are considered to be part of the Port
                    // Number (12 bits) differs from the 1998 and prior
                    // versions of this standard (formerly, the priority
                    // component was 8 bits and the Port Number component
                    // also 8 bits). This change acknowledged that modern
                    // switched LAN infrastructures call for increasingly
                    // large numbers of Ports to be supported in a single
                    // Bridge. To maintain management compatibility with
                    // older implementations, the priority component is
                    // still considered, for management purposes, to be an
                    // 8-bit value, but the values that it can be set to
                    // are restricted to those where the least significant
                    // 4 bits are zero (i.e., only the most significant 4
                    // bits are settable).
                    int designatedbridgeport = Integer.parseInt(stpPortDesignatedPort.substring(1),
                                                                16);

                    // try to see if designated bridge is linkable SNMP node

                    final LinkableNode designatedNode = getNodeFromMacIdentifierOfBridgeNode(stpPortDesignatedBridge.substring(4));

                    if (designatedNode == null) {
                        LogUtils.debugf(this,
                                        "run: no nodeid found for STP bridge address %s. Nothing to save.",
                                        stpPortDesignatedBridge);
                        continue; // no saving info if no nodeid
                    }

                    final int designatednodeid = designatedNode.getNodeId();

                    LogUtils.debugf(this, "run: found designated nodeid %d",
                                    designatednodeid);

                    // test if there are other bridges between this link
                    // USING MAC ADDRESS FORWARDING TABLE

                    if (!isNearestBridgeLink(curNode, stpbridgeport,
                                             designatedNode,
                                             designatedbridgeport)) {
                        continue; // no saving info if no nodeid
                    }

                    // this is a backbone port so try adding to Bridge class
                    // get the ifindex on node

                    final int curIfIndex = curNode.getIfindex(stpbridgeport);

                    if (curIfIndex == -1) {
                        LogUtils.warnf(this,
                                       "run: got invalid ifindex on node: %s",
                                       curNode.toString());
                        continue;
                    }

                    final int designatedifindex = designatedNode.getIfindex(designatedbridgeport);

                    if (designatedifindex == -1) {
                        LogUtils.warnf(this,
                                       "run: got invalid ifindex on designated node: %s",
                                       designatedNode.toString());
                        continue;
                    }

                    LogUtils.debugf(this,
                                    "run: backbone port found for node %d. Adding to bridge %d.",
                                    curNodeId, stpbridgeport);

                    curNode.addBackBoneBridgePorts(stpbridgeport);
                    m_bridgeNodes.put(new Integer(curNodeId), curNode);

                    LogUtils.debugf(this,
                                    "run: backbone port found for node %d. Adding to helper class BB port bridge port %d.",
                                    designatednodeid, designatedbridgeport);

                    designatedNode.addBackBoneBridgePorts(designatedbridgeport);
                    m_bridgeNodes.put(new Integer(designatednodeid),
                                      designatedNode);

                    LogUtils.debugf(this,
                                    "run: adding links on BB bridge port %d",
                                    designatedbridgeport);

                    addLinks(getMacsOnBridgeLink(curNode, stpbridgeport,
                                                 designatedNode,
                                                 designatedbridgeport),
                             curNodeId, curIfIndex);

                    // writing to db using class
                    // DbDAtaLinkInterfaceEntry
                    final NodeToNodeLink lk = new NodeToNodeLink(curNodeId,
                                                                 curIfIndex);
                    lk.setNodeparentid(designatednodeid);
                    lk.setParentifindex(designatedifindex);
                    LogUtils.infof(this,
                                   "run: saving STP bridge link: "
                                           + lk.toString());
                    addNodetoNodeLink(lk);

                }
            }
            LogUtils.infof(this,
                           "run: done parsing bridge nodeid %d IP address %s with %d VLANs",
                           curNodeId, str(cupIpAddr),
                           curNode.getStpInterfaces().size());
        }

        if (m_bridgeNodes.size() > 0) {
            LogUtils.infof(this,
                           "run: done finding backbone ethernet links among bridge nodes using Spanning Tree Protocol");
        }

    }

    private void getLinksFromRouteTable() {
        if (m_routerNodes.size() > 0) {
            LogUtils.infof(this,
                           "run: finding non-ethernet links on Router nodes");
        }

        for (final LinkableNode curNode : m_routerNodes) {
            final int curNodeId = curNode.getNodeId();
            InetAddress curIpAddr = curNode.getSnmpPrimaryIpAddr();
            LogUtils.infof(this,
                           "run: parsing router node with ID %d IP address %s and %d router interfaces",
                           curNodeId, str(curIpAddr),
                           curNode.getRouteInterfaces().size());

            for (final RouterInterface routeIface : curNode.getRouteInterfaces()) {
                LogUtils.debugf(this, "run: parsing RouterInterface: "
                        + routeIface.toString());

                if (routeIface.getMetric() == -1) {
                    LogUtils.warnf(this,
                                   "run: Router interface has invalid metric %d. Skipping.",
                                   routeIface.getMetric());
                    continue;
                }

                if (forceIpRouteDiscoveryOnEtherNet) {
                    LogUtils.debugf(this,
                                    "run: forceIpRouteDiscoveryOnEtherNet is set, skipping validation of the SNMP interface type");
                } else {
                    final int snmpiftype = routeIface.getSnmpiftype();
                    LogUtils.debugf(this,
                                    "run: force IP route discovery getting SnmpIfType: "
                                            + snmpiftype);

                    if (snmpiftype == SNMP_IF_TYPE_ETHERNET) {
                        LogUtils.debugf(this,
                                        "run: Ethernet interface for nodeid %d. Skipping.",
                                        curNodeId);
                        continue;
                    } else if (snmpiftype == SNMP_IF_TYPE_PROP_VIRTUAL) {
                        LogUtils.debugf(this,
                                        "run: PropVirtual interface for nodeid %d. Skipping.",
                                        curNodeId);
                        continue;
                    } else if (snmpiftype == SNMP_IF_TYPE_L2_VLAN) {
                        LogUtils.debugf(this,
                                        "run: Layer2 VLAN interface for nodeid %d. Skipping.",
                                        curNodeId);
                        continue;
                    } else if (snmpiftype == SNMP_IF_TYPE_L3_VLAN) {
                        LogUtils.debugf(this,
                                        "run: Layer3 VLAN interface for nodeid %d. Skipping.",
                                        curNodeId);
                        continue;
                    } else if (snmpiftype == -1) {
                        LogUtils.debugf(this,
                                        "run: interface on node %d has unknown snmpiftype %d. Skipping.",
                                        curNodeId, snmpiftype);
                        continue;
                    }
                }

                final InetAddress nexthop = routeIface.getNextHop();
                final String hostAddress = str(nexthop);

                if (hostAddress.equals("0.0.0.0")) {
                    LogUtils.debugf(this,
                                    "run: nexthop address is broadcast address %s. Skipping.",
                                    hostAddress);
                    // FIXME this should be further analyzed
                    // working on routeDestNet you can find hosts that
                    // are directly connected with the destination network
                    // This happens when static routing is made like this:
                    // route 10.3.2.0 255.255.255.0 Serial0
                    // so the router broadcasts on Serial0
                    continue;
                }

                if (nexthop.isLoopbackAddress()) {
                    LogUtils.debugf(this,
                                    "run: nexthop address is localhost address %s. Skipping.",
                                    hostAddress);
                    continue;
                }

                if (!m_linkd.isInterfaceInPackage(nexthop, getPackageName())) {
                    LogUtils.debugf(this,
                                    "run: nexthop address is not in package %s/%s. Skipping.",
                                    hostAddress, getPackageName());
                    continue;
                }

                final int nextHopNodeid = routeIface.getNextHopNodeid();

                if (nextHopNodeid == -1) {
                    LogUtils.debugf(this,
                                    "run: no node id found for IP next hop address %s. Skipping.",
                                    hostAddress);
                    continue;
                }

                if (nextHopNodeid == curNodeId) {
                    LogUtils.debugf(this,
                                    "run: node id found for IP next hop address %s is itself. Skipping.",
                                    hostAddress);
                    continue;
                }

                int ifindex = routeIface.getIfindex();

                if (ifindex == 0) {
                    LogUtils.debugf(this,
                                    "run: route interface has ifindex %d, trying to get ifIndex from nextHopNet: %s",
                                    ifindex, routeIface.getNextHopNet());
                    ifindex = getIfIndexFromRouter(curNode,
                                                   routeIface.getNextHopNet());
                    if (ifindex == -1) {
                        LogUtils.debugf(this,
                                        "run: found not correct ifindex %d. Skipping.",
                                        ifindex);
                        continue;
                    } else {
                        LogUtils.debugf(this,
                                        "run: found correct ifindex %d.",
                                        ifindex);
                    }
                }

                // Saving link also when ifindex = -1 (not found)
                final NodeToNodeLink lk = new NodeToNodeLink(
                                                             nextHopNodeid,
                                                             routeIface.getNextHopIfindex());
                lk.setNodeparentid(curNodeId);
                lk.setParentifindex(ifindex);
                LogUtils.infof(this,
                               "run: saving route link: " + lk.toString());
                addNodetoNodeLink(lk);
            }
            LogUtils.infof(this,
                           "run: done parsing router node with ID %d IP address %s and %d router interfaces",
                           curNodeId, str(curIpAddr),
                           curNode.getRouteInterfaces().size());
        }

        if (m_routerNodes.size() > 0) {
            LogUtils.infof(this,
                           "run: done finding non-ethernet links on Router nodes");
        }

    }

    private boolean addCdpLink(NodeToNodeLink cdplink) {
        for (NodeToNodeLink currcdplink : m_cdpLinks) {
            if (currcdplink.equals(cdplink))
                return false;
        }
        m_cdpLinks.add(cdplink);
        return true;
    }

    private void addCdpLinks(LinkableNode curNode) {
        int curCdpNodeId = curNode.getNodeId();
        final InetAddress curCdpIpAddr = curNode.getSnmpPrimaryIpAddr();

        LogUtils.infof(this,
                       "run: parsing nodeid %d IP address %s with %d CDP interfaces.",
                       curCdpNodeId, curCdpIpAddr,
                       curNode.getCdpInterfaces().size());

        for (final CdpInterface cdpIface : curNode.getCdpInterfaces()) {

            final InetAddress targetIpAddr = cdpIface.getCdpTargetIpAddr();
            final String hostAddress = str(targetIpAddr);
            if (!m_linkd.isInterfaceInPackage(targetIpAddr, getPackageName())) {
                LogUtils.debugf(this,
                                "run: IP address %s Not in package: %s.  Skipping.",
                                hostAddress, getPackageName());
                continue;
            }

            final int targetCdpNodeId = cdpIface.getCdpTargetNodeId();
            if (targetCdpNodeId == curCdpNodeId) {
                LogUtils.debugf(this,
                                "run: node id found for IP address %s is itself.  Skipping.",
                                hostAddress);
                continue;
            }

            final NodeToNodeLink link = new NodeToNodeLink(
                                                           cdpIface.getCdpTargetNodeId(),
                                                           cdpIface.getCdpTargetIfIndex());
            link.setNodeparentid(curNode.getNodeId());
            link.setParentifindex(cdpIface.getCdpIfIndex());
            addCdpLink(link);
        }

    }

    private void getLinksFromCdp() {
        LogUtils.infof(this,
                       "run: adding links using Cisco Discovery Protocol");

        LogUtils.infof(this,
                       "run: found # %d links using Cisco Discovery Protocol",
                       m_cdpLinks.size());

        for (NodeToNodeLink cdplink : m_cdpLinks) {
            int curCdpNodeId = cdplink.getNodeId();
            int cdpIfIndex = cdplink.getIfindex();
            int targetCdpNodeId = cdplink.getNodeparentid();
            int cdpDestIfindex = cdplink.getParentifindex();
            LogUtils.infof(this, "run: parsing CDP link: %s",
                           cdplink.toString());

            // not adding only if one of the port
            // is a backbone bridge port
            if (isBridgeNode(curCdpNodeId)) {
                LinkableNode node = m_bridgeNodes.get(curCdpNodeId);
                if (node.isBackBoneBridgePort(node.getBridgePort(cdpIfIndex))) {
                    LogUtils.debugf(this,
                                    "run: source node is bridge node, and port is backbone port! Skipping.");
                    return;
                }
            }
            if (isBridgeNode(targetCdpNodeId)) {
                LinkableNode node = m_bridgeNodes.get(targetCdpNodeId);
                if (node.isBackBoneBridgePort(node.getBridgePort(cdpDestIfindex))) {
                    LogUtils.debugf(this,
                                    "run: target node is bridge node, and port is backbone port! Skipping.");
                    return;
                }
            }

            // now add the CDP link
            addNodetoNodeLink(cdplink);
            LogUtils.infof(this, "run: CDP link added");
        }

        LogUtils.infof(this,
                       "run: done addind Cisco Discovery Protocol links.");
    }

    // We use a simple algoritm
    // to find links.
    // If node1 has a ospf nbr entry for node2
    // then node2 mast have an ospf nbr entry for node1
    // the parent node is that with nodeid1 < nodeid2
    private void getLinksFromOspf() {
        LogUtils.infof(this,
        "run: adding links using Open Short Path First Protocol");
        int i = 0;
        for (LinkableNode linknode1 : m_ospfNodes) {
            for (LinkableNode linknode2 : m_ospfNodes) {
                if (linknode1.getNodeId() >= linknode2.getNodeId())
                    continue;
                for (NodeToNodeLink lldpLink : getOspfLink(linknode1,
                                                           linknode2)) {
                    addNodetoNodeLink(lldpLink);
                    i++;
                }
            }
        }
        LogUtils.infof(this, "run: done OSPF. Found links # %d.", i);
    }
    
    private List<NodeToNodeLink> getOspfLink(LinkableNode linknode1,
            LinkableNode linknode2) {
        LogUtils.infof(this,
                       "run: finding OSPF links between node with id %d and node with id %d.",
                       linknode1.getNodeId(), linknode2.getNodeId());
        List<NodeToNodeLink> links = new ArrayList<NodeToNodeLink>();
        for (OspfNbrInterface ospf: linknode1.getOspfinterfaces()) {
            for (OspfNbrInterface ospf2: linknode2.getOspfinterfaces()) {
                if (ospf.getOspfNbrRouterId().equals(linknode2.getOspfRouterId()) && ospf.getOspfNbrNodeId() == linknode2.getNodeId() 
                        && ospf2.getOspfNbrRouterId().equals(linknode1.getOspfRouterId()) && ospf2.getOspfNbrNodeId() == linknode1.getNodeId()) {
                    if (getSubnetAddress(ospf).equals(getSubnetAddress(ospf2))) {
                        NodeToNodeLink link = new NodeToNodeLink(ospf.getOspfNbrNodeId(), ospf.getOspfNbrIfIndex());
                        link.setNodeparentid(ospf2.getOspfNbrNodeId());
                        link.setParentifindex(ospf2.getOspfNbrIfIndex());
                        links.add(link);
                    }
                }                
            }
        }
        return links;
    }

    
    protected InetAddress getSubnetAddress(OspfNbrInterface ospfinterface) {
        byte[] ip = ospfinterface.getOspfNbrIpAddr().getAddress();
        byte[] nm = ospfinterface.getOspfNbrNetMask().getAddress();
        try {
            return InetAddress.getByAddress(new byte[]{ 
                    (byte) (ip[0] & nm[0]), (byte) (ip[1] & nm[1]),(byte) (ip[2] & nm[2]), (byte) (ip[3] & nm[3])
                    });
        } catch (UnknownHostException e) {
            e.printStackTrace();
        }
        return null;
    }

    // We use a simple algoritm
    // to find links.
    // If node1 has a lldp rem entry for node2
    // then node2 mast have an lldp rem entry for node1
    // the parent node is that with nodeid1 < nodeid2
    
    // FIXME We must manage the case in which one of the two device has no RemTable
    private void getLinkdFromLldp() {
        LogUtils.infof(this,
                       "run: adding links using Layer Link Discovery Protocol");
        int i = 0;
        for (LinkableNode linknode1 : m_lldpNodes) {
            for (LinkableNode linknode2 : m_lldpNodes) {
                if (linknode1.getNodeId() == linknode2.getNodeId())
                    continue;
                for (NodeToNodeLink lldpLink : getLldpLink(linknode1,
                                                           linknode2)) {
                    addNodetoNodeLink(lldpLink);
                    i++;
                }
            }
        }

        LogUtils.infof(this, "run: done LLDP. Found links # %d.", i);

    }

    private List<NodeToNodeLink> getLldpLink(LinkableNode linknode1,
            LinkableNode linknode2) {
        LogUtils.infof(this,
                       "run: finding LLDP links between node parent with id %d and node with id %d.",
                       linknode1.getNodeId(), linknode2.getNodeId());
        List<NodeToNodeLink> links = new ArrayList<NodeToNodeLink>();
        for (LldpRemInterface lldpremiface : linknode1.getLldpRemInterfaces()) {
            if (lldpremiface.getLldpRemChassidSubtype() == linknode2.getLldpChassisIdSubtype()
                    && lldpremiface.getLldpRemChassisid().equals(linknode2.getLldpChassisId())) {
                LogUtils.debugf(this, "run: found LLDP interface %s",
                                lldpremiface.toString());
                NodeToNodeLink link = new NodeToNodeLink(
                                                         linknode2.getNodeId(),
                                                         lldpremiface.getLldpRemIfIndex());
                link.setNodeparentid(linknode1.getNodeId());
                link.setParentifindex(lldpremiface.getLldpLocIfIndex());
                links.add(link);
            }
        }
        return links;
    }

    private int getIfIndexFromRouter(LinkableNode parentnode,
            InetAddress nextHopNet) {

        if (!parentnode.hasRouteInterfaces())
            return -1;
        for (RouterInterface curIface : parentnode.getRouteInterfaces()) {

            if (curIface.getMetric() == -1) {
                continue;
            }

            int ifindex = curIface.getIfindex();

            if (ifindex == 0 || ifindex == -1)
                continue;

            if (curIface.getRouteNet().equals(nextHopNet))
                return ifindex;
        }
        return -1;
    }

    /**
     * @param nodeid
     * @return LinkableSnmpNode or null if not found
     */
    boolean isBridgeNode(int nodeid) {
        for (final LinkableNode curNode : m_bridgeNodes.values()) {
            if (nodeid == curNode.getNodeId())
                return true;
        }
        return false;
    }

    /**
     * @param nodeid
     * @return true if found
     */
    boolean isRouterNode(int nodeid) {
        for (final LinkableNode curNode : m_routerNodes) {
            if (nodeid == curNode.getNodeId())
                return true;
        }
        return false;
    }

    private boolean isNearestBridgeLink(LinkableNode bridge1, int bp1,
            LinkableNode bridge2, int bp2) {

        LogUtils.debugf(this,
                        "isNearestBridgeLink: bridge1/port1 %d/%d bridge2/port2 %d/%d",
                        bridge1.getNodeId(), bp1, bridge2.getNodeId(), bp2);

        Set<String> macsOnBridge2 = bridge2.getMacAddressesOnBridgePort(bp2);

        Set<String> macsOnBridge1 = bridge1.getMacAddressesOnBridgePort(bp1);

        if (macsOnBridge2 == null || macsOnBridge1 == null
                || macsOnBridge2.isEmpty() || macsOnBridge1.isEmpty()) {
            LogUtils.debugf(this,
                            "isNearestBridgeLink: no macs found on at least one bridge port, nearest bridges found. Return true.");
            return true;
        }

        for (final String curMacOnBridge1 : macsOnBridge1) {
            LogUtils.debugf(this,
                            "isNearestBridgeLink: parsing mac address %s on bridge1",
                            curMacOnBridge1);

            // if MAC address is bridge identifier of bridge 2 continue
            if (bridge2.isBridgeIdentifier(curMacOnBridge1)) {
                LogUtils.debugf(this,
                                "isNearestBridgeLink: mac address %s is bridge identifier on bridge2. Continue",
                                curMacOnBridge1);
                continue;
            }
            // if MAC address is itself identifier of bridge1 continue
            if (bridge1.isBridgeIdentifier(curMacOnBridge1)) {
                LogUtils.debugf(this,
                                "isNearestBridgeLink: mac address %s is bridge identifier on bridge1. Continue",
                                curMacOnBridge1);
                continue;
            }
            // then no identifier of bridge one no identifier of bridge 2
            // bridge 2 contains
            if (macsOnBridge2.contains(curMacOnBridge1)
                    && isMacIdentifierOfBridgeNode(curMacOnBridge1)) {
                LogUtils.debugf(this,
                                "isNearestBridgeLink: mac address %s is bridge identifier. Other bridge found. Return false",
                                curMacOnBridge1);
                return false;
            }
        }

        return true;
    }

    private Set<String> getMacsOnBridgeLink(LinkableNode bridge1, int bp1,
            LinkableNode bridge2, int bp2) {

        Set<String> macsOnLink = new HashSet<String>();

        Set<String> macsOnBridge1 = bridge1.getMacAddressesOnBridgePort(bp1);

        Set<String> macsOnBridge2 = bridge2.getMacAddressesOnBridgePort(bp2);

        if (macsOnBridge2 == null || macsOnBridge1 == null)
            return null;

        if (macsOnBridge2.isEmpty() || macsOnBridge1.isEmpty())
            return null;

        for (final String curMacOnBridge1 : macsOnBridge1) {
            if (bridge2.isBridgeIdentifier(curMacOnBridge1))
                continue;
            if (macsOnBridge2.contains(curMacOnBridge1))
                macsOnLink.add(curMacOnBridge1);
        }
        return macsOnLink;
    }

    private boolean isMacIdentifierOfBridgeNode(String macAddress) {
        for (final LinkableNode curNode : m_bridgeNodes.values()) {
            if (curNode.isBridgeIdentifier(macAddress))
                return true;
        }
        return false;
    }

    private LinkableNode getNodeFromMacIdentifierOfBridgeNode(
            final String macAddress) {
        for (final LinkableNode curNode : m_bridgeNodes.values()) {
            if (curNode.isBridgeIdentifier(macAddress))
                return curNode;
        }
        return null;
    }

    private List<LinkableNode> getBridgesFromMacs(final Set<String> macs) {
        List<LinkableNode> bridges = new ArrayList<LinkableNode>();
        for (final LinkableNode curNode : m_bridgeNodes.values()) {
            for (final String curBridgeIdentifier : curNode.getBridgeIdentifiers()) {
                if (macs.contains((curBridgeIdentifier)))
                    bridges.add(curNode);
            }
        }
        return bridges;
    }

    private int getBridgePortOnEndBridge(final LinkableNode startBridge,
            final LinkableNode endBridge) {

        int port = -1;
        for (final String curBridgeIdentifier : startBridge.getBridgeIdentifiers()) {
            LogUtils.debugf(this,
                            "getBridgePortOnEndBridge: parsing bridge identifier "
                                    + curBridgeIdentifier);

            if (endBridge.hasMacAddress(curBridgeIdentifier)) {
                for (final Integer p : endBridge.getBridgePortsFromMac(curBridgeIdentifier)) {
                    port = p;
                    if (endBridge.isBackBoneBridgePort(port)) {
                        LogUtils.debugf(this,
                                        "getBridgePortOnEndBridge: found backbone bridge port "
                                                + port + " .... Skipping.");
                        continue;
                    }
                    if (port == -1) {
                        LogUtils.debugf(this,
                                        "getBridgePortOnEndBridge: no port found on bridge nodeid "
                                                + endBridge.getNodeId()
                                                + " for node bridge identifiers nodeid "
                                                + startBridge.getNodeId()
                                                + " . .....Skipping.");
                        continue;
                    }
                    LogUtils.debugf(this,
                                    "getBridgePortOnEndBridge: using MAC address table found bridge port "
                                            + port + " on node "
                                            + endBridge.getNodeId());
                    return port;
                }

            } else {
                LogUtils.debugf(this,
                                "getBridgePortOnEndBridge: bridge identifier not found on node "
                                        + endBridge.getNodeId());
            }
        }
        return -1;
    }

    /**
     * Return the Scheduler
     * 
     * @return a {@link org.opennms.netmgt.linkd.scheduler.Scheduler} object.
     */
    public Scheduler getScheduler() {
        return m_scheduler;
    }

    /**
     * Set the Scheduler
     * 
     * @param scheduler
     *            a {@link org.opennms.netmgt.linkd.scheduler.Scheduler}
     *            object.
     */
    public void setScheduler(Scheduler scheduler) {
        m_scheduler = scheduler;
    }

    /**
     * This Method is called when DiscoveryLink is initialized
     */
    public void schedule() {
        if (m_scheduler == null)
            throw new IllegalStateException(
                                            "schedule: Cannot schedule a service whose scheduler is set to null");

        m_scheduler.schedule(discovery_interval + initial_sleep_time, this);
    }

    /**
     * Schedule again the job
     * 
     * @return
     */
    private void reschedule() {
        if (m_scheduler == null)
            throw new IllegalStateException(
                                            "rescedule: Cannot schedule a service whose scheduler is set to null");
        m_scheduler.schedule(snmp_poll_interval, this);
    }

    /**
     * <p>
     * getInitialSleepTime
     * </p>
     * 
     * @return Returns the initial_sleep_time.
     */
    public long getInitialSleepTime() {
        return initial_sleep_time;
    }

    /**
     * <p>
     * setInitialSleepTime
     * </p>
     * 
     * @param initial_sleep_time
     *            The initial_sleep_timeto set.
     */
    public void setInitialSleepTime(long initial_sleep_time) {
        this.initial_sleep_time = initial_sleep_time;
    }

    /**
     * <p>
     * isReady
     * </p>
     * 
     * @return a boolean.
     */
    public boolean isReady() {
        return true;
    }

    /**
     * <p>
     * getDiscoveryInterval
     * </p>
     * 
     * @return Returns the discovery_link_interval.
     */
    public long getDiscoveryInterval() {
        return discovery_interval;
    }

    /**
     * <p>
     * setSnmpPollInterval
     * </p>
     * 
     * @param interval
     *            The discovery_link_interval to set.
     */
    public void setSnmpPollInterval(long interval) {
        this.snmp_poll_interval = interval;
    }

    /**
     * <p>
     * getSnmpPollInterval
     * </p>
     * 
     * @return Returns the discovery_link_interval.
     */
    public long getSnmpPollInterval() {
        return snmp_poll_interval;
    }

    /**
     * <p>
     * setDiscoveryInterval
     * </p>
     * 
     * @param interval
     *            The discovery_link_interval to set.
     */
    public void setDiscoveryInterval(long interval) {
        this.discovery_interval = interval;
    }

    /**
     * <p>
     * Getter for the field <code>links</code>.
     * </p>
     * 
     * @return an array of {@link org.opennms.netmgt.linkd.NodeToNodeLink}
     *         objects.
     */
    public NodeToNodeLink[] getLinks() {
        return m_links.toArray(new NodeToNodeLink[0]);
    }

    /**
     * <p>
     * getMacLinks
     * </p>
     * 
     * @return an array of {@link org.opennms.netmgt.linkd.MacToNodeLink}
     *         objects.
     */
    public MacToNodeLink[] getMacLinks() {
        return m_maclinks.toArray(new MacToNodeLink[0]);
    }

    /**
     * <p>
     * isSuspended
     * </p>
     * 
     * @return Returns the suspendCollection.
     */
    public boolean isSuspended() {
        return suspendCollection;
    }

    /**
     * <p>
     * suspend
     * </p>
     */
    public void suspend() {
        this.suspendCollection = true;
    }

    /**
     * <p>
     * wakeUp
     * </p>
     */
    public void wakeUp() {
        this.suspendCollection = false;
    }

    /**
     * <p>
     * unschedule
     * </p>
     */
    public void unschedule() {
        if (m_scheduler == null)
            throw new IllegalStateException(
                                            "unschedule: Cannot schedule a service whose scheduler is set to null");
        if (isRunned) {
            m_scheduler.unschedule(this, snmp_poll_interval);
        } else {
            m_scheduler.unschedule(this, snmp_poll_interval
                    + initial_sleep_time + discovery_interval);
        }
    }

    private void addNodetoNodeLink(NodeToNodeLink nnlink) {
        if (nnlink == null) {
            LogUtils.warnf(this, "addNodetoNodeLink: node link is null.");
            return;
        }
        for (NodeToNodeLink curNnLink : m_links) {
            if (curNnLink.equals(nnlink)) {
                LogUtils.infof(this,
                               "addNodetoNodeLink: link %s exists, not adding",
                               nnlink.toString());
                return;
            }
        }
        if (nnlink.getNodeId() == nnlink.getNodeparentid()) {
            LogUtils.debugf(this,
                            "addNodetoNodeLink: skipping self node link %s",
                            nnlink.toString());
        } else {
            LogUtils.debugf(this, "addNodetoNodeLink: adding link %s",
                            nnlink.toString());
            m_links.add(nnlink);
        }
    }

    private void addLinks(Set<String> macs, int nodeid, int ifindex) {
        if (macs == null || macs.isEmpty()) {
            LogUtils.debugf(this,
                            "addLinks: MAC address list on link is empty.");
        } else {
            for (String curMacAddress : macs) {
                if (m_macsParsed.contains(curMacAddress)) {
                    LogUtils.warnf(this, "addLinks: MAC address "
                            + curMacAddress
                            + " just found on other bridge port! Skipping...");
                    continue;
                }

                if (macsExcluded.contains(curMacAddress)) {
                    LogUtils.warnf(this,
                                   "addLinks: MAC address "
                                           + curMacAddress
                                           + " is excluded from discovery package! Skipping...");
                    continue;
                }
                if (m_linkd.getAtInterfaces(getPackageName()) != null && m_linkd.getAtInterfaces(getPackageName()).containsKey(curMacAddress)) {
                    List<AtInterface> ats = m_linkd.getAtInterfaces(getPackageName()).get(curMacAddress);
                    for (AtInterface at : ats) {
                        NodeToNodeLink lNode = new NodeToNodeLink(
                                                                  at.getNodeid(),
                                                                  at.getIfIndex());
                        lNode.setNodeparentid(nodeid);
                        lNode.setParentifindex(ifindex);
                        addNodetoNodeLink(lNode);
                    }
                } else {
                    LogUtils.debugf(this,
                                    "addLinks: not find nodeid for ethernet MAC address %s found on node/ifindex %d/%d",
                                    curMacAddress, nodeid, ifindex);
                    MacToNodeLink lMac = new MacToNodeLink(curMacAddress);
                    lMac.setNodeparentid(nodeid);
                    lMac.setParentifindex(ifindex);
                    m_maclinks.add(lMac);
                }
                m_macsParsed.add(curMacAddress);
            }
        }
    }

    /** {@inheritDoc} */
    public boolean equals(ReadyRunnable r) {
        return (r instanceof DiscoveryLink && this.getPackageName().equals(r.getPackageName()));
    }

    /**
     * <p>
     * getInfo
     * </p>
     * 
     * @return a {@link java.lang.String} object.
     */
    public String getInfo() {
        return " Ready Runnable Discovery Link discoveryUsingBridge/discoveryUsingCdp/discoveryUsingRoutes/package: "
                + discoveryUsingBridge()
                + "/"
                + discoveryUsingCdp()
                + "/"
                + discoveryUsingRoutes() + "/" + getPackageName();
    }

    /**
     * <p>
     * discoveryUsingBridge
     * </p>
     * 
     * @return a boolean.
     */
    public boolean discoveryUsingBridge() {
        return discoveryUsingBridge;
    }

    /**
     * <p>
     * Setter for the field <code>discoveryUsingBridge</code>.
     * </p>
     * 
     * @param discoveryUsingBridge
     *            a boolean.
     */
    public void setDiscoveryUsingBridge(boolean discoveryUsingBridge) {
        this.discoveryUsingBridge = discoveryUsingBridge;
    }

    /**
     * <p>
     * discoveryUsingLldp
     * </p>
     * 
     * @return a boolean.
     */
    public boolean discoveryUsingOspf() {
        return discoveryUsingOspf;
    }

    /**
     * <p>
     * Setter for the field <code>discoveryUsingOspf</code>.
     * </p>
     * 
     * @param discoveryUsingOspf
     *            a boolean.
     */
    public void setDiscoveryUsingOspf(boolean discoveryUsingOspf) {
        this.discoveryUsingOspf = discoveryUsingOspf;
    }

    /**
     * <p>
     * discoveryUsingLldp
     * </p>
     * 
     * @return a boolean.
     */
    public boolean discoveryUsingLldp() {
        return discoveryUsingLldp;
    }

    /**
     * <p>
     * Setter for the field <code>discoveryUsingLldp</code>.
     * </p>
     * 
     * @param discoveryUsingLldp
     *            a boolean.
     */
    public void setDiscoveryUsingLldp(boolean discoveryUsingLldp) {
        this.discoveryUsingLldp = discoveryUsingLldp;
    }

    /**
     * <p>
     * discoveryUsingCdp
     * </p>
     * 
     * @return a boolean.
     */
    public boolean discoveryUsingCdp() {
        return discoveryUsingCdp;
    }

    /**
     * <p>
     * Setter for the field <code>discoveryUsingCdp</code>.
     * </p>
     * 
     * @param discoveryUsingCdp
     *            a boolean.
     */
    public void setDiscoveryUsingCdp(boolean discoveryUsingCdp) {
        this.discoveryUsingCdp = discoveryUsingCdp;
    }

    /**
     * <p>
     * discoveryUsingRoutes
     * </p>
     * 
     * @return a boolean.
     */
    public boolean discoveryUsingRoutes() {
        return discoveryUsingRoutes;
    }

    /**
     * <p>
     * Setter for the field <code>discoveryUsingRoutes</code>.
     * </p>
     * 
     * @param discoveryUsingRoutes
     *            a boolean.
     */
    public void setDiscoveryUsingRoutes(boolean discoveryUsingRoutes) {
        this.discoveryUsingRoutes = discoveryUsingRoutes;
    }

    /**
     * <p>
     * Getter for the field <code>packageName</code>.
     * </p>
     * 
     * @return a {@link java.lang.String} object.
     */
    public String getPackageName() {
        return packageName;
    }

    /** {@inheritDoc} */
    public void setPackageName(String packageName) {
        this.packageName = packageName;
    }

    /**
     * This method is useful to get forwarding table for switch who failed.
     */
    private void parseBridgeNodes() {
        LogUtils.debugf(this,
                        "parseBridgeNodes: searching bridge port for bridge identifier not yet already found. Iterating on bridge nodes.");

        List<LinkableNode> bridgenodeschanged = new ArrayList<LinkableNode>();
        for (LinkableNode curNode : m_bridgeNodes.values()) {
            LogUtils.debugf(this, "parseBridgeNodes: parsing bridge: %d/%s",
                            curNode.getNodeId(),
                            curNode.getSnmpPrimaryIpAddr());

            // get macs

            final List<String> macs = getNotAlreadyFoundMacsOnNode(curNode);

            if (macs.isEmpty())
                continue;

            SnmpAgentConfig agentConfig = null;

            String className = null;

            final LinkdConfig linkdConfig = m_linkd.getLinkdConfig();
            linkdConfig.getReadLock().lock();

            try {
                boolean useVlan = linkdConfig.isVlanDiscoveryEnabled();
                if (linkdConfig.getPackage(getPackageName()).hasEnableVlanDiscovery()) {
                    useVlan = linkdConfig.getPackage(getPackageName()).getEnableVlanDiscovery();
                }

                if (useVlan && linkdConfig.hasClassName(curNode.getSysoid())) {
                    className = linkdConfig.getVlanClassName(curNode.getSysoid());
                }

                final InetAddress addr = curNode.getSnmpPrimaryIpAddr();
                if (addr == null) {
                    LogUtils.errorf(this,
                                    "parseBridgeNodes: Failed to load SNMP parameter from SNMP configuration file.");
                    return;
                }
                agentConfig = SnmpPeerFactory.getInstance().getAgentConfig(addr);

                String community = agentConfig.getReadCommunity();

                for (final String mac : macs) {
                    LogUtils.debugf(this,
                                    "parseBridgeNodes: parsing MAC: %s", mac);

                    if (className != null
                            && (className.equals(CiscoVlanTable.class.getName()) || className.equals(IntelVlanTable.class.getName()))) {
                        for (OnmsVlan vlan : curNode.getVlans()) {
                            if (vlan.getVlanStatus() != VlanCollectorEntry.VLAN_STATUS_OPERATIONAL
                                    || vlan.getVlanType() != VlanCollectorEntry.VLAN_TYPE_ETHERNET) {
                                LogUtils.debugf(this,
                                                "parseBridgeNodes: skipping VLAN: %s",
                                                vlan.getVlanName());
                                continue;
                            }
                            agentConfig.setReadCommunity(community + "@"
                                    + vlan.getVlanId());
                            curNode = collectMacAddress(this, agentConfig,
                                                        curNode, mac,
                                                        vlan.getVlanId());
                            agentConfig.setReadCommunity(community);
                        }
                    } else {
                        int vlan = SnmpCollection.DEFAULT_VLAN_INDEX;
                        if (useVlan)
                            vlan = SnmpCollection.TRUNK_VLAN_INDEX;
                        curNode = collectMacAddress(this, agentConfig,
                                                    curNode, mac, vlan);
                    }
                }
                bridgenodeschanged.add(curNode);
            } finally {
                linkdConfig.getReadLock().unlock();
            }
        }

        for (LinkableNode node : bridgenodeschanged) {
            m_bridgeNodes.put(node.getNodeId(), node);
        }
    }

    private static LinkableNode collectMacAddress(
            DiscoveryLink discoveryLink, SnmpAgentConfig agentConfig,
            LinkableNode node, String mac, int vlan) {
        FdbTableGet coll = new FdbTableGet(agentConfig, mac);
        LogUtils.debugf(discoveryLink,
                        "collectMacAddress: finding entry in bridge forwarding table for MAC on node: %s/%d",
                        mac, node.getNodeId());
        int bridgeport = coll.getBridgePort();
        if (bridgeport > 0
                && coll.getBridgePortStatus() == QueryManager.SNMP_DOT1D_FDB_STATUS_LEARNED) {
            node.addMacAddress(bridgeport, mac, Integer.toString(vlan));
            LogUtils.debugf(discoveryLink,
                            "collectMacAddress: found MAC on bridge port: %d",
                            bridgeport);
        } else {
            bridgeport = coll.getQBridgePort();
            if (bridgeport > 0
                    && coll.getQBridgePortStatus() == QueryManager.SNMP_DOT1D_FDB_STATUS_LEARNED) {
                node.addMacAddress(bridgeport, mac, Integer.toString(vlan));
                LogUtils.debugf(discoveryLink,
                                "collectMacAddress: found MAC on bridge port: %d",
                                bridgeport);
            } else {
                LogUtils.debugf(discoveryLink,
                                "collectMacAddress: MAC not found: %d",
                                bridgeport);
            }
        }
        return node;
    }

    private List<String> getNotAlreadyFoundMacsOnNode(LinkableNode node) {
        LogUtils.debugf(this,
                        "getNotAlreadyFoundMacsOnNode: Searching Not Yet Found Bridge Identifier Occurrence on Node: %d",
                        node.getNodeId());
        List<String> macs = new ArrayList<String>();
        for (LinkableNode curNode : m_bridgeNodes.values()) {
            if (node.getNodeId() == curNode.getNodeId())
                continue;
            for (String curMac : curNode.getBridgeIdentifiers()) {
                if (node.hasMacAddress(curMac))
                    continue;
                if (macs.contains(curMac))
                    continue;
                LogUtils.debugf(this,
                                "getNotAlreadyFoundMacsOnNode: Found a node/Bridge Identifier %d/%s that was not found in bridge forwarding table for bridge node: %d",
                                curNode.getNodeId(), curMac, node.getNodeId());
                macs.add(curMac);
            }
        }

        LogUtils.debugf(this,
                        "getNotAlreadyFoundMacsOnNode: Searching Not Yet Found MAC Address Occurrence on Node: %d",
                        node.getNodeId());

        if (getLinkd().getAtInterfaces(getPackageName()) != null) { 
            for (String curMac : getLinkd().getAtInterfaces(getPackageName()).keySet()) {
                if (node.hasMacAddress(curMac))
                    continue;
                if (macs.contains(curMac))
                    continue;
                LogUtils.debugf(this,
                            "getNotAlreadyFoundMacsOnNode: Found a MAC Address %s that was not found in bridge forwarding table for bridge node: %d",
                            curMac, node.getNodeId());
                macs.add(curMac);
            }
        }
        return macs;
    }

    /**
     * <p>
     * isEnableDownloadDiscovery
     * </p>
     * 
     * @return a boolean.
     */
    public boolean isEnableDownloadDiscovery() {
        return enableDownloadDiscovery;
    }

    /**
     * <p>
     * Setter for the field <code>enableDownloadDiscovery</code>.
     * </p>
     * 
     * @param enableDownloaddiscovery
     *            a boolean.
     */
    public void setEnableDownloadDiscovery(boolean enableDownloaddiscovery) {
        this.enableDownloadDiscovery = enableDownloaddiscovery;
    }

    /**
     * <p>
     * isForceIpRouteDiscoveryOnEtherNet
     * </p>
     * 
     * @return a boolean.
     */
    public boolean isForceIpRouteDiscoveryOnEtherNet() {
        return forceIpRouteDiscoveryOnEtherNet;
    }

    /**
     * <p>
     * Setter for the field <code>forceIpRouteDiscoveryOnEtherNet</code>.
     * </p>
     * 
     * @param forceIpRouteDiscoveryOnEtherNet
     *            a boolean.
     */
    public void setForceIpRouteDiscoveryOnEtherNet(
            boolean forceIpRouteDiscoveryOnEtherNet) {
        this.forceIpRouteDiscoveryOnEtherNet = forceIpRouteDiscoveryOnEtherNet;
    }

}<|MERGE_RESOLUTION|>--- conflicted
+++ resolved
@@ -1,19 +1,4 @@
 /*******************************************************************************
-<<<<<<< HEAD
- * This file is part of OpenNMS(R). Copyright (C) 2006-2011 The OpenNMS Group,
- * Inc. OpenNMS(R) is Copyright (C) 1999-2011 The OpenNMS Group, Inc.
- * OpenNMS(R) is a registered trademark of The OpenNMS Group, Inc. OpenNMS(R)
- * is free software: you can redistribute it and/or modify it under the terms
- * of the GNU General Public License as published by the Free Software
- * Foundation, either version 3 of the License, or (at your option) any later
- * version. OpenNMS(R) is distributed in the hope that it will be useful, but
- * WITHOUT ANY WARRANTY; without even the implied warranty of MERCHANTABILITY
- * or FITNESS FOR A PARTICULAR PURPOSE. See the GNU General Public License for
- * more details. You should have received a copy of the GNU General Public
- * License along with OpenNMS(R). If not, see: http://www.gnu.org/licenses/
- * For more information contact: OpenNMS(R) Licensing <license@opennms.org>
- * http://www.opennms.org/ http://www.opennms.com/
-=======
  * This file is part of OpenNMS(R).
  *
  * Copyright (C) 2006-2012 The OpenNMS Group, Inc.
@@ -39,7 +24,6 @@
  *     OpenNMS(R) Licensing <license@opennms.org>
  *     http://www.opennms.org/
  *     http://www.opennms.com/
->>>>>>> 06e3eb55
  *******************************************************************************/
 
 package org.opennms.netmgt.linkd;
