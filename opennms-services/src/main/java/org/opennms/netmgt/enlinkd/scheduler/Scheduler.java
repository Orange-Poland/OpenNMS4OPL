--- conflicted
+++ resolved
@@ -493,101 +493,13 @@
 		return m_runner.toString();
 	}
 
-	/**
-	 * The main method of the scheduler. This method is responsible for checking
-	 * the runnable queues for ready objects and then enqueuing them into the
-	 * thread pool for execution.
-	 */
-<<<<<<< HEAD
-        @Override
-	public void run() {
-
-		synchronized (this) {
-			m_status = RUNNING;
-		}
-
-		LOG.debug("run: scheduler running");
-
-		// Loop until a fatal exception occurs or until
-		// the thread is interrupted.
-		//
-		for (;;) {
-			// block if there is nothing in the queue(s)
-			// When something is added to the queue it
-			// signals us to wakeup
-			//
-			synchronized (this) {
-				if (m_status != RUNNING && m_status != PAUSED
-						&& m_status != PAUSE_PENDING
-						&& m_status != RESUME_PENDING) {
-				    LOG.debug("run: status = {}, time to exit", m_status);
-					break;
-				}
-
-				if (m_scheduled == 0) {
-					try {
-					    LOG.debug("run: no interfaces scheduled, waiting...");
-						wait();
-					} catch (InterruptedException ex) {
-						break;
-					}
-				}
-			}
-
-			// cycle through the queues checking for
-			// what's ready to run. The queues are keyed
-			// by the interval, but the mapped elements
-			// are peekable fifo queues.
-			//
-			int runned = 0;
-			synchronized (m_queues) {
-				// get an iterator so that we can cycle
-				// through the queue elements.
-				//
-				Iterator<Long> iter = m_queues.keySet().iterator();
-				while (iter.hasNext()) {
-					// Peak for Runnable objects until
-					// there are no more ready runnables
-					//
-					// Also, only go through each queue once!
-					// if we didn't add a count then it would
-					// be possible to starve other queues.
-					//
-					Long key = iter.next();
-					BlockingQueue<ReadyRunnable> in = m_queues.get(key);
-					if (in.isEmpty()) {
-						continue;
-					}
-					ReadyRunnable readyRun = null;
-					int maxLoops = in.size();
-					do {
-						try {
-							readyRun = in.peek();
-							if (readyRun != null && readyRun.isReady()) {
-								LOG.debug("run: found ready runnable {}", readyRun.getInfo());
-
-								// Pop the interface/readyRunnable from the
-								// queue for execution.
-								//
-								in.take();
-
-								// Add runnable to the execution queue
-								m_runner.execute(readyRun);
-								++runned;
-							}
-						} catch (InterruptedException ex) {
-							return; // jump all the way out
-						}
-					} while (readyRun != null && readyRun.isReady()
-							&& --maxLoops > 0);
-
-				}
-				
-			}
-=======
+    /**
+     * The main method of the scheduler. This method is responsible for
+     * checking the runnable queues for ready objects and then enqueuing them
+     * into the thread pool for execution.
+     */
     @Override
     public void run() {
->>>>>>> c86ef824
 
         synchronized (this) {
             m_status = RUNNING;
@@ -620,6 +532,12 @@
                     }
                 }
             }
+
+            // cycle through the queues checking for
+            // what's ready to run. The queues are keyed
+            // by the interval, but the mapped elements
+            // are peekable fifo queues.
+            //
 
             // cycle through the queues checking for
             // what's ready to run. The queues are keyed
@@ -641,7 +559,7 @@
                     // be possible to starve other queues.
                     //
                     Long key = iter.next();
-                    PeekableFifoQueue<ReadyRunnable> in = m_queues.get(key);
+                    BlockingQueue<ReadyRunnable> in = m_queues.get(key);
                     if (in == null || in.isEmpty()) {
                         continue;
                     }
@@ -654,7 +572,7 @@
                                 // Pop the interface/readyRunnable from the
                                 // queue for execution.
                                 //
-                                in.remove();
+                                in.take();
 
                                 if (readyRun.isReady()) {
                                     LOG.debug("run: found ready runnable {}",
