/*******************************************************************************
 * This file is part of OpenNMS(R).
 *
 * Copyright (C) 2014 The OpenNMS Group, Inc.
 * OpenNMS(R) is Copyright (C) 1999-2014 The OpenNMS Group, Inc.
 *
 * OpenNMS(R) is a registered trademark of The OpenNMS Group, Inc.
 *
 * OpenNMS(R) is free software: you can redistribute it and/or modify
 * it under the terms of the GNU Affero General Public License as published
 * by the Free Software Foundation, either version 3 of the License,
 * or (at your option) any later version.
 *
 * OpenNMS(R) is distributed in the hope that it will be useful,
 * but WITHOUT ANY WARRANTY; without even the implied warranty of
 * MERCHANTABILITY or FITNESS FOR A PARTICULAR PURPOSE.  See the
 * GNU Affero General Public License for more details.
 *
 * You should have received a copy of the GNU Affero General Public License
 * along with OpenNMS(R).  If not, see:
 *      http://www.gnu.org/licenses/
 *
 * For more information contact:
 *     OpenNMS(R) Licensing <license@opennms.org>
 *     http://www.opennms.org/
 *     http://www.opennms.com/
 *******************************************************************************/

package org.opennms.netmgt.enlinkd;


import java.net.InetAddress;
import java.util.ArrayList;
import java.util.Collection;
import java.util.Date;
import java.util.HashSet;
import java.util.Iterator;
import java.util.List;
import java.util.Set;

import org.opennms.core.spring.BeanUtils;
import org.opennms.netmgt.config.EnhancedLinkdConfig;
import org.opennms.netmgt.config.SnmpPeerFactory;
import org.opennms.netmgt.daemon.AbstractServiceDaemon;
import org.opennms.netmgt.events.api.EventForwarder;
import org.opennms.netmgt.enlinkd.scheduler.ReadyRunnable;
import org.opennms.netmgt.enlinkd.scheduler.Scheduler;
import org.opennms.netmgt.model.topology.BroadcastDomain;
import org.opennms.netmgt.snmp.SnmpAgentConfig;
import org.opennms.netmgt.snmp.proxy.LocationAwareSnmpClient;
import org.slf4j.Logger;
import org.slf4j.LoggerFactory;
import org.springframework.beans.factory.annotation.Autowired;
import org.springframework.util.Assert;

/**
 * <p>
 * Linkd class.
 * </p>
 * 
 * @author ranger
 * @version $Id: $
 */
public class EnhancedLinkd extends AbstractServiceDaemon {
    private final static Logger LOG = LoggerFactory.getLogger(EnhancedLinkd.class);
    /**
     * The log4j category used to log messages.
     */
    private static final String LOG_PREFIX = "enlinkd";

    /**
     * Rescan scheduler thread
     */
    private Scheduler m_scheduler;

    /**
     * The DB connection read and write handler
     */
    private EnhancedLinkdService m_queryMgr;

    /**
     * Linkd Configuration Initialization
     */

    private EnhancedLinkdConfig m_linkdConfig;

    /**
     * List that contains Linkable Nodes.
     */
    private List<Node> m_nodes;

    /**
     * Event handler
     */
    private volatile EventForwarder m_eventForwarder;

<<<<<<< HEAD
    @Autowired
    private LocationAwareSnmpClient m_locationAwareSnmpClient;

=======
    private volatile Set<Integer> m_bridgecollectionsscheduled = new HashSet<Integer>();
>>>>>>> f0225485
    /**
     * <p>
     * Constructor for EnhancedLinkd.
     * </p>
     */
    public EnhancedLinkd() {
        super(LOG_PREFIX);
    }

    /**
     * <p>
     * onInit
     * </p>
     */
    protected void onInit() {
        BeanUtils.assertAutowiring(this);

        Assert.state(m_eventForwarder != null,
                     "must set the eventForwarder property");

        LOG.info("init: Loading nodes.....");
        m_nodes = m_queryMgr.getSnmpNodeList();
        LOG.info("init: Nodes loaded.");
        LOG.info("init: Loading Bridge Topology.....");
        m_queryMgr.loadBridgeTopology();
        LOG.info("init: Bridge Topology loaded.");

        Assert.notNull(m_nodes);
        scheduleCollection();
        LOG.info("init: ENHANCED LINKD INITIALIZED");
    }

    private void scheduleCollection() {
        synchronized (m_nodes) {
            for (final Node node : m_nodes) {
                scheduleCollectionForNode(node);
            }
        }
    }

    /**
     * This method schedules a {@link SnmpCollection} for node for each
     * package. Also schedule discovery link on package when not still
     * activated.
     * 
     * @param node
     */
    private void scheduleCollectionForNode(final Node node) {

        for (final NodeDiscovery snmpcoll : getSnmpCollections(node) ){
            LOG.info("ScheduleCollectionForNode: Scheduling {}",
                snmpcoll.getInfo());
        	snmpcoll.setScheduler(m_scheduler);
            snmpcoll.schedule();
        }
    }

    /**
     * {@inheritDoc}
     * 
     * @param nodeid
     */
    public List<NodeDiscovery> getSnmpCollections(Node node) {
        List<NodeDiscovery> snmpcolls = new ArrayList<NodeDiscovery>();
        
        if (m_linkdConfig.useLldpDiscovery()) {
            LOG.info("getSnmpCollections: adding Lldp Discovery: {}",
                    node);
            snmpcolls.add(new NodeDiscoveryLldp(this, node));
        }
        
        if (m_linkdConfig.useCdpDiscovery()) {
            LOG.info("getSnmpCollections: adding Cdp Discovery: {}",
                    node);
             snmpcolls.add(new NodeDiscoveryCdp(this, node));   	
        }
        
        if (m_linkdConfig.useBridgeDiscovery()) {
        	LOG.info("getSnmpCollections: adding IpNetToMedia Discovery: {}",
                    node);
        	snmpcolls.add(new NodeDiscoveryIpNetToMedia(this, node));
        	
        	LOG.info("getSnmpCollections: adding Bridge Discovery: {}",
                    node);
        	snmpcolls.add(new NodeDiscoveryBridge(this, node));
        }

        if (m_linkdConfig.useOspfDiscovery()) {
            LOG.info("getSnmpCollections: adding Ospf Discovery: {}",
                    node);
        	snmpcolls.add(new NodeDiscoveryOspf(this, node));
        }

        if (m_linkdConfig.useIsisDiscovery()) {
            LOG.info("getSnmpCollections: adding Is-Is Discovery: {}",
                    node);
        	snmpcolls.add(new NodeDiscoveryIsis(this, node));
        }

        return snmpcolls;
    }

    public NodeDiscovery getNodeBridgeDiscoveryTopology(Node node) {
        LOG.info("getBridgeDiscoveryTopology: adding Bridge Topology Discovery: {}",
                node);
        return new NodeDiscoveryBridgeTopology(this, node);
    }
    /**
     * <p>
     * onStart
     * </p>
     */
    protected synchronized void onStart() {

        // start the scheduler
        //
        LOG.info("start: Starting enhanced linkd scheduler");
        m_scheduler.start();
        LOG.info("start: Started enhanced linkd scheduler");
        
        // Set the status of the service as running.
        //

    }

    /**
     * <p>
     * onStop
     * </p>
     */
    protected synchronized void onStop() {

        // Stop the scheduler
        LOG.info("stop: Stopping enhanced linkd scheduler");
        m_scheduler.stop();
        m_scheduler = null;
        LOG.info("stop: Stopped enhanced linkd scheduler");

    }

    /**
     * <p>
     * onPause
     * </p>
     */
    protected synchronized void onPause() {
        LOG.info("pause: Pausing enhanced linkd scheduler");
        m_scheduler.pause();
        LOG.info("pause: Paused enhanced linkd scheduler");
    }

    /**
     * <p>
     * onResume
     * </p>
     */
    protected synchronized void onResume() {
        LOG.info("resume: Resuming enhanced linkd scheduler");
        m_scheduler.resume();
        LOG.info("resume: Resumed enhanced linkd scheduler");
    }

    /**
     * <p>
     * getLinkableNodes
     * </p>
     * 
     * @return a {@link java.util.Collection} object.
     */
    public Collection<Node> getLinkableNodes() {
        synchronized (m_nodes) {
            return m_nodes;
        }
    }

    public boolean scheduleNodeCollection(int nodeid) {

        Node node = getNode(nodeid);
        if (node != null) {
            LOG.info("scheduleNodeCollection: Found Scheduled Linkable node {}. Skipping ",
                            nodeid);
            return false;
        }

        // First of all get Linkable Node
        LOG.info("scheduleNodeCollection: Loading node {} from database",
                        nodeid);
        node = m_queryMgr.getSnmpNode(nodeid);
        if (node == null) {
            LOG.warn("scheduleNodeCollection: Failed to get linkable node from database with ID {}. Exiting",
                           nodeid);
            return false;
        }

        synchronized (m_nodes) {
            LOG.info("scheduleNodeCollection: adding node {} to the collection", node);
            m_nodes.add(node);
        }

        scheduleCollectionForNode(node);
        return true;
    }

    public boolean runSingleSnmpCollection(final int nodeId) {
        boolean allready = true;
            final Node node = m_queryMgr.getSnmpNode(nodeId);

            for (final NodeDiscovery snmpColl : getSnmpCollections(node)) {
                if (snmpColl instanceof NodeDiscoveryBridgeTopology)
                    continue;
                if (!snmpColl.isReady()) {
                    allready = false;
                    continue;
                }
                snmpColl.setScheduler(m_scheduler);
                snmpColl.run();
            }

            return allready;
    }

    public boolean runTopologyDiscovery(final int nodeId) {
        final Node node = m_queryMgr.getSnmpNode(nodeId);
        final NodeDiscovery snmpColl = getNodeBridgeDiscoveryTopology(node);
        snmpColl.setScheduler(m_scheduler);
        snmpColl.run();
        return true;
    }
    
    public synchronized void scheduleBridgeTopologyDiscovery(final int nodeId) {
        final Node node = m_queryMgr.getSnmpNode(nodeId);
        if (node == null)
        	return;
        final NodeDiscovery snmpColl = getNodeBridgeDiscoveryTopology(node);
        LOG.info("scheduleBridgeTopologyDiscovery: Scheduling {}",
                    snmpColl.getInfo());
        snmpColl.setScheduler(m_scheduler);
        snmpColl.schedule();
    }

    void wakeUpNodeCollection(int nodeid) {

        Node node = getNode(nodeid);

        if (node == null) {
            LOG.warn("wakeUpNodeCollection: node not found during scheduling with ID {}",
                           nodeid);
            scheduleNodeCollection(nodeid);
        } else {
            // get collections
            // get readyRunnuble
            // wakeup RR
            Collection<NodeDiscovery> collections = getSnmpCollections(node);
            LOG.info("wakeUpNodeCollection: fetched SnmpCollections from scratch, iterating over {} objects to wake them up",
                            collections.size());
            for (NodeDiscovery collection : collections) {
                ReadyRunnable rr = getReadyRunnable(collection);
                if (rr == null) {
                    LOG.warn("wakeUpNodeCollection: found null ReadyRunnable for nodeid {}", nodeid);
                    continue;
                } else {
                    rr.wakeUp();
                }
            }
        }

    }

    void deleteNode(int nodeid) {
        LOG.info("deleteNode: deleting LinkableNode for node {}",
                        nodeid);

        Date now = new Date();
        BroadcastDomain domain = m_queryMgr.getBridgeTopologyBroadcastDomain(nodeid);
        LOG.debug("deleteNode: {}, found broadcast domain: nodes {}, macs {}", nodeid, domain.getBridgeNodesOnDomain(), domain.getMacsOnDomain());
        // must be calculated the topology for nodeid...
        NodeDiscoveryBridgeTopology ndbt= new NodeDiscoveryBridgeTopology(this,getNode(nodeid));
        ndbt.setDomain(domain);
        domain.getLock(this);
        LOG.info("deleteNode: node: {}, start: merging topology for domain",nodeid);
        ndbt.clearTopologyForBridge(domain.getBridge(nodeid));
        LOG.info("deleteNode: node: {}, end: merging topology for domain",nodeid);
        LOG.info("deleteNode: node: {}, start: save topology for domain",nodeid);
        m_queryMgr.store(domain,now);
        m_queryMgr.save(ndbt.getDomain().getRootBridgeId(),ndbt.getRootBridgeBFT());
        LOG.info("deleteNode: node: {}, end: save topology for domain",nodeid);
        domain.removeBridge(nodeid);
        domain.releaseLock(this);
        
        Node node = removeNode(nodeid);

        if (node == null) {
            LOG.warn("deleteNode: node not found: {}", nodeid);
        } else {
            Collection<NodeDiscovery> collections = getSnmpCollections(node);
            LOG.info("deleteNode: fetched SnmpCollections from scratch, iterating over {} objects to delete",
                            collections.size());
            for (NodeDiscovery collection : collections) {
                ReadyRunnable rr = getReadyRunnable(collection);

                if (rr == null) {
                    LOG.warn("deleteNode: found null ReadyRunnable");
                    continue;
                } else {
                    rr.unschedule();
                }

            }
            NodeDiscovery topology = getNodeBridgeDiscoveryTopology(node);
            ReadyRunnable rr = getReadyRunnable(topology);

            if (rr == null) {
                LOG.warn("deleteNode: found null ReadyRunnable");
            } else {
                rr.unschedule();
            }
        }
        m_queryMgr.delete(nodeid);
        m_queryMgr.cleanBroadcastDomains();

    }

    void rescheduleNodeCollection(int nodeid) {
        LOG.info("rescheduleNodeCollection: suspend collection LinkableNode for node {}",
                nodeid);
        
        Node node = getNode(nodeid);
        if (node == null) {
            LOG.warn("rescheduleNodeCollection: node not found: {}", nodeid);
        } else {
            Collection<NodeDiscovery> collections = getSnmpCollections(node);
            LOG.info("rescheduleNodeCollection: fetched SnmpCollections from scratch, iterating over {} objects to rescheduling",
                            collections.size());
            for (NodeDiscovery collection : collections) {
                ReadyRunnable rr = getReadyRunnable(collection);

                if (rr == null) {
                    LOG.warn("rescheduleNodeCollection: found null ReadyRunnable");
                    continue;
                } else {
                    rr.unschedule();
                    rr.schedule();
                }

            }

        }
    	
    }
    
    void suspendNodeCollection(int nodeid) {
        LOG.info("suspendNodeCollection: suspend collection LinkableNode for node {}",
                        nodeid);
   
        Node node = getNode(nodeid);

        if (node == null) {
            LOG.warn("suspendNodeCollection: found null ReadyRunnable");
        } else {
            // get collections
            // get readyRunnuble
            // suspend RR
            Collection<NodeDiscovery> collections = getSnmpCollections(node);
            LOG.info("suspendNodeCollection: fetched SnmpCollections from scratch, iterating over {} objects to suspend them down",
                            collections.size());
            for (NodeDiscovery collection : collections) {
                ReadyRunnable rr = getReadyRunnable(collection);
                if (rr == null) {
                    LOG.warn("suspendNodeCollection: suspend: node not found: {}",
                                   nodeid);
                    continue;
                } else {
                    rr.suspend();
                }
            }
        }

    }

    private ReadyRunnable getReadyRunnable(ReadyRunnable runnable) {
        LOG.info("getReadyRunnable: getting {} from scheduler",
                        runnable.getInfo());

        return m_scheduler.getReadyRunnable(runnable);

    }

    Node getNode(int nodeid) {
        synchronized (m_nodes) {
            for (Node node : m_nodes) {
                if (node.getNodeId() == nodeid)
                    return node;
            }
            return null;
        }
    }

    private Node removeNode(int nodeid) {
        synchronized (m_nodes) {
            Iterator<Node> ite = m_nodes.iterator();
            while (ite.hasNext()) {
                Node curNode = ite.next();
                if (curNode.getNodeId() == nodeid) {
                    ite.remove();
                    return curNode;
                }
            }
            return null;
        }
    }

    public EnhancedLinkdService getQueryManager() {
        return m_queryMgr;
    }

    /**
     * <p>
     * setQueryManager
     * </p>
     * 
     * @param queryMgr
     *            a {@link org.opennms.netmgt.linkd.EnhancedLinkdService} object.
     */
    public void setQueryManager(EnhancedLinkdService queryMgr) {
        m_queryMgr = queryMgr;
    }

    /**
     * <p>
     * getScheduler
     * </p>
     * 
     * @return a {@link org.opennms.netmgt.enlinkd.scheduler.Scheduler} object.
     */
    public Scheduler getScheduler() {
        return m_scheduler;
    }

    /**
     * <p>
     * setScheduler
     * </p>
     * 
     * @param scheduler
     *            a {@link org.opennms.netmgt.enlinkd.scheduler.Scheduler}
     *            object.
     */
    public void setScheduler(Scheduler scheduler) {
        m_scheduler = scheduler;
    }

    /**
     * <p>
     * getLinkdConfig
     * </p>
     * 
     * @return a {@link org.opennms.netmgt.config.LinkdConfig} object.
     */
    public EnhancedLinkdConfig getLinkdConfig() {
        return m_linkdConfig;
    }

    /**
     * <p>
     * setLinkdConfig
     * </p>
     * 
     * @param config
     *            a {@link org.opennms.netmgt.config.LinkdConfig} object.
     */
    public void setLinkdConfig(final EnhancedLinkdConfig config) {
        m_linkdConfig = config;
    }

    /**
     * @return the eventForwarder
     */
    public EventForwarder getEventForwarder() {
        return m_eventForwarder;
    }

    /**
     * @param eventForwarder
     *            the eventForwarder to set
     */
    public void setEventForwarder(EventForwarder eventForwarder) {
        this.m_eventForwarder = eventForwarder;
    }

	public String getSource() {
		return "enlinkd";
	}

    public SnmpAgentConfig getSnmpAgentConfig(InetAddress ipaddr, String location) {
    	return SnmpPeerFactory.getInstance().getAgentConfig(ipaddr, location);
    }

    public long getInitialSleepTime() {
    	return m_linkdConfig.getInitialSleepTime();
    }

    public long getRescanInterval() {
            return m_linkdConfig.getRescanInterval(); 
    }
<<<<<<< HEAD

    public LocationAwareSnmpClient getLocationAwareSnmpClient() {
        return m_locationAwareSnmpClient;
    }
=======
>>>>>>> f0225485
    
    public int getMaxbft() {
    	return m_linkdConfig.getMaxBft();
    }
    
    public boolean collectBft(int nodeid) {
    	if (getQueryManager().getUpdateBftMap().size()+m_bridgecollectionsscheduled.size() >= m_linkdConfig.getMaxBft() )
    		return false;
    	synchronized (m_bridgecollectionsscheduled) {
        	m_bridgecollectionsscheduled.add(nodeid);
		}
    	return true;
    }
    
    public synchronized void collectedBft(int nodeid) {
    	synchronized (m_bridgecollectionsscheduled) {
        	m_bridgecollectionsscheduled.remove(nodeid);
		}
    }

}<|MERGE_RESOLUTION|>--- conflicted
+++ resolved
@@ -94,13 +94,10 @@
      */
     private volatile EventForwarder m_eventForwarder;
 
-<<<<<<< HEAD
     @Autowired
     private LocationAwareSnmpClient m_locationAwareSnmpClient;
 
-=======
     private volatile Set<Integer> m_bridgecollectionsscheduled = new HashSet<Integer>();
->>>>>>> f0225485
     /**
      * <p>
      * Constructor for EnhancedLinkd.
@@ -605,13 +602,10 @@
     public long getRescanInterval() {
             return m_linkdConfig.getRescanInterval(); 
     }
-<<<<<<< HEAD
 
     public LocationAwareSnmpClient getLocationAwareSnmpClient() {
         return m_locationAwareSnmpClient;
     }
-=======
->>>>>>> f0225485
     
     public int getMaxbft() {
     	return m_linkdConfig.getMaxBft();
