--- conflicted
+++ resolved
@@ -44,14 +44,11 @@
 import org.opennms.netmgt.model.OspfElement;
 import org.opennms.netmgt.model.OspfLink;
 import org.opennms.netmgt.model.PrimaryType;
-<<<<<<< HEAD
-import org.slf4j.Logger;
-import org.slf4j.LoggerFactory;
-=======
 import org.opennms.netmgt.model.topology.BridgeTopology;
 import org.opennms.netmgt.model.topology.BridgeTopology.BridgeTopologyLink;
 import org.opennms.netmgt.model.topology.LinkableSnmpNode;
->>>>>>> 814f5df6
+import org.slf4j.Logger;
+import org.slf4j.LoggerFactory;
 import org.springframework.beans.factory.annotation.Autowired;
 import org.springframework.transaction.PlatformTransactionManager;
 import org.springframework.transaction.annotation.Transactional;
@@ -66,14 +63,13 @@
 	@Autowired
 	private NodeDao m_nodeDao;
 
-<<<<<<< HEAD
-	@Autowired
-=======
+	@Autowired
 	private CdpLinkDao m_cdpLinkDao;
 	
+	@Autowired
 	private CdpElementDao m_cdpElementDao;
 
->>>>>>> 814f5df6
+	@Autowired
 	private LldpLinkDao m_lldpLinkDao;
 
 	@Autowired
@@ -105,12 +101,6 @@
 
 	@Autowired
 	private BridgeStpLinkDao m_bridgeStpLinkDao; 
-<<<<<<< HEAD
-
-	@Override
-	public List<LinkableNode> getSnmpNodeList() {
-		final List<LinkableNode> nodes = new ArrayList<LinkableNode>();
-=======
 	
 	volatile Map<Integer,Map<Integer,Set<String>>> m_bftMap = new HashMap<Integer, Map<Integer,Set<String>>>();
 	
@@ -131,7 +121,6 @@
     @Override
 	public List<LinkableSnmpNode> getSnmpNodeList() {
 		final List<LinkableSnmpNode> nodes = new ArrayList<LinkableSnmpNode>();
->>>>>>> 814f5df6
 		
 		final Criteria criteria = new Criteria(OnmsNode.class);
 		criteria.setAliases(Arrays.asList(new Alias[] {
@@ -697,14 +686,6 @@
 
 			@Override
 			protected BridgeMacLink doInsert() {
-<<<<<<< HEAD
-				final OnmsNode node = m_nodeDao.get(nodeId);
-				if ( node == null ) {
-					LOG.warn("Could not find node {} in database, discarding BridgeMacLink {}", nodeId, saveMe);
-					return null;
-				}
-=======
->>>>>>> 814f5df6
 				saveMe.setBridgeMacLinkLastPollTime(saveMe.getBridgeMacLinkCreateTime());
 				m_dao.saveOrUpdate(saveMe);
 				m_dao.flush();
@@ -734,14 +715,6 @@
 
 			@Override
 			protected BridgeBridgeLink doInsert() {
-<<<<<<< HEAD
-				final OnmsNode node = m_nodeDao.get(nodeId);
-				if ( node == null ) {
-					LOG.warn("Could not find node {} in database, discarding BridgeBridgeLink {}", nodeId, saveMe);
-					return null;
-				}
-=======
->>>>>>> 814f5df6
 				saveMe.setBridgeBridgeLinkLastPollTime(saveMe.getBridgeBridgeLinkCreateTime());
 				m_dao.saveOrUpdate(saveMe);
 				m_dao.flush();
@@ -797,120 +770,4 @@
 			
 		}.execute();
 	}
-<<<<<<< HEAD
-=======
-
-	public CdpLinkDao getCdpLinkDao() {
-		return m_cdpLinkDao;
-	}
-
-	public void setCdpLinkDao(CdpLinkDao cdpLinkDao) {
-		m_cdpLinkDao = cdpLinkDao;
-	}
-	
-	public LldpLinkDao getLldpLinkDao() {
-		return m_lldpLinkDao;
-	}
-
-	public void setLldpLinkDao(LldpLinkDao lldpLinkDao) {
-		m_lldpLinkDao = lldpLinkDao;
-	}
-
-	public NodeDao getNodeDao() {
-		return m_nodeDao;
-	}
-
-	public void setNodeDao(NodeDao nodeDao) {
-		m_nodeDao = nodeDao;
-	}
-
-	public OspfLinkDao getOspfLinkDao() {
-		return m_ospfLinkDao;
-	}
-
-	public void setOspfLinkDao(OspfLinkDao ospfLinkDao) {
-		m_ospfLinkDao = ospfLinkDao;
-	}
-
-	public IsIsLinkDao getIsisLinkDao() {
-		return m_isisLinkDao;
-	}
-
-	public void setIsisLinkDao(IsIsLinkDao isisLinkDao) {
-		m_isisLinkDao = isisLinkDao;
-	}
-
-	public CdpElementDao getCdpElementDao() {
-		return m_cdpElementDao;
-	}
-
-	public void setCdpElementDao(CdpElementDao cdpElementDao) {
-		m_cdpElementDao = cdpElementDao;
-	}
-
-	public LldpElementDao getLldpElementDao() {
-		return m_lldpElementDao;
-	}
-
-	public void setLldpElementDao(LldpElementDao lldpElementDao) {
-		m_lldpElementDao = lldpElementDao;
-	}
-
-	public OspfElementDao getOspfElementDao() {
-		return m_ospfElementDao;
-	}
-
-	public void setOspfElementDao(OspfElementDao ospfElementDao) {
-		m_ospfElementDao = ospfElementDao;
-	}
-
-	public IsIsElementDao getIsisElementDao() {
-		return m_isisElementDao;
-	}
-
-	public void setIsisElementDao(IsIsElementDao isisElementDao) {
-		m_isisElementDao = isisElementDao;
-	}
-
-	public BridgeElementDao getBridgeElementDao() {
-		return m_bridgeElementDao;
-	}
-
-	public void setBridgeElementDao(BridgeElementDao bridgeElementDao) {
-		m_bridgeElementDao = bridgeElementDao;
-	}
-
-	public BridgeMacLinkDao getBridgeMacLinkDao() {
-		return m_bridgeMacLinkDao;
-	}
-
-	public void setBridgeMacLinkDao(BridgeMacLinkDao bridgeMacLinkDao) {
-		m_bridgeMacLinkDao = bridgeMacLinkDao;
-	}
-
-	public BridgeBridgeLinkDao getBridgeBridgeLinkDao() {
-		return m_bridgeBridgeLinkDao;
-	}
-
-	public void setBridgeBridgeLinkDao(BridgeBridgeLinkDao bridgeBridgeLinkDao) {
-		m_bridgeBridgeLinkDao = bridgeBridgeLinkDao;
-	}
-
-	public BridgeStpLinkDao getBridgeStpLinkDao() {
-		return m_bridgeStpLinkDao;
-	}
-
-	public void setBridgeStpLinkDao(BridgeStpLinkDao bridgeStpLinkDao) {
-		m_bridgeStpLinkDao = bridgeStpLinkDao;
-	}
-
-	public IpNetToMediaDao getIpNetToMediaDao() {
-		return m_ipNetToMediaDao;
-	}
-
-	public void setIpNetToMediaDao(IpNetToMediaDao ipNetToMediaDao) {
-		m_ipNetToMediaDao = ipNetToMediaDao;
-	}
-
->>>>>>> 814f5df6
-}+}
