--- conflicted
+++ resolved
@@ -109,17 +109,10 @@
         CollectionResourceWrapper wrapper = createWrapper(resource, attributes);
         
         // Get gauge value 3 times
-<<<<<<< HEAD
         Assert.assertEquals(Double.valueOf(100.0), wrapper.getAttributeValue("myGauge"));
         Assert.assertEquals(Double.valueOf(100.0), wrapper.getAttributeValue("myGauge"));
         Assert.assertEquals(Double.valueOf(100.0), wrapper.getAttributeValue("myGauge"));
         
-=======
-        Assert.assertEquals(100.0, wrapper.getAttributeValue("myGauge"));
-        Assert.assertEquals(100.0, wrapper.getAttributeValue("myGauge"));
-        Assert.assertEquals(100.0, wrapper.getAttributeValue("myGauge"));
-
->>>>>>> 874d4f44
         EasyMock.verify(agent);
     }
     
@@ -462,11 +455,7 @@
         EasyMock.expect(agent.getNodeId()).andReturn(1).anyTimes();
         EasyMock.expect(agent.getHostAddress()).andReturn("127.0.0.1").anyTimes();
         EasyMock.expect(agent.getSnmpInterfaceInfo((IfResourceType)EasyMock.anyObject())).andReturn(new HashSet<IfInfo>()).anyTimes();
-<<<<<<< HEAD
-        EasyMock.expect(agent.getStorageDir()).andReturn(new File("target/foo")).anyTimes();
-=======
         EasyMock.expect(agent.getStorageDir()).andReturn(new File("target/snmp/rrd")).anyTimes();
->>>>>>> 874d4f44
         EasyMock.replay(agent);
         return agent;
     }
