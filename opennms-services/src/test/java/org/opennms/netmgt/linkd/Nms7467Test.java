--- conflicted
+++ resolved
@@ -44,22 +44,11 @@
 
 import org.exolab.castor.xml.MarshalException;
 import org.exolab.castor.xml.ValidationException;
-<<<<<<< HEAD
-import org.junit.After;
-import org.junit.Before;
 import org.junit.Test;
-import org.junit.runner.RunWith;
 import org.opennms.core.criteria.Alias;
 import org.opennms.core.criteria.Alias.JoinType;
 import org.opennms.core.criteria.Criteria;
 import org.opennms.core.criteria.restrictions.EqRestriction;
-import org.opennms.core.test.MockLogAppender;
-import org.opennms.core.test.OpenNMSJUnit4ClassRunner;
-import org.opennms.core.test.db.annotations.JUnitTemporaryDatabase;
-=======
-import org.hibernate.criterion.Restrictions;
-import org.junit.Test;
->>>>>>> 9253e4ff
 import org.opennms.core.test.snmp.annotations.JUnitSnmpAgent;
 import org.opennms.core.test.snmp.annotations.JUnitSnmpAgents;
 import org.opennms.core.utils.InetAddressUtils;
@@ -278,7 +267,6 @@
 
     }
 
-    @SuppressWarnings("deprecation")
     @Test
     @JUnitSnmpAgents(value={
             @JUnitSnmpAgent(host=CISCO_WS_C2948_IP, port=161, resource="classpath:linkd/nms7467/"+CISCO_WS_C2948_IP+"-walk.txt")
@@ -379,7 +367,6 @@
         assertEquals(50, m_stpInterfaceDao.findAll().size());        
     }
     
-    @SuppressWarnings("deprecation")
     @Test
     @JUnitSnmpAgents(value={
             @JUnitSnmpAgent(host=CISCO_C870_IP, port=161, resource="classpath:linkd/nms7467/"+CISCO_C870_IP+"-walk.txt")
@@ -505,7 +492,6 @@
         
     }
 
-    @SuppressWarnings("deprecation")
     @Test
     @JUnitSnmpAgents(value={
             @JUnitSnmpAgent(host=NETGEAR_SW_108_IP, port=161, resource="classpath:linkd/nms7467/"+NETGEAR_SW_108_IP+"-walk.txt")
@@ -611,7 +597,6 @@
         
     }
 
-    @SuppressWarnings("deprecation")
     @Test
     @JUnitSnmpAgents(value={
             @JUnitSnmpAgent(host=LINUX_UBUNTU_IP, port=161, resource="classpath:linkd/nms7467/"+LINUX_UBUNTU_IP+"-walk.txt")
@@ -698,7 +683,6 @@
 
     }
     
-    @SuppressWarnings("deprecation")
     @Test
     @JUnitSnmpAgents(value={
             @JUnitSnmpAgent(host=DARWIN_10_8_IP, port=161, resource="classpath:linkd/nms7467/"+DARWIN_10_8_IP+"-walk.txt")
