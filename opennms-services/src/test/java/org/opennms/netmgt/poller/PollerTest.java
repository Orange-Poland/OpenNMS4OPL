--- conflicted
+++ resolved
@@ -92,6 +92,7 @@
 import org.springframework.beans.factory.annotation.Autowired;
 import org.springframework.jdbc.core.JdbcTemplate;
 import org.springframework.test.context.ContextConfiguration;
+import org.springframework.transaction.annotation.Transactional;
 import org.springframework.transaction.support.TransactionTemplate;
 
 @RunWith(OpenNMSJUnit4ClassRunner.class)
@@ -120,119 +121,6 @@
             + "   <protocol-plugin protocol=\"HTTP\" class-name=\"org.opennms.netmgt.capsd.plugins.LdapPlugin\"/>\n"
             + "</capsd-configuration>\n";
 
-<<<<<<< HEAD
-	private Poller m_poller;
-
-	private MockNetwork m_network;
-
-	private MockDatabase m_db;
-
-	private MockPollerConfig m_pollerConfig;
-
-	private boolean m_daemonsStarted = false;
-	
-	@Autowired
-	private MockEventIpcManager m_eventMgr;
-
-	private EventAnticipator m_anticipator;
-
-	private OutageAnticipator m_outageAnticipator;
-	
-	@Autowired
-	private QueryManager m_queryManager;
-	
-	@Autowired
-	private MonitoredServiceDao m_monitoredServiceDao;
-
-	@Autowired
-	private TransactionTemplate m_transactionTemplate;
-
-
-	//private DemandPollDao m_demandPollDao;
-
-	//
-	// SetUp and TearDown
-	//
-
-	@Before
-	public void setUp() throws Exception {
-		
-		// System.setProperty("mock.logLevel", "DEBUG");
-		// System.setProperty("mock.debug", "true");
-		MockUtil.println("------------ Begin Test  --------------------------");
-		MockLogAppender.setupLogging();
-
-		m_network = new MockNetwork();
-		m_network.setCriticalService("ICMP");
-		m_network.addNode(1, "Router");
-		m_network.addInterface("192.168.1.1");
-		m_network.addService("ICMP");
-		m_network.addService("SMTP");
-		m_network.addService("SNMP");
-		m_network.addInterface("192.168.1.2");
-		m_network.addService("ICMP");
-		m_network.addService("SMTP");
-		m_network.addNode(2, "Server");
-		m_network.addInterface("192.168.1.3");
-		m_network.addService("ICMP");
-		m_network.addService("HTTP");
-		m_network.addService("SMTP");
-		m_network.addService("SNMP");
-		m_network.addNode(3, "Firewall");
-		m_network.addInterface("192.168.1.4");
-		m_network.addService("SMTP");
-		m_network.addService("HTTP");
-		m_network.addInterface("192.168.1.5");
-		m_network.addService("SMTP");
-		m_network.addService("HTTP");
-		m_network.addNode(4, "DownNode");
-		m_network.addInterface("192.168.1.6");
-		m_network.addService("SNMP");
-//		m_network.addInterface("fe80:0000:0000:0000:0231:f982:0123:4567");
-//		m_network.addService("SNMP");
-
-		m_db.populate(m_network);
-		DataSourceFactory.setInstance(m_db);
-		XADataSourceFactory.setInstance(m_db);
-
-//		DemandPollDao demandPollDao = new DemandPollDaoHibernate(m_db);
-//		demandPollDao.setAllocateIdStmt(m_db
-//				.getNextSequenceValStatement("demandPollNxtId"));
-//		m_demandPollDao = demandPollDao;
-
-		m_pollerConfig = new MockPollerConfig(m_network);
-		m_pollerConfig.setNextOutageIdSql(m_db.getNextOutageIdStatement());
-		m_pollerConfig.setNodeOutageProcessingEnabled(true);
-		m_pollerConfig.setCriticalService("ICMP");
-		m_pollerConfig.addPackage("TestPackage");
-		m_pollerConfig.addDowntime(1000L, 0L, -1L, false);
-		m_pollerConfig.setDefaultPollInterval(1000L);
-		m_pollerConfig.populatePackage(m_network);
-		m_pollerConfig.addPackage("TestPkg2");
-		m_pollerConfig.addDowntime(1000L, 0L, -1L, false);
-		m_pollerConfig.setDefaultPollInterval(2000L);
-		m_pollerConfig.addService(m_network.getService(2, "192.168.1.3", "HTTP"));
-
-		m_anticipator = new EventAnticipator();
-		m_outageAnticipator = new OutageAnticipator(m_db);
-
-		m_eventMgr = new MockEventIpcManager();
-		m_eventMgr.setEventWriter(m_db);
-		m_eventMgr.setEventAnticipator(m_anticipator);
-		m_eventMgr.addEventListener(m_outageAnticipator);
-		m_eventMgr.setSynchronous(false);
-		
-		DefaultPollContext pollContext = new DefaultPollContext();
-		pollContext.setEventManager(m_eventMgr);
-		pollContext.setLocalHostName("localhost");
-		pollContext.setName("Test.DefaultPollContext");
-		pollContext.setPollerConfig(m_pollerConfig);
-		pollContext.setQueryManager(m_queryManager);
-		
-		PollableNetwork network = new PollableNetwork(pollContext);
-
-		m_poller = new Poller();
-=======
     private Poller m_poller;
 
     private MockNetwork m_network;
@@ -303,6 +191,7 @@
 
         m_db.populate(m_network);
         DataSourceFactory.setInstance(m_db);
+        XADataSourceFactory.setInstance(m_db);
 
         m_pollerConfig = new MockPollerConfig(m_network);
         m_pollerConfig.setNextOutageIdSql(m_db.getNextOutageIdStatement());
@@ -336,7 +225,6 @@
         PollableNetwork network = new PollableNetwork(pollContext);
 
         m_poller = new Poller();
->>>>>>> 662475f2
         m_poller.setDataSource(m_db);
         m_poller.setMonitoredServiceDao(m_monitoredServiceDao);
         m_poller.setTransactionTemplate(m_transactionTemplate);
