/*******************************************************************************
 * This file is part of OpenNMS(R).
 *
 * Copyright (C) 2006-2014 The OpenNMS Group, Inc.
 * OpenNMS(R) is Copyright (C) 1999-2014 The OpenNMS Group, Inc.
 *
 * OpenNMS(R) is a registered trademark of The OpenNMS Group, Inc.
 *
 * OpenNMS(R) is free software: you can redistribute it and/or modify
 * it under the terms of the GNU Affero General Public License as published
 * by the Free Software Foundation, either version 3 of the License,
 * or (at your option) any later version.
 *
 * OpenNMS(R) is distributed in the hope that it will be useful,
 * but WITHOUT ANY WARRANTY; without even the implied warranty of
 * MERCHANTABILITY or FITNESS FOR A PARTICULAR PURPOSE.  See the
 * GNU Affero General Public License for more details.
 *
 * You should have received a copy of the GNU Affero General Public License
 * along with OpenNMS(R).  If not, see:
 *      http://www.gnu.org/licenses/
 *
 * For more information contact:
 *     OpenNMS(R) Licensing <license@opennms.org>
 *     http://www.opennms.org/
 *     http://www.opennms.com/
 *******************************************************************************/

package org.opennms.netmgt.collectd;

import static org.junit.Assert.assertEquals;
import static org.junit.Assert.assertNotNull;

import java.io.File;
import java.util.Collection;
import java.util.HashMap;
import java.util.Locale;
import java.util.Map;

import org.junit.After;
import org.junit.Before;
import org.junit.Test;
import org.junit.runner.RunWith;
import org.opennms.core.spring.BeanUtils;
import org.opennms.core.test.MockLogAppender;
import org.opennms.core.test.OpenNMSJUnit4ClassRunner;
import org.opennms.core.test.TestContextAware;
import org.opennms.core.test.db.annotations.JUnitTemporaryDatabase;
import org.opennms.core.test.http.annotations.JUnitHttpServer;
import org.opennms.core.utils.InetAddressUtils;
import org.opennms.netmgt.collection.api.CollectionAgent;
import org.opennms.netmgt.collection.api.CollectionSet;
import org.opennms.netmgt.collection.api.ServiceCollector;
import org.opennms.netmgt.config.collectd.Filter;
import org.opennms.netmgt.config.collectd.Package;
import org.opennms.netmgt.config.collectd.Parameter;
import org.opennms.netmgt.config.collectd.Service;
import org.opennms.netmgt.dao.api.IpInterfaceDao;
import org.opennms.netmgt.dao.api.NodeDao;
import org.opennms.netmgt.dao.api.ServiceTypeDao;
import org.opennms.netmgt.model.NetworkBuilder;
import org.opennms.netmgt.model.OnmsDistPoller;
import org.opennms.netmgt.model.OnmsIpInterface;
import org.opennms.netmgt.model.OnmsNode;
import org.opennms.netmgt.model.OnmsServiceType;
import org.opennms.netmgt.rrd.RrdUtils;
import org.opennms.test.FileAnticipator;
import org.opennms.test.JUnitConfigurationEnvironment;
import org.springframework.beans.factory.InitializingBean;
import org.springframework.beans.factory.annotation.Autowired;
import org.springframework.test.context.ContextConfiguration;
import org.springframework.test.context.TestContext;
import org.springframework.transaction.PlatformTransactionManager;

/**
 * @author <a href="mailto:david@opennms.org">David Hustace</a>
 *
 */

@RunWith(OpenNMSJUnit4ClassRunner.class)
@ContextConfiguration(locations={
        "classpath:/META-INF/opennms/applicationContext-commonConfigs.xml",
        "classpath:/META-INF/opennms/applicationContext-soa.xml",
        "classpath:/META-INF/opennms/applicationContext-dao.xml",
        "classpath*:/META-INF/opennms/component-dao.xml",
        "classpath:/META-INF/opennms/applicationContext-daemon.xml",
        "classpath:/META-INF/opennms/applicationContext-collectdTest.xml",
        "classpath:/META-INF/opennms/mockEventIpcManager.xml",
        "classpath*:/META-INF/opennms/applicationContext-minimal-conf.xml"
})
@JUnitConfigurationEnvironment(systemProperties="org.opennms.rrd.storeByGroup=false")
@JUnitTemporaryDatabase
public class HttpCollectorTest implements TestContextAware, InitializingBean {

    @Autowired
    private PlatformTransactionManager m_transactionManager;

    @Autowired
    private NodeDao m_nodeDao;

    @Autowired
    private IpInterfaceDao m_ipInterfaceDao;

    @Autowired
    private ServiceTypeDao m_serviceTypeDao;

    @Autowired
    private Collectd m_collectd;

    private TestContext m_context;

    private final OnmsDistPoller m_distPoller = new OnmsDistPoller("localhost", "127.0.0.1");

    private final String m_testHostName = "127.0.0.1";

    private HttpCollector m_collector;
    private CollectionSpecification m_collectionSpecification;
    private CollectionSpecification m_httpsCollectionSpecification;

    private CollectionAgent m_collectionAgent;

    @Override
    public void afterPropertiesSet() throws Exception {
        BeanUtils.assertAutowiring(this);
    }

    @Override
    public void setTestContext(TestContext t) {
        m_context = t;
    }

    private OnmsServiceType getServiceType(String name) {
        OnmsServiceType serviceType = m_serviceTypeDao.findByName(name);
        if (serviceType == null) {
            serviceType = new OnmsServiceType(name);
            m_serviceTypeDao.save(serviceType);
            m_serviceTypeDao.flush();
        }
        return serviceType;
    }

    @Before
    public void setUp() throws Exception {
        MockLogAppender.setupLogging();

        if (m_nodeDao.findByLabel("testnode").size() == 0) {
            NetworkBuilder builder = new NetworkBuilder(m_distPoller);
            builder.addNode("testnode");
            builder.addInterface(InetAddressUtils.normalize(m_testHostName)).setIsManaged("M").setIsSnmpPrimary("P");
            builder.addService(getServiceType("ICMP"));
            builder.addService(getServiceType("HTTP"));
            builder.addService(getServiceType("HTTPS"));
            OnmsNode n = builder.getCurrentNode();
            assertNotNull(n);
            m_nodeDao.save(n);
            m_nodeDao.flush();
        }

        m_collector = new HttpCollector();

        Collection<OnmsIpInterface> ifaces = m_ipInterfaceDao.findByIpAddress(m_testHostName);
        assertEquals(1, ifaces.size());
        OnmsIpInterface iface = ifaces.iterator().next();

        Map<String, String> parameters = new HashMap<String, String>();
        parameters.put("collection", "default");
        m_collector.initialize(parameters);

        m_collectionSpecification = CollectorTestUtils.createCollectionSpec("HTTP", m_collector, "default");
        m_httpsCollectionSpecification = CollectorTestUtils.createCollectionSpec("HTTPS", m_collector, "default");
        m_collectionAgent = DefaultCollectionAgent.create(iface.getId(), m_ipInterfaceDao, m_transactionManager);
    }

    @After
    public void tearDown() {
        MockLogAppender.noWarningsOrHigherLogged();
    }

    /**
     * Test method for {@link org.opennms.netmgt.collectd.HttpCollector#collect(
     *   org.opennms.netmgt.collection.api.CollectionAgent, org.opennms.netmgt.model.events.EventProxy, Map)}.
     */
    @Test
    @JUnitHttpServer(port=10342, vhosts={"127.0.0.1"})
    @JUnitCollector(datacollectionConfig="/org/opennms/netmgt/config/http-datacollection-config.xml", datacollectionType="http",
    anticipateRrds={ "1/documentCount", "1/greatAnswer", "1/someNumber" }, anticipateFiles={ "1/strings.properties" })
    public final void testCollect() throws Exception {
        m_collectionSpecification.initialize(m_collectionAgent);

        CollectionSet collectionSet = m_collectionSpecification.collect(m_collectionAgent);
        assertEquals("collection status", ServiceCollector.COLLECTION_SUCCEEDED, collectionSet.getStatus());
        CollectorTestUtils.persistCollectionSet(m_collectionSpecification, collectionSet);

        m_collectionSpecification.release(m_collectionAgent);
    }

    @Test
    @JUnitHttpServer(port=10342, vhosts={"127.0.0.1"})
    @JUnitCollector(datacollectionConfig="/org/opennms/netmgt/config/http-datacollection-persist-test-config.xml", datacollectionType="http",
    anticipateRrds={ "1/documentCount", "1/greatAnswer", "1/someNumber" }, anticipateFiles={ "1/strings.properties" })
    public final void testPersist() throws Exception {
        doTestPersist(m_collectionSpecification);
    }

    @Test
    @JUnitHttpServer(port=10342, vhosts={"127.0.0.1"}, https=true)
    @JUnitCollector(datacollectionConfig="/org/opennms/netmgt/config/http-datacollection-persist-https-test-config.xml", datacollectionType="https",
    anticipateRrds={ "1/documentCount", "1/greatAnswer", "1/someNumber" }, anticipateFiles={ "1/strings.properties" })
    public final void testPersistHttps() throws Exception {
        doTestPersist(m_httpsCollectionSpecification);
    }

    public final void doTestPersist(CollectionSpecification spec) throws Exception {
        File snmpRrdDirectory = (File)m_context.getAttribute("rrdDirectory");
        FileAnticipator anticipator = (FileAnticipator)m_context.getAttribute("fileAnticipator");

        int numUpdates = 2;
        int stepSizeInSecs = 1;

        int stepSizeInMillis = stepSizeInSecs*1000;
        final int rangeSizeInMillis = stepSizeInMillis + 20000;

        m_collectionSpecification.initialize(m_collectionAgent);

        CollectorTestUtils.collectNTimes(m_collectionSpecification, m_collectionAgent, numUpdates);

        // node level collection
        File nodeDir = CollectorTestUtils.anticipatePath(anticipator, snmpRrdDirectory, "1");
        File documentCountRrdFile = new File(nodeDir, CollectorTestUtils.rrd("documentCount"));
        File someNumberRrdFile = new File(nodeDir, CollectorTestUtils.rrd("someNumber"));
        File greatAnswerRrdFile = new File(nodeDir, CollectorTestUtils.rrd("greatAnswer"));

        // This is the value of documentCount from the first test page
        // documentCount = Gauge32: 5
        assertEquals("documentCount", Double.valueOf(5.0), RrdUtils.fetchLastValueInRange(documentCountRrdFile.getAbsolutePath(), "documentCount", stepSizeInMillis, rangeSizeInMillis));

        // This is the value of documentType from the first test page
        // someNumber = Gauge32: 17
        assertEquals("documentType", Double.valueOf(17.0), RrdUtils.fetchLastValueInRange(someNumberRrdFile.getAbsolutePath(), "someNumber", stepSizeInMillis, rangeSizeInMillis));

        // This is the value of greatAnswer from the second test page
        //someNumber = Gauge32: 42
<<<<<<< HEAD
        assertEquals("greatAnswer", Double.valueOf(42.0), RrdUtils.fetchLastValueInRange(greatAnswerRrdFile.getAbsolutePath(), "greatAnswer", stepSizeInMillis, stepSizeInMillis));

=======
        assertEquals("greatAnswer", Double.valueOf(42.0), RrdUtils.fetchLastValueInRange(greatAnswerRrdFile.getAbsolutePath(), "greatAnswer", stepSizeInMillis, rangeSizeInMillis));
        
>>>>>>> 7b0e610e
        m_collectionSpecification.release(m_collectionAgent);
    }

    @Test
    @JUnitHttpServer(port=10342, vhosts={"127.0.0.1"})
    @JUnitCollector(
                    datacollectionConfig="/org/opennms/netmgt/config/http-datacollection-persist-apache-stats.xml", 
                    datacollectionType="http",
                    anticipateRrds={ 
                            "1/TotalAccesses",
                            "1/TotalkBytes",
                            "1/CPULoad",
                            "1/Uptime",
                            "1/ReqPerSec",
                            "1/BytesPerSec",
                            "1/BytesPerReq",
                            "1/BusyWorkers",
                            "1/IdleWorkers"
                    }
            )
    public final void testPersistApacheStats() throws Exception {
        File snmpRrdDirectory = (File)m_context.getAttribute("rrdDirectory");
        FileAnticipator anticipator = (FileAnticipator)m_context.getAttribute("fileAnticipator");

        int numUpdates = 2;
        int stepSizeInSecs = 1;

        int stepSizeInMillis = stepSizeInSecs*1000;
        final int rangeSizeInMillis = stepSizeInMillis + 20000;

        m_collectionSpecification.initialize(m_collectionAgent);

        CollectorTestUtils.collectNTimes(m_collectionSpecification, m_collectionAgent, numUpdates);

        // node level collection
        File nodeDir = CollectorTestUtils.anticipatePath(anticipator, snmpRrdDirectory, "1");

        File documentCountRrdFile = new File(nodeDir, CollectorTestUtils.rrd("TotalAccesses"));
        File someNumberRrdFile    = new File(nodeDir, CollectorTestUtils.rrd("IdleWorkers"));
        File cpuLoadRrdFile       = new File(nodeDir, CollectorTestUtils.rrd("CPULoad"));

        // Total Accesses: 175483
        assertEquals("TotalAccesses", Double.valueOf(175483.0), RrdUtils.fetchLastValueInRange(documentCountRrdFile.getAbsolutePath(), "TotalAccesses", stepSizeInMillis, rangeSizeInMillis));

        // IdleWorkers: 12
        assertEquals("IdleWorkers", Double.valueOf(12.0), RrdUtils.fetchLastValueInRange(someNumberRrdFile.getAbsolutePath(), "IdleWorkers", stepSizeInMillis, rangeSizeInMillis));

        // CPU Load: .497069
        assertEquals("CPULoad", Double.valueOf(0.497069), RrdUtils.fetchLastValueInRange(cpuLoadRrdFile.getAbsolutePath(), "CPULoad", stepSizeInMillis, rangeSizeInMillis));
        m_collectionSpecification.release(m_collectionAgent);
    }

    @Test
    @JUnitHttpServer(port=10342, vhosts={"127.0.0.1"})
    @JUnitCollector(
                    datacollectionConfig="/org/opennms/netmgt/config/http-datacollection-broken-regex.xml", 
                    datacollectionType="http"
            )
    public final void testBrokenRegex() throws Exception {
        int numUpdates = 2;

        m_collectionSpecification.initialize(m_collectionAgent);

        CollectorTestUtils.failToCollectNTimes(m_collectionSpecification, m_collectionAgent, numUpdates);

        m_collectionSpecification.release(m_collectionAgent);
    }

    @Test
    @JUnitHttpServer(port=10342, vhosts={"127.0.0.1"})
    @JUnitCollector(
                    datacollectionConfig="/org/opennms/netmgt/config/http-datacollection-persist-apache-stats.xml", 
                    datacollectionType="http",
                    anticipateRrds={ 
                            "1/TotalAccesses",
                            "1/TotalkBytes",
                            "1/CPULoad",
                            "1/Uptime",
                            "1/ReqPerSec",
                            "1/BytesPerSec",
                            "1/BytesPerReq",
                            "1/BusyWorkers",
                            "1/IdleWorkers"
                    }
            )
    public void testPersistApacheStatsViaCapsd() throws Exception {
        // Add the HTTP collector to capsd
        m_collectd.setServiceCollector("HTTP", m_collector);
        m_collectd.init();
        m_collectd.start();
        Thread.sleep(10000);
        m_collectd.stop();
    }

    public final void testPersistApacheStatsAlternateLocale() throws Exception {
        final Locale defaultLocale = Locale.getDefault();

        try {
            Locale.setDefault(Locale.FRANCE);

            File snmpRrdDirectory = (File)m_context.getAttribute("rrdDirectory");
            FileAnticipator anticipator = (FileAnticipator)m_context.getAttribute("fileAnticipator");

            int numUpdates = 2;
            int stepSizeInSecs = 1;

            int stepSizeInMillis = stepSizeInSecs*1000;
<<<<<<< HEAD

=======
            final int rangeSizeInMillis = stepSizeInMillis + 20000;
    
>>>>>>> 7b0e610e
            m_collectionSpecification.initialize(m_collectionAgent);

            CollectorTestUtils.collectNTimes(m_collectionSpecification, m_collectionAgent, numUpdates);

            // node level collection
            File nodeDir = CollectorTestUtils.anticipatePath(anticipator, snmpRrdDirectory, "1");

            File documentCountRrdFile = new File(nodeDir, CollectorTestUtils.rrd("TotalAccesses"));
            File someNumberRrdFile    = new File(nodeDir, CollectorTestUtils.rrd("IdleWorkers"));
            File cpuLoadRrdFile       = new File(nodeDir, CollectorTestUtils.rrd("CPULoad"));

            // Total Accesses: 175483
<<<<<<< HEAD
            assertEquals("TotalAccesses", Double.valueOf(175483.0), RrdUtils.fetchLastValueInRange(documentCountRrdFile.getAbsolutePath(), "TotalAccesses", stepSizeInMillis, stepSizeInMillis));

            // IdleWorkers: 12
            assertEquals("IdleWorkers", Double.valueOf(12.0), RrdUtils.fetchLastValueInRange(someNumberRrdFile.getAbsolutePath(), "IdleWorkers", stepSizeInMillis, stepSizeInMillis));

=======
            assertEquals("TotalAccesses", Double.valueOf(175483.0), RrdUtils.fetchLastValueInRange(documentCountRrdFile.getAbsolutePath(), "TotalAccesses", stepSizeInMillis, rangeSizeInMillis));
    
            // IdleWorkers: 12
            assertEquals("IdleWorkers", Double.valueOf(12.0), RrdUtils.fetchLastValueInRange(someNumberRrdFile.getAbsolutePath(), "IdleWorkers", stepSizeInMillis, rangeSizeInMillis));
    
>>>>>>> 7b0e610e
            // CPU Load: .497069
            assertEquals("CPULoad", Double.valueOf(0.497069), RrdUtils.fetchLastValueInRange(cpuLoadRrdFile.getAbsolutePath(), "CPULoad", stepSizeInMillis, rangeSizeInMillis));
            m_collectionSpecification.release(m_collectionAgent);
        } finally {
            Locale.setDefault(defaultLocale);
        }
    }

    @Test
    @JUnitHttpServer(port=10342, vhosts={"127.0.0.1"})
    @JUnitCollector(datacollectionConfig="/org/opennms/netmgt/config/http-datacollection-config-NMS4886.xml", datacollectionType="http",
    anticipateRrds={ "1/documentCount", "1/greatAnswer", "1/someNumber" }, anticipateFiles={ "1/strings.properties" })
    public final void testNMS4886withHttp() throws Exception {
        doTestNMS4886("HTTP");
    }

    @Test
    @JUnitHttpServer(port=10342, vhosts={"127.0.0.1"}, https=true)
    @JUnitCollector(datacollectionConfig="/org/opennms/netmgt/config/http-datacollection-config-NMS4886-https.xml", datacollectionType="https",
    anticipateRrds={ "1/documentCount", "1/greatAnswer", "1/someNumber" }, anticipateFiles={ "1/strings.properties" })
    public final void testNMS4886withHttps() throws Exception {
        doTestNMS4886("HTTPS");
    }

    public final void doTestNMS4886(String svcName) throws Exception {
        HttpCollector collector = new HttpCollector();
        Map<String, String> parameters = new HashMap<String, String>();
        parameters.put("http-collection", "default");
        parameters.put("port", "10342");
        collector.initialize(parameters);

        Package pkg = new Package();
        Filter filter = new Filter();
        filter.setContent("IPADDR IPLIKE *.*.*.*");
        pkg.setFilter(filter);
        Service service = new Service();
        service.setName(svcName);
        Parameter collectionParm = new Parameter();
        collectionParm.setKey("http-collection");
        collectionParm.setValue("default");
        service.addParameter(collectionParm);
        Parameter portParm = new Parameter();
        portParm.setKey("port");
        portParm.setValue("10342");
        service.addParameter(portParm);
        pkg.addService(service);

        CollectionSpecification collectionSpecification = new CollectionSpecification(pkg, svcName, collector, new DefaultCollectdInstrumentation());
        collectionSpecification.initialize(m_collectionAgent);

        CollectionSet collectionSet = collectionSpecification.collect(m_collectionAgent);
        assertEquals("collection status", ServiceCollector.COLLECTION_SUCCEEDED, collectionSet.getStatus());
        CollectorTestUtils.persistCollectionSet(collectionSpecification, collectionSet);

        collectionSpecification.release(m_collectionAgent);
    }

}<|MERGE_RESOLUTION|>--- conflicted
+++ resolved
@@ -240,13 +240,8 @@
 
         // This is the value of greatAnswer from the second test page
         //someNumber = Gauge32: 42
-<<<<<<< HEAD
-        assertEquals("greatAnswer", Double.valueOf(42.0), RrdUtils.fetchLastValueInRange(greatAnswerRrdFile.getAbsolutePath(), "greatAnswer", stepSizeInMillis, stepSizeInMillis));
-
-=======
         assertEquals("greatAnswer", Double.valueOf(42.0), RrdUtils.fetchLastValueInRange(greatAnswerRrdFile.getAbsolutePath(), "greatAnswer", stepSizeInMillis, rangeSizeInMillis));
-        
->>>>>>> 7b0e610e
+
         m_collectionSpecification.release(m_collectionAgent);
     }
 
@@ -354,12 +349,8 @@
             int stepSizeInSecs = 1;
 
             int stepSizeInMillis = stepSizeInSecs*1000;
-<<<<<<< HEAD
-
-=======
             final int rangeSizeInMillis = stepSizeInMillis + 20000;
-    
->>>>>>> 7b0e610e
+
             m_collectionSpecification.initialize(m_collectionAgent);
 
             CollectorTestUtils.collectNTimes(m_collectionSpecification, m_collectionAgent, numUpdates);
@@ -372,19 +363,11 @@
             File cpuLoadRrdFile       = new File(nodeDir, CollectorTestUtils.rrd("CPULoad"));
 
             // Total Accesses: 175483
-<<<<<<< HEAD
-            assertEquals("TotalAccesses", Double.valueOf(175483.0), RrdUtils.fetchLastValueInRange(documentCountRrdFile.getAbsolutePath(), "TotalAccesses", stepSizeInMillis, stepSizeInMillis));
-
-            // IdleWorkers: 12
-            assertEquals("IdleWorkers", Double.valueOf(12.0), RrdUtils.fetchLastValueInRange(someNumberRrdFile.getAbsolutePath(), "IdleWorkers", stepSizeInMillis, stepSizeInMillis));
-
-=======
             assertEquals("TotalAccesses", Double.valueOf(175483.0), RrdUtils.fetchLastValueInRange(documentCountRrdFile.getAbsolutePath(), "TotalAccesses", stepSizeInMillis, rangeSizeInMillis));
     
             // IdleWorkers: 12
             assertEquals("IdleWorkers", Double.valueOf(12.0), RrdUtils.fetchLastValueInRange(someNumberRrdFile.getAbsolutePath(), "IdleWorkers", stepSizeInMillis, rangeSizeInMillis));
-    
->>>>>>> 7b0e610e
+
             // CPU Load: .497069
             assertEquals("CPULoad", Double.valueOf(0.497069), RrdUtils.fetchLastValueInRange(cpuLoadRrdFile.getAbsolutePath(), "CPULoad", stepSizeInMillis, rangeSizeInMillis));
             m_collectionSpecification.release(m_collectionAgent);
