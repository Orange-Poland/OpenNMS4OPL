--- conflicted
+++ resolved
@@ -59,7 +59,6 @@
 import org.opennms.netmgt.dao.api.IpInterfaceDao;
 import org.opennms.netmgt.dao.api.NodeDao;
 import org.opennms.netmgt.dao.api.ServiceTypeDao;
-import org.opennms.netmgt.dao.support.NewTransactionTemplate;
 import org.opennms.netmgt.model.NetworkBuilder;
 import org.opennms.netmgt.model.OnmsDistPoller;
 import org.opennms.netmgt.model.OnmsIpInterface;
@@ -72,17 +71,10 @@
 import org.springframework.beans.factory.annotation.Autowired;
 import org.springframework.test.context.ContextConfiguration;
 import org.springframework.test.context.TestContext;
-<<<<<<< HEAD
-import org.springframework.test.context.TestExecutionListeners;
-import org.springframework.transaction.TransactionStatus;
-import org.springframework.transaction.annotation.Transactional;
-import org.springframework.transaction.support.TransactionCallbackWithoutResult;
-=======
 import org.springframework.transaction.TransactionStatus;
 import org.springframework.transaction.annotation.Transactional;
 import org.springframework.transaction.support.TransactionCallbackWithoutResult;
 import org.springframework.transaction.support.TransactionTemplate;
->>>>>>> ba17cda5
 
 /**
  * @author <a href="mailto:david@opennms.org">David Hustace</a>
@@ -105,12 +97,9 @@
 public class HttpCollectorTest implements TestContextAware, InitializingBean {
 
     @Autowired
-<<<<<<< HEAD
-=======
     private TransactionTemplate m_transactionTemplate;
 
     @Autowired
->>>>>>> ba17cda5
     private NodeDao m_nodeDao;
 
     @Autowired
@@ -121,9 +110,6 @@
 
     @Autowired
     private Collectd m_collectd;
-
-    @Autowired
-    private NewTransactionTemplate m_transactionTemplate;
 
     private TestContext m_context;
 
@@ -161,17 +147,11 @@
     public void setUp() throws Exception {
         MockLogAppender.setupLogging();
 
-<<<<<<< HEAD
-        m_transactionTemplate.execute(new TransactionCallbackWithoutResult() {
-            @Override
-            protected void doInTransactionWithoutResult(TransactionStatus status) {
-=======
         m_transactionTemplate.setPropagationBehavior(TransactionTemplate.PROPAGATION_REQUIRES_NEW);
         m_transactionTemplate.execute(new TransactionCallbackWithoutResult() {
 
             @Override
             protected void doInTransactionWithoutResult(TransactionStatus arg0) {
->>>>>>> ba17cda5
                 if (m_nodeDao.findByLabel("testnode").size() == 0) {
                     NetworkBuilder builder = new NetworkBuilder(m_distPoller);
                     builder.addNode("testnode");
@@ -182,25 +162,6 @@
                     OnmsNode n = builder.getCurrentNode();
                     assertNotNull(n);
                     m_nodeDao.save(n);
-<<<<<<< HEAD
-                }
-            }
-        });
-
-        m_collector = new HttpCollector();
-
-        Collection<OnmsIpInterface> ifaces = m_ipInterfaceDao.findByIpAddress(m_testHostName);
-        assertEquals(1, ifaces.size());
-        OnmsIpInterface iface = ifaces.iterator().next();
-        
-        Map<String, String> parameters = new HashMap<String, String>();
-        parameters.put("collection", "default");
-        m_collector.initialize(parameters);
-
-        m_collectionSpecification = CollectorTestUtils.createCollectionSpec("HTTP", m_collector, "default");
-        m_httpsCollectionSpecification = CollectorTestUtils.createCollectionSpec("HTTPS", m_collector, "default");
-        m_collectionAgent = DefaultCollectionAgent.create(iface.getId(), m_ipInterfaceDao);
-=======
                     m_nodeDao.flush();
                 }
                 m_collector = new HttpCollector();
@@ -219,10 +180,9 @@
 
                 m_collectionSpecification = CollectorTestUtils.createCollectionSpec("HTTP", m_collector, "default");
                 m_httpsCollectionSpecification = CollectorTestUtils.createCollectionSpec("HTTPS", m_collector, "default");
-                m_collectionAgent = DefaultCollectionAgent.create(iface.getId(), m_ipInterfaceDao, m_transactionTemplate.getTransactionManager());
+                m_collectionAgent = DefaultCollectionAgent.create(iface.getId(), m_ipInterfaceDao);
             }
         });
->>>>>>> ba17cda5
     }
 
     @After
@@ -385,14 +345,7 @@
             "1/IdleWorkers"
         }
     )
-<<<<<<< HEAD
-    public void testPersistApacheStatsViaCollectd() throws Exception {
-        // TODO: Do we need this init? applicationContext-collectdTest.xml should take care of this
-        CollectdConfigFactory collectdConfig = new CollectdConfigFactory(ConfigurationTestUtils.getInputStreamForResource(this, "/org/opennms/netmgt/capsd/collectd-configuration.xml"), "nms1", false);
-
-=======
     public void testPersistApacheStatsViaCapsd() throws Exception {
->>>>>>> ba17cda5
         // Add the HTTP collector to capsd
         m_collectd.setServiceCollector("HTTP", m_collector);
         m_collectd.init();
