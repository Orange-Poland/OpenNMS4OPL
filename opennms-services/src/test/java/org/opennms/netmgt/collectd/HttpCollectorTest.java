--- conflicted
+++ resolved
@@ -381,40 +381,8 @@
         try {
             Locale.setDefault(Locale.FRANCE);
 
-<<<<<<< HEAD
             testPersistApacheStats();
 
-=======
-            File snmpRrdDirectory = (File)m_context.getAttribute("rrdDirectory");
-            FileAnticipator anticipator = (FileAnticipator)m_context.getAttribute("fileAnticipator");
-
-            int numUpdates = 2;
-            int stepSizeInSecs = 1;
-
-            int stepSizeInMillis = stepSizeInSecs*1000;
-            final int rangeSizeInMillis = stepSizeInMillis + 20000;
-
-            m_collectionSpecification.initialize(m_collectionAgent);
-
-            CollectorTestUtils.collectNTimes(m_collectionSpecification, m_collectionAgent, numUpdates);
-
-            // node level collection
-            File nodeDir = CollectorTestUtils.anticipatePath(anticipator, snmpRrdDirectory, "1");
-
-            File documentCountRrdFile = new File(nodeDir, CollectorTestUtils.rrd("TotalAccesses"));
-            File someNumberRrdFile    = new File(nodeDir, CollectorTestUtils.rrd("IdleWorkers"));
-            File cpuLoadRrdFile       = new File(nodeDir, CollectorTestUtils.rrd("CPULoad"));
-
-            // Total Accesses: 175483
-            assertEquals("TotalAccesses", Double.valueOf(175483.0), RrdUtils.fetchLastValueInRange(documentCountRrdFile.getAbsolutePath(), "TotalAccesses", stepSizeInMillis, rangeSizeInMillis));
-    
-            // IdleWorkers: 12
-            assertEquals("IdleWorkers", Double.valueOf(12.0), RrdUtils.fetchLastValueInRange(someNumberRrdFile.getAbsolutePath(), "IdleWorkers", stepSizeInMillis, rangeSizeInMillis));
-
-            // CPU Load: .497069
-            assertEquals("CPULoad", Double.valueOf(0.497069), RrdUtils.fetchLastValueInRange(cpuLoadRrdFile.getAbsolutePath(), "CPULoad", stepSizeInMillis, rangeSizeInMillis));
-            m_collectionSpecification.release(m_collectionAgent);
->>>>>>> 69e76bbe
         } finally {
             Locale.setDefault(defaultLocale);
         }
