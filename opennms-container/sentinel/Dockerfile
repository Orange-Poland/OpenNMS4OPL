##
# Use Java base image and setup required RPMS as cacheable image.
##
ARG BASE_IMAGE="opennms/openjdk"
ARG BASE_IMAGE_VERSION="11"

FROM ${BASE_IMAGE}:${BASE_IMAGE_VERSION} as sentinel-base

ARG REQUIRED_RPMS="wget gettext"

ARG REPO_KEY_URL="https://yum.opennms.org/OPENNMS-GPG-KEY"
ARG REPO_RPM="https://yum.opennms.org/repofiles/opennms-repo-stable-rhel8.noarch.rpm"

SHELL ["/bin/bash", "-c"]

# Collect generic steps in a layer for caching
RUN rpm --import "${REPO_KEY_URL}" && \
    dnf -y install epel-release && \
    dnf -y install "${REPO_RPM}" && \
    dnf -y install ${REQUIRED_RPMS} && \
    dnf clean all && \
    rm -rf /var/cache/yum

# Allow to send ICMP messages as non-root user
RUN setcap cap_net_raw+ep ${JAVA_HOME}/bin/java && \
    echo ${JAVA_HOME}/lib/jli > /etc/ld.so.conf.d/java-latest.conf && \
    ldconfig

# Create Sentinel user with a specific group ID
RUN groupadd -g 10001 sentinel && \
    adduser -u 10001 -g 10001 -d /opt/sentinel -s /usr/bin/bash sentinel

##
# Install and setup OpenNMS Sentinel RPMS
##
FROM sentinel-base

# A default which installs the minimum required Minion packages
ARG SENTINEL_PACKAGES="opennms-sentinel"

# Allow to install optional packages via YUM
ARG ADD_YUM_PACKAGES

COPY ./rpms /tmp/rpms

SHELL ["/bin/bash", "-c"]

# Install repositories, system and OpenNMS packages and do some cleanup
RUN if [[ "$(ls -1 /tmp/rpms/*.rpm 2>/dev/null | wc -l)" != 0 ]]; then dnf -y install /tmp/rpms/*.rpm; else dnf -y install ${SENTINEL_PACKAGES}; fi && \
    if [[ -n ${ADD_YUM_PACKAGES} ]]; then dnf -y install ${ADD_YUM_PACKAGES}; fi && \
    rm -rf /tmp/rpms && \
<<<<<<< HEAD
    yum clean all && \
    rm -rf /var/cache/yum && \
    mkdir -p mkdir /opt/sentinel/data/{log,tmp} && \
    chown 10001:10001 -R /opt/sentinel && \
    chgrp -R 0 /opt/sentinel && \
    chmod -R g=u /opt/sentinel
=======
    dnf clean all && \
    rm -rf /var/cache/yum
>>>>>>> ab608d63

COPY ./assets/entrypoint.sh /

VOLUME [ "/opt/sentinel/deploy", "/opt/sentinel/etc", "/opt/sentinel/data" ]

WORKDIR /opt/sentinel

### Containers should NOT run as root as a good practice
USER 10001

ENTRYPOINT [ "/entrypoint.sh" ]

STOPSIGNAL SIGTERM

CMD [ "-f" ]

# Arguments for labels should not invalidate caches
ARG BUILD_DATE="1970-01-01T00:00:00+0000"
ARG VERSION
ARG SOURCE
ARG REVISION
ARG BUILD_JOB_ID
ARG BUILD_NUMBER
ARG BUILD_URL
ARG BUILD_BRANCH

LABEL org.opencontainers.image.created="${BUILD_DATE}" \
      org.opencontainers.image.title="OpenNMS Sentinel ${VERSION}" \
      org.opencontainers.image.source="${SOURCE}" \
      org.opencontainers.image.revision="${REVISION}" \
      org.opencontainers.image.version="${VERSION}" \
      org.opencontainers.image.vendor="The OpenNMS Group, Inc." \
      org.opencontainers.image.authors="OpenNMS Community" \
      org.opencontainers.image.licenses="AGPL-3.0" \
      org.opennms.image.base="${BASE_IMAGE}:${BASE_IMAGE_VERSION}" \
      org.opennme.cicd.jobid="${BUILD_JOB_ID}" \
      org.opennms.cicd.buildnumber="${BUILD_NUMBER}" \
      org.opennms.cicd.buildurl="${BUILD_URL}" \
      org.opennms.cicd.branch="${BUILD_BRANCH}"

### Runtime information and not relevant at build time

# TODO MVR SENTINEL_LOCATION is not used at the moment
ENV SENTINEL_HOME="/opt/sentinel" \
    SENTINEL_ID="" \
    SENTINEL_LOCATION="SENTINEL" \
    OPENNMS_BROKER_URL="tcp://127.0.0.1:61616" \
    OPENNMS_HTTP_URL="http://127.0.0.1:8980/opennms" \
    OPENNMS_HTTP_USER="minion" \
    OPENNMS_HTTP_PASS="minion" \
    OPENNMS_BROKER_USER="minion" \
    OPENNMS_BROKER_PASS="minion" \
    POSTGRES_HOST="localhost" \
    POSTGRES_PORT="5432" \
    POSTGRES_USER="postgres" \
    POSTGRES_PASSWORD="" \
    POSTGRES_DB="opennms"

##------------------------------------------------------------------------------
## EXPOSED PORTS
##------------------------------------------------------------------------------
## -- Sentinel Karaf Debug 5005/TCP
## -- Sentinel KARAF SSH   8301/TCP

EXPOSE 8301<|MERGE_RESOLUTION|>--- conflicted
+++ resolved
@@ -49,17 +49,12 @@
 RUN if [[ "$(ls -1 /tmp/rpms/*.rpm 2>/dev/null | wc -l)" != 0 ]]; then dnf -y install /tmp/rpms/*.rpm; else dnf -y install ${SENTINEL_PACKAGES}; fi && \
     if [[ -n ${ADD_YUM_PACKAGES} ]]; then dnf -y install ${ADD_YUM_PACKAGES}; fi && \
     rm -rf /tmp/rpms && \
-<<<<<<< HEAD
-    yum clean all && \
+    dnf clean all && \
     rm -rf /var/cache/yum && \
-    mkdir -p mkdir /opt/sentinel/data/{log,tmp} && \
+    mkdir -p /opt/sentinel/data/{log,tmp} && \
     chown 10001:10001 -R /opt/sentinel && \
     chgrp -R 0 /opt/sentinel && \
     chmod -R g=u /opt/sentinel
-=======
-    dnf clean all && \
-    rm -rf /var/cache/yum
->>>>>>> ab608d63
 
 COPY ./assets/entrypoint.sh /
 
