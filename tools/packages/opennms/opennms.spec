--- conflicted
+++ resolved
@@ -1062,15 +1062,10 @@
 
 printf -- "- cleaning up \$OPENNMS_HOME/data... "
 if [ -d "$ROOT_INST/data" ]; then
-<<<<<<< HEAD
-	find "$ROOT_INST/data/"* -maxdepth 0 -name tmp -prune -o -print0 | xargs -0 rm -rf
+	find "$ROOT_INST/data/"* -maxdepth 0 -name tmp -o -name history.txt -prune -o -print0 | xargs -0 rm -rf
 	if [ -d "$ROOT_INST/data/tmp" ]; then
 		find "$ROOT_INST/data/tmp/"* -maxdepth 0 -name README -prune -o -print0 | xargs -0 rm -rf
 	fi
-=======
-	find "$ROOT_INST/data/"* -maxdepth 0 -name tmp -o -name history.txt -prune -o -print0 | xargs -0 rm -rf
-	find "$ROOT_INST/data/tmp/"* -maxdepth 0 -name README -prune -o -print0 | xargs -0 rm -rf
->>>>>>> 2f0a1b8a
 fi
 echo "done"
 
