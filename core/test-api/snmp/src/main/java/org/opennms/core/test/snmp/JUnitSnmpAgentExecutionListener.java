/*******************************************************************************
 * This file is part of OpenNMS(R).
 *
 * Copyright (C) 2011-2012 The OpenNMS Group, Inc.
 * OpenNMS(R) is Copyright (C) 1999-2012 The OpenNMS Group, Inc.
 *
 * OpenNMS(R) is a registered trademark of The OpenNMS Group, Inc.
 *
 * OpenNMS(R) is free software: you can redistribute it and/or modify
 * it under the terms of the GNU General Public License as published
 * by the Free Software Foundation, either version 3 of the License,
 * or (at your option) any later version.
 *
 * OpenNMS(R) is distributed in the hope that it will be useful,
 * but WITHOUT ANY WARRANTY; without even the implied warranty of
 * MERCHANTABILITY or FITNESS FOR A PARTICULAR PURPOSE.  See the
 * GNU General Public License for more details.
 *
 * You should have received a copy of the GNU General Public License
 * along with OpenNMS(R).  If not, see:
 *      http://www.gnu.org/licenses/
 *
 * For more information contact:
 *     OpenNMS(R) Licensing <license@opennms.org>
 *     http://www.opennms.org/
 *     http://www.opennms.com/
 *******************************************************************************/

package org.opennms.core.test.snmp;

import static org.opennms.core.utils.InetAddressUtils.addr;
import static org.opennms.core.utils.InetAddressUtils.str;

import java.io.IOException;
import java.lang.reflect.Method;
import java.net.InetAddress;
import java.net.UnknownHostException;
import java.util.HashMap;
import java.util.Map;

import org.opennms.core.test.snmp.annotations.JUnitSnmpAgent;
import org.opennms.core.test.snmp.annotations.JUnitSnmpAgents;
import org.opennms.core.utils.InetAddressUtils;
import org.opennms.mock.snmp.MockSnmpAgent;
import org.opennms.netmgt.config.api.SnmpAgentConfigFactory;
import org.opennms.netmgt.snmp.SnmpAgentAddress;
import org.opennms.netmgt.snmp.mock.MockSnmpStrategy;
import org.slf4j.Logger;
import org.slf4j.LoggerFactory;
import org.springframework.core.io.DefaultResourceLoader;
import org.springframework.core.io.Resource;
import org.springframework.core.io.ResourceLoader;
import org.springframework.test.context.TestContext;
import org.springframework.test.context.TestExecutionListener;
import org.springframework.test.context.support.AbstractTestExecutionListener;

/**
 * This {@link TestExecutionListener} looks for the {@link JUnitSnmpAgent} annotation
 * and uses attributes on it to launch a mock SNMP agent for use during unit testing.
 */
public class JUnitSnmpAgentExecutionListener extends AbstractTestExecutionListener {
<<<<<<< HEAD
	
	private static final Logger LOG = LoggerFactory.getLogger(JUnitSnmpAgentExecutionListener.class);
	
    private static final Boolean useMockSnmpStrategyDefault = false;
=======
    private static final Boolean s_useMockSnmpStrategyDefault = false;
>>>>>>> a7b4b048

    private static final String USE_STRATEGY_PROPERTY = "org.opennms.core.test-api.snmp.useMockSnmpStrategy";
    private static final String STRATEGY_CLASS_PROPERTY = "org.opennms.snmp.strategyClass";

    private static final String STRATEGY_CLASS_KEY = "org.opennms.core.test-api.snmp.strategyClass";
    private static final String AGENT_KEY = "org.opennms.core.test-api.snmp.agentList";
    private static final String PROVIDER_KEY = "org.opennms.core.test-api.snmp.dataProvider";
    public static final String IPADDRESS_KEY = "org.opennms.core.test-api.snmp.ipAddress";
    public static final String PORT_KEY = "org.opennms.core.test-api.snmp.port";

    @Override
    public void beforeTestMethod(final TestContext testContext) throws Exception {
        super.beforeTestClass(testContext);

        final JUnitSnmpAgents agents = findAgentListAnnotation(testContext);
        final JUnitSnmpAgent agent = findAgentAnnotation(testContext);

        final String strategy = System.getProperty(STRATEGY_CLASS_PROPERTY);
        testContext.setAttribute(STRATEGY_CLASS_KEY, strategy);

        if (agents == null && agent == null) {
            // no annotations found
            return;
        }

<<<<<<< HEAD
        final String strategy = System.getProperty(STRATEGY_CLASS_PROPERTY);
        LOG.debug("Initializing JUnit SNMP Agent with strategy: {}", strategy);

        testContext.setAttribute(STRATEGY_CLASS_KEY, strategy);
=======
        LogUtils.debugf(this, "Initializing JUnit SNMP Agent with default strategy: %s", strategy);
>>>>>>> a7b4b048
        final HashMap<SnmpAgentAddress,MockSnmpAgent> mockAgents = new HashMap<SnmpAgentAddress,MockSnmpAgent>();
        testContext.setAttribute(AGENT_KEY, mockAgents);

        final String useMockSnmpStrategyString = System.getProperty(USE_STRATEGY_PROPERTY, s_useMockSnmpStrategyDefault.toString());
        final Boolean useMockSnmpStrategy = Boolean.valueOf(useMockSnmpStrategyString);
        final MockSnmpDataProvider provider;
        if (useMockSnmpStrategy) {
            System.setProperty(STRATEGY_CLASS_PROPERTY, MockSnmpStrategy.class.getName());
            provider = new MockSnmpStrategyDataProvider();
        } else {
            provider = new MockSnmpAgentDataProvider(mockAgents);
        }
        testContext.setAttribute(PROVIDER_KEY, provider);

        if (agents != null) {
            for (final JUnitSnmpAgent a : agents.value()) {
                handleSnmpAgent(testContext, a, provider);
            }
        }

        handleSnmpAgent(testContext, findAgentAnnotation(testContext), provider);

        if (testContext.getTestInstance() instanceof MockSnmpDataProviderAware) {
        	LOG.debug("injecting data provider into MockSnmpDataProviderAware test: {}", testContext.getTestInstance());
            ((MockSnmpDataProviderAware)testContext.getTestInstance()).setMockSnmpDataProvider(provider);
        }
    }

    @Override
    public void afterTestMethod(final TestContext testContext) throws Exception {
        super.afterTestMethod(testContext);

        final MockSnmpDataProvider provider = (MockSnmpDataProvider)testContext.getAttribute(PROVIDER_KEY);
        if (provider != null) {
<<<<<<< HEAD
        	LOG.debug("Tearing down JUnit SNMP Agent provider: {}", provider);
        	provider.resetData();
=======
            LogUtils.debugf(this, "Tearing down JUnit SNMP Agent provider: %s", provider);
            provider.resetData();
>>>>>>> a7b4b048
        }

        // Put the strategy class property back the way it was before the tests.
        final String strategyClass = (String)testContext.getAttribute(STRATEGY_CLASS_KEY);
        if (strategyClass == null) {
            System.clearProperty(STRATEGY_CLASS_PROPERTY);
        } else {
            System.setProperty(STRATEGY_CLASS_PROPERTY, strategyClass);
        }
    }

    private void handleSnmpAgent(final TestContext testContext, final JUnitSnmpAgent config, MockSnmpDataProvider provider) throws IOException, UnknownHostException, InterruptedException {
        if (config == null) return;

        String factoryClassName = "unknown";
        try {
            final SnmpAgentConfigFactory factory = testContext.getApplicationContext().getBean("snmpPeerFactory", SnmpAgentConfigFactory.class);
            factoryClassName = factory.getClass().getName();
        } catch (final Exception e) {
            // ignore
        }
        if (!factoryClassName.contains("ProxySnmpAgentConfigFactory")) {
        	LOG.warn("SNMP Peer Factory ({}) is not the ProxySnmpAgentConfigFactory -- did you forget to include applicationContext-proxy-snmp.xml?", factoryClassName);
        }

<<<<<<< HEAD
        final String useMockSnmpStrategy = System.getProperty(USE_STRATEGY_PROPERTY, useMockSnmpStrategyDefault.toString());
        LOG.debug("handleSnmpAgent(testContext, {}, {})", config, useMockSnmpStrategy);
=======
        final String useMockSnmpStrategy = System.getProperty(USE_STRATEGY_PROPERTY, s_useMockSnmpStrategyDefault.toString());
        LogUtils.debugf(this, "handleSnmpAgent(testContext, %s, %s)", config, useMockSnmpStrategy);
>>>>>>> a7b4b048

        String host = config.host();
        if (host == null || "".equals(host)) {
            /*
             * NOTE: This call produces different results on different platforms so make
             * sure your client code is aware of this. If you use the {@link ProxySnmpAgentConfigFactory}
             * by including the <code>classpath:/META-INF/opennms/applicationContext-proxy-snmp.xml</code>
             * Spring context, you probably won't need to deal with this. It will override the
             * SnmpPeerFactory with the correct values.
             * 
             * Linux: 127.0.0.1
             * Mac OS: primary external interface
             */
            host = InetAddressUtils.getLocalHostAddressAsString();
            //host = "127.0.0.1";
        }

        final ResourceLoader loader = new DefaultResourceLoader();
        final Resource resource = loader.getResource(config.resource());

        // NOTE: The default value for config.port is specified inside {@link JUnitSnmpAgent}
        final InetAddress hostAddress = addr(host);
        final int port = config.port();
        final SnmpAgentAddress agentAddress = new SnmpAgentAddress(hostAddress, port);
<<<<<<< HEAD
    	
    	final InetAddress localHost = InetAddress.getLocalHost();
    	final SnmpAgentConfigProxyMapper mapper = SnmpAgentConfigProxyMapper.getInstance();

    	SnmpAgentAddress listenAddress = null;

    	// try to find an unused port on localhost
    	int mappedPort = 1161;
    	do {
    	    listenAddress = new SnmpAgentAddress(localHost, mappedPort++);
    	} while (mapper.contains(listenAddress));

    	if (Boolean.valueOf(useMockSnmpStrategy)) {
    	    // map to itself  =)
    	    mapper.addProxy(hostAddress, agentAddress);
    	} else {
    	    MockSnmpAgent agent = null;
    	    while (agent == null) {
    	        try {
    	            agent = MockSnmpAgent.createAgentAndRun(resource.getURL(), str(listenAddress.getAddress()) + "/" + listenAddress.getPort());
    	            break;
    	        } catch (final RuntimeException e) {
    	            boolean rethrow = true;
    	            Throwable cause = e;
    	            while (cause != null) {
                        if (cause instanceof BindException && cause.getMessage().contains("already in use")) {
                            do {
                                listenAddress = new SnmpAgentAddress(localHost, mappedPort++);
                            } while (mapper.contains(listenAddress));
                            cause = null;
                            rethrow = false;
                        } else {
                            cause = cause.getCause();
                        }
    	            }
    	            if (rethrow) throw e;
    	        }
    	    }

    	    mapper.addProxy(hostAddress, listenAddress);
    	    testContext.setAttribute(IPADDRESS_KEY, listenAddress.getAddress());
    	    testContext.setAttribute(PORT_KEY, listenAddress.getPort());

    	    LOG.debug("using MockSnmpAgent on {} for 'real' address {}", listenAddress, agentAddress);

    	    @SuppressWarnings("unchecked")
    	    final Map<SnmpAgentAddress,MockSnmpAgent> agents = (Map<SnmpAgentAddress,MockSnmpAgent>)testContext.getAttribute(AGENT_KEY);
    	    agents.put(agentAddress, agent);
    	}

    	provider.setDataForAddress(agentAddress, resource);
=======

        final InetAddress localHost = InetAddress.getLocalHost();
        final SnmpAgentConfigProxyMapper mapper = SnmpAgentConfigProxyMapper.getInstance();

        SnmpAgentAddress listenAddress = null;

        // try to find an unused port on localhost
        int mappedPort = 1161;
        do {
            listenAddress = new SnmpAgentAddress(localHost, mappedPort++);
        } while (mapper.contains(listenAddress));

        if (Boolean.valueOf(useMockSnmpStrategy)) {
            // since it's all virtual, the "mapped" port just points to the real agent address
            mapper.addProxy(hostAddress, agentAddress);
        } else {
            final MockSnmpAgent agent = MockSnmpAgent.createAgentAndRun(resource.getURL(), str(localHost) + "/0");
            final int agentPort = agent.getPort();
            listenAddress = new SnmpAgentAddress(localHost, agentPort);

            mapper.addProxy(hostAddress, listenAddress);

            LogUtils.debugf(this, "using MockSnmpAgent on %s for 'real' address %s", listenAddress, agentAddress);

            @SuppressWarnings("unchecked")
            final Map<SnmpAgentAddress,MockSnmpAgent> agents = (Map<SnmpAgentAddress,MockSnmpAgent>)testContext.getAttribute(AGENT_KEY);
            agents.put(agentAddress, agent);
        }

        provider.setDataForAddress(agentAddress, resource);
>>>>>>> a7b4b048
    }

    private JUnitSnmpAgent findAgentAnnotation(final TestContext testContext) {
        final Method testMethod = testContext.getTestMethod();
        final JUnitSnmpAgent config = testMethod.getAnnotation(JUnitSnmpAgent.class);
        if (config != null) {
            return config;
        }

        final Class<?> testClass = testContext.getTestClass();
        return testClass.getAnnotation(JUnitSnmpAgent.class);

    }

    private JUnitSnmpAgents findAgentListAnnotation(final TestContext testContext) {
        final Method testMethod = testContext.getTestMethod();
        final JUnitSnmpAgents config = testMethod.getAnnotation(JUnitSnmpAgents.class);
        if (config != null) {
            return config;
        }

        final Class<?> testClass = testContext.getTestClass();
        return testClass.getAnnotation(JUnitSnmpAgents.class);

    }

    private static final class MockSnmpStrategyDataProvider implements MockSnmpDataProvider {
        @Override
        public void setDataForAddress(final SnmpAgentAddress address, final Resource resource) {
            try {
                MockSnmpStrategy.setDataForAddress(address, resource);
            } catch (final Exception e) {
            	LOG.warn("Unable to set mock SNMP data for {}", address, e);
            }
        }
        @Override
        public void resetData() {
            MockSnmpStrategy.resetData();
        }

        @Override
        public String toString() {
            return "MockSnmpStrategyDataProvider[]";
        }
    }

    private static final class MockSnmpAgentDataProvider implements MockSnmpDataProvider {
        private final Map<SnmpAgentAddress, MockSnmpAgent> m_agents;

        public MockSnmpAgentDataProvider(final Map<SnmpAgentAddress,MockSnmpAgent> mockAgents) {
            m_agents = mockAgents;
        }

        @Override
        public void setDataForAddress(final SnmpAgentAddress address, final Resource resource) throws IOException {
            final MockSnmpAgent agent = m_agents.get(address);
            if (agent == null) {
            	LOG.warn("Unable to set mock SNMP data for {}: no such agent", address);
                return;
            }
            agent.updateValuesFromResource(resource.getURL());
        }

        @Override
        public void resetData() {
            for (final MockSnmpAgent agent : m_agents.values()) {
                try {
                	LOG.debug("Shutting down agent: {}", agent);
                    agent.shutDownAndWait();
                } catch (final InterruptedException e) {
                	LOG.debug("Unable to shut down agent {}", agent, e);
                    // Thread.currentThread().interrupt();
                }
            }
            m_agents.clear();
        }

        @Override
        public String toString() {
            return "MockSnmpAgentDataProvider[" + (m_agents == null? "" : (m_agents.size() + " agents")) + "]";
        }

    }

}<|MERGE_RESOLUTION|>--- conflicted
+++ resolved
@@ -59,14 +59,8 @@
  * and uses attributes on it to launch a mock SNMP agent for use during unit testing.
  */
 public class JUnitSnmpAgentExecutionListener extends AbstractTestExecutionListener {
-<<<<<<< HEAD
-	
-	private static final Logger LOG = LoggerFactory.getLogger(JUnitSnmpAgentExecutionListener.class);
-	
-    private static final Boolean useMockSnmpStrategyDefault = false;
-=======
+    private static final Logger LOG = LoggerFactory.getLogger(JUnitSnmpAgentExecutionListener.class);
     private static final Boolean s_useMockSnmpStrategyDefault = false;
->>>>>>> a7b4b048
 
     private static final String USE_STRATEGY_PROPERTY = "org.opennms.core.test-api.snmp.useMockSnmpStrategy";
     private static final String STRATEGY_CLASS_PROPERTY = "org.opennms.snmp.strategyClass";
@@ -92,14 +86,7 @@
             return;
         }
 
-<<<<<<< HEAD
-        final String strategy = System.getProperty(STRATEGY_CLASS_PROPERTY);
-        LOG.debug("Initializing JUnit SNMP Agent with strategy: {}", strategy);
-
-        testContext.setAttribute(STRATEGY_CLASS_KEY, strategy);
-=======
-        LogUtils.debugf(this, "Initializing JUnit SNMP Agent with default strategy: %s", strategy);
->>>>>>> a7b4b048
+        LOG.debug("Initializing JUnit SNMP Agent with default strategy: {}", strategy);
         final HashMap<SnmpAgentAddress,MockSnmpAgent> mockAgents = new HashMap<SnmpAgentAddress,MockSnmpAgent>();
         testContext.setAttribute(AGENT_KEY, mockAgents);
 
@@ -134,13 +121,8 @@
 
         final MockSnmpDataProvider provider = (MockSnmpDataProvider)testContext.getAttribute(PROVIDER_KEY);
         if (provider != null) {
-<<<<<<< HEAD
         	LOG.debug("Tearing down JUnit SNMP Agent provider: {}", provider);
         	provider.resetData();
-=======
-            LogUtils.debugf(this, "Tearing down JUnit SNMP Agent provider: %s", provider);
-            provider.resetData();
->>>>>>> a7b4b048
         }
 
         // Put the strategy class property back the way it was before the tests.
@@ -166,13 +148,8 @@
         	LOG.warn("SNMP Peer Factory ({}) is not the ProxySnmpAgentConfigFactory -- did you forget to include applicationContext-proxy-snmp.xml?", factoryClassName);
         }
 
-<<<<<<< HEAD
-        final String useMockSnmpStrategy = System.getProperty(USE_STRATEGY_PROPERTY, useMockSnmpStrategyDefault.toString());
+        final String useMockSnmpStrategy = System.getProperty(USE_STRATEGY_PROPERTY, s_useMockSnmpStrategyDefault.toString());
         LOG.debug("handleSnmpAgent(testContext, {}, {})", config, useMockSnmpStrategy);
-=======
-        final String useMockSnmpStrategy = System.getProperty(USE_STRATEGY_PROPERTY, s_useMockSnmpStrategyDefault.toString());
-        LogUtils.debugf(this, "handleSnmpAgent(testContext, %s, %s)", config, useMockSnmpStrategy);
->>>>>>> a7b4b048
 
         String host = config.host();
         if (host == null || "".equals(host)) {
@@ -197,59 +174,6 @@
         final InetAddress hostAddress = addr(host);
         final int port = config.port();
         final SnmpAgentAddress agentAddress = new SnmpAgentAddress(hostAddress, port);
-<<<<<<< HEAD
-    	
-    	final InetAddress localHost = InetAddress.getLocalHost();
-    	final SnmpAgentConfigProxyMapper mapper = SnmpAgentConfigProxyMapper.getInstance();
-
-    	SnmpAgentAddress listenAddress = null;
-
-    	// try to find an unused port on localhost
-    	int mappedPort = 1161;
-    	do {
-    	    listenAddress = new SnmpAgentAddress(localHost, mappedPort++);
-    	} while (mapper.contains(listenAddress));
-
-    	if (Boolean.valueOf(useMockSnmpStrategy)) {
-    	    // map to itself  =)
-    	    mapper.addProxy(hostAddress, agentAddress);
-    	} else {
-    	    MockSnmpAgent agent = null;
-    	    while (agent == null) {
-    	        try {
-    	            agent = MockSnmpAgent.createAgentAndRun(resource.getURL(), str(listenAddress.getAddress()) + "/" + listenAddress.getPort());
-    	            break;
-    	        } catch (final RuntimeException e) {
-    	            boolean rethrow = true;
-    	            Throwable cause = e;
-    	            while (cause != null) {
-                        if (cause instanceof BindException && cause.getMessage().contains("already in use")) {
-                            do {
-                                listenAddress = new SnmpAgentAddress(localHost, mappedPort++);
-                            } while (mapper.contains(listenAddress));
-                            cause = null;
-                            rethrow = false;
-                        } else {
-                            cause = cause.getCause();
-                        }
-    	            }
-    	            if (rethrow) throw e;
-    	        }
-    	    }
-
-    	    mapper.addProxy(hostAddress, listenAddress);
-    	    testContext.setAttribute(IPADDRESS_KEY, listenAddress.getAddress());
-    	    testContext.setAttribute(PORT_KEY, listenAddress.getPort());
-
-    	    LOG.debug("using MockSnmpAgent on {} for 'real' address {}", listenAddress, agentAddress);
-
-    	    @SuppressWarnings("unchecked")
-    	    final Map<SnmpAgentAddress,MockSnmpAgent> agents = (Map<SnmpAgentAddress,MockSnmpAgent>)testContext.getAttribute(AGENT_KEY);
-    	    agents.put(agentAddress, agent);
-    	}
-
-    	provider.setDataForAddress(agentAddress, resource);
-=======
 
         final InetAddress localHost = InetAddress.getLocalHost();
         final SnmpAgentConfigProxyMapper mapper = SnmpAgentConfigProxyMapper.getInstance();
@@ -272,7 +196,7 @@
 
             mapper.addProxy(hostAddress, listenAddress);
 
-            LogUtils.debugf(this, "using MockSnmpAgent on %s for 'real' address %s", listenAddress, agentAddress);
+            LOG.debug(this, "using MockSnmpAgent on {} for 'real' address {}", listenAddress, agentAddress);
 
             @SuppressWarnings("unchecked")
             final Map<SnmpAgentAddress,MockSnmpAgent> agents = (Map<SnmpAgentAddress,MockSnmpAgent>)testContext.getAttribute(AGENT_KEY);
@@ -280,7 +204,6 @@
         }
 
         provider.setDataForAddress(agentAddress, resource);
->>>>>>> a7b4b048
     }
 
     private JUnitSnmpAgent findAgentAnnotation(final TestContext testContext) {
