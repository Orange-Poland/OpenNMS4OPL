/*******************************************************************************
 * This file is part of OpenNMS(R).
 *
 * Copyright (C) 2012 The OpenNMS Group, Inc.
 * OpenNMS(R) is Copyright (C) 1999-2012 The OpenNMS Group, Inc.
 *
 * OpenNMS(R) is a registered trademark of The OpenNMS Group, Inc.
 *
 * OpenNMS(R) is free software: you can redistribute it and/or modify
 * it under the terms of the GNU General Public License as published
 * by the Free Software Foundation, either version 3 of the License,
 * or (at your option) any later version.
 *
 * OpenNMS(R) is distributed in the hope that it will be useful,
 * but WITHOUT ANY WARRANTY; without even the implied warranty of
 * MERCHANTABILITY or FITNESS FOR A PARTICULAR PURPOSE.  See the
 * GNU General Public License for more details.
 *
 * You should have received a copy of the GNU General Public License
 * along with OpenNMS(R).  If not, see:
 *      http://www.gnu.org/licenses/
 *
 * For more information contact:
 *     OpenNMS(R) Licensing <license@opennms.org>
 *     http://www.opennms.org/
 *     http://www.opennms.com/
 *******************************************************************************/

package org.opennms.core.test.db;

import static org.junit.Assert.assertEquals;
import static org.junit.Assert.assertFalse;
import static org.junit.Assert.assertTrue;

import java.io.IOException;
import java.sql.Connection;
import java.sql.PreparedStatement;
import java.sql.ResultSet;
import java.sql.SQLException;
import java.util.ArrayList;
import java.util.HashSet;
import java.util.List;
import java.util.Set;

import javax.sql.DataSource;

import org.junit.Before;
import org.junit.Test;
import org.junit.runner.RunWith;
import org.opennms.core.schema.ExistingResourceAccessor;
import org.opennms.core.schema.Migration;
import org.opennms.core.schema.MigrationException;
import org.opennms.core.schema.Migrator;
import org.opennms.core.test.MockLogAppender;
import org.opennms.core.test.OpenNMSJUnit4ClassRunner;
import org.opennms.core.test.db.annotations.JUnitTemporaryDatabase;
import org.slf4j.Logger;
import org.slf4j.LoggerFactory;
import org.springframework.beans.factory.annotation.Autowired;
import org.springframework.context.ApplicationContext;
import org.springframework.core.io.Resource;
import org.springframework.core.io.ResourceLoader;
import org.springframework.test.context.ContextConfiguration;

@RunWith(OpenNMSJUnit4ClassRunner.class)
@ContextConfiguration(locations={
        "classpath:/migratorTest.xml"
})
@JUnitTemporaryDatabase
public class MigratorTest {
	
	private static final Logger LOG = LoggerFactory.getLogger(MigratorTest.class);

    @Autowired
    DataSource m_dataSource;

    @Autowired
    ResourceLoader m_resourceLoader;

    @Autowired
    ApplicationContext m_context;

    @Before
    public void setUp() throws Exception {
        MockLogAppender.setupLogging();
    }

    @Test
    @JUnitTemporaryDatabase(createSchema=false)
    public void testUpdate() throws Exception {
        // Make sure there is no databasechangelog table
        assertFalse(changelogExists());

<<<<<<< HEAD
        for (final Resource resource : m_context.getResources("classpath*:/changelog.xml")) {
        	LOG.info("=== found resource: {} ===", resource);
        }

        // Make sure that none of the tables that are added during the migration are present
        Connection conn = null;
        try {
            conn = m_dataSource.getConnection();

            Set<String> tables = new HashSet<String>();
            boolean first = true;
            StringBuffer tableNames = new StringBuffer();
            ResultSet rs = conn.getMetaData().getTables(null, null, "%", null);
            while (rs.next()) {
                String tableName = rs.getString("TABLE_NAME").toLowerCase();
                tables.add(tableName);
                if (!first) { 
                    tableNames.append(",\n ");
                }
                tableNames.append(tableName);
                first = false;
            }
            LOG.info("Tables in database before migration:\n {}\n", tableNames);
            assertFalse("must not contain table 'alarms'", tables.contains("alarms"));

            Set<String> procs = new HashSet<String>();
            rs = conn.getMetaData().getProcedures(null, null, "%");
            while (rs.next()) {
                procs.add(rs.getString("PROCEDURE_NAME").toLowerCase());
            }
            LOG.info("procs = {}", procs);
            assertFalse("must not have stored procedure 'setSnmpInterfaceKeysOnUpdate'", procs.contains("setsnmpinterfacekeysonupdate"));
        } finally {
            if (conn != null) {
                conn.close();
            }
        }

        LOG.info("Running migration on database: {}", m_migration);
=======
        Resource aResource = null;
        for (final Resource resource : getTestResources()) {
            if (resource.getURI().toString().contains("test-api.schema.a")) {
                aResource = resource;
            }
        }

        Set<String> tables = getTables();
        assertFalse("must not contain table 'schematest'", tables.contains("schematest"));

        final Migration migration = new Migration();
        migration.setAdminUser(System.getProperty(TemporaryDatabase.ADMIN_USER_PROPERTY, TemporaryDatabase.DEFAULT_ADMIN_USER));
        migration.setAdminPassword(System.getProperty(TemporaryDatabase.ADMIN_PASSWORD_PROPERTY, TemporaryDatabase.DEFAULT_ADMIN_PASSWORD));
        migration.setDatabaseUser(System.getProperty(TemporaryDatabase.ADMIN_USER_PROPERTY, TemporaryDatabase.DEFAULT_ADMIN_USER));
        migration.setDatabasePassword(System.getProperty(TemporaryDatabase.ADMIN_PASSWORD_PROPERTY, TemporaryDatabase.DEFAULT_ADMIN_PASSWORD));
        migration.setChangeLog("changelog.xml");
        migration.setAccessor(new ExistingResourceAccessor(aResource));

        LogUtils.infof(this, "Running migration on database: %s", migration.toString());
>>>>>>> 4e6386ce

        final Migrator m = new Migrator();
        m.setDataSource(m_dataSource);
        m.setAdminDataSource(m_dataSource);
        m.setValidateDatabaseVersion(false);
        m.setCreateUser(false);
        m.setCreateDatabase(false);

        m.prepareDatabase(migration);
        m.migrate(migration);

        LogUtils.infof(this, "Migration complete: %s", migration.toString());

<<<<<<< HEAD
            Set<String> tables = new HashSet<String>();
            boolean first = true;
            StringBuffer tableNames = new StringBuffer();
            ResultSet rs = conn.getMetaData().getTables(null, null, "%", null);
            while (rs.next()) {
                String tableName = rs.getString("TABLE_NAME").toLowerCase();
                tables.add(tableName);
                if (!first) { 
                    tableNames.append(",\n ");
                }
                tableNames.append(tableName);
                first = false;
            }
            LOG.info("Tables in database after migration:\n {}\n", tableNames);
            assertTrue("must contain table 'alarms'", tables.contains("alarms"));

            Set<String> procs = new HashSet<String>();
            rs = conn.getMetaData().getProcedures(null, null, "%");
            while (rs.next()) {
                procs.add(rs.getString("PROCEDURE_NAME").toLowerCase());
            }
            LOG.info("procs = {}", procs);
            assertTrue("must have stored procedure 'setSnmpInterfaceKeysOnUpdate'", procs.contains("setsnmpinterfacekeysonupdate"));
        } finally {
            if (conn != null) {
                conn.close();
            }
        }
=======
        tables = getTables();
        assertTrue("must contain table 'schematest'", tables.contains("schematest"));
>>>>>>> 4e6386ce
    }

    @Test
    @JUnitTemporaryDatabase(createSchema=false)
    public void testMultipleChangelogs() throws Exception {
        assertFalse(changelogExists());

        final Migration migration = new Migration();
        migration.setAdminUser(System.getProperty(TemporaryDatabase.ADMIN_USER_PROPERTY, TemporaryDatabase.DEFAULT_ADMIN_USER));
        migration.setAdminPassword(System.getProperty(TemporaryDatabase.ADMIN_PASSWORD_PROPERTY, TemporaryDatabase.DEFAULT_ADMIN_PASSWORD));
        migration.setDatabaseUser(System.getProperty(TemporaryDatabase.ADMIN_USER_PROPERTY, TemporaryDatabase.DEFAULT_ADMIN_USER));
        migration.setDatabasePassword(System.getProperty(TemporaryDatabase.ADMIN_PASSWORD_PROPERTY, TemporaryDatabase.DEFAULT_ADMIN_PASSWORD));
        migration.setChangeLog("changelog.xml");

        final Migrator m = new Migrator();
        m.setDataSource(m_dataSource);
        m.setAdminDataSource(m_dataSource);
        m.setValidateDatabaseVersion(false);
        m.setCreateUser(false);
        m.setCreateDatabase(false);

        // Add a resource accessor to the migration so that it will load multiple changelog.xml files
        // from the classpath
<<<<<<< HEAD
        for (final Resource resource : m_context.getResources("classpath*:/changelog.xml")) {
        	LOG.info("=== found resource: {} ===", resource);
            m_migration.setAccessor(new ExistingResourceAccessor(resource));
            m.migrate(m_migration);
=======
        for (final Resource resource : getTestResources()) {
            if (!resource.getURI().toString().contains("test-api.schema")) continue;
            LogUtils.infof(this, "=== found resource: " + resource + " ===");
            migration.setAccessor(new ExistingResourceAccessor(resource));
            m.migrate(migration);
>>>>>>> 4e6386ce
        }

        final List<ChangelogEntry> ids = getChangelogEntries();

        assertTrue(ids.size() > 0);
        assertEquals("test-api.schema.a", ids.get(0).getId());
        assertEquals("test-api.schema.b", ids.get(1).getId());
    }

    @Test
    @JUnitTemporaryDatabase(createSchema=false)
    public void testUpdateTwice() throws Exception {
        assertFalse(changelogExists());

        doMigration();
        doMigration();
    }

    private void doMigration() throws MigrationException, IOException {
        final Migration migration = new Migration();
        migration.setAdminUser(System.getProperty(TemporaryDatabase.ADMIN_USER_PROPERTY, TemporaryDatabase.DEFAULT_ADMIN_USER));
        migration.setAdminPassword(System.getProperty(TemporaryDatabase.ADMIN_PASSWORD_PROPERTY, TemporaryDatabase.DEFAULT_ADMIN_PASSWORD));
        migration.setDatabaseUser(System.getProperty(TemporaryDatabase.ADMIN_USER_PROPERTY, TemporaryDatabase.DEFAULT_ADMIN_USER));
        migration.setDatabasePassword(System.getProperty(TemporaryDatabase.ADMIN_PASSWORD_PROPERTY, TemporaryDatabase.DEFAULT_ADMIN_PASSWORD));
        migration.setChangeLog("changelog.xml");

        final Migrator m = new Migrator();
        m.setDataSource(m_dataSource);

        for (final Resource resource : getTestResources()) {
            migration.setAccessor(new ExistingResourceAccessor(resource));
            m.migrate(migration);
        }
    }

    protected boolean changelogExists() throws SQLException {
        final Connection connection = m_dataSource.getConnection();
        boolean exists = false;
        try {
            connection.prepareStatement("SELECT id FROM databasechangelog").execute();
            exists = true;
        } catch (SQLException e) {
        } finally {
            connection.close();
        }
        return exists;
    }

    protected Set<String> getStoredProcedures() throws SQLException {
        final Connection connection = m_dataSource.getConnection();
        final Set<String> procs = new HashSet<String>();
        try {
            final ResultSet rs = connection.getMetaData().getProcedures(null, null, "%");
            while (rs.next()) {
                procs.add(rs.getString("PROCEDURE_NAME").toLowerCase());
            }
        } finally {
            connection.close();
        }
        return procs;
    }

    protected Set<String> getTables() throws SQLException {
        final Connection connection = m_dataSource.getConnection();
        final Set<String> tables = new HashSet<String>();
        try {
            final ResultSet rs = connection.getMetaData().getTables(null, null, "%", null);
            while (rs.next()) {
                final String tableName = rs.getString("TABLE_NAME").toLowerCase();
                tables.add(tableName);
            }
        } finally {
            connection.close();
        }
        return tables;
    }

    private List<ChangelogEntry> getChangelogEntries() throws SQLException {
        final Connection connection = m_dataSource.getConnection();
        try {
            PreparedStatement statement = connection.prepareStatement("SELECT id, md5sum FROM databasechangelog order by id");
            assertTrue(statement.execute());
            ResultSet rs = statement.getResultSet();
            final List<ChangelogEntry> entries = new ArrayList<ChangelogEntry>();
            while (rs.next()) {
                entries.add(new ChangelogEntry(rs.getString(1), rs.getString(2)));
            }
            return entries;
        } finally {
            connection.close();
        }
    }

    private static class ChangelogEntry {
        private final String m_id;
        private final String m_md5sum;

        public ChangelogEntry(final String id, final String md5sum) {
            m_id = id;
            m_md5sum = md5sum;
        }

        public String getId() {
            return m_id;
        }

        @SuppressWarnings("unused")
        public String getMd5sum() {
            return m_md5sum;
        }

        @Override
        public int hashCode() {
            final int prime = 31;
            int result = 1;
            result = prime * result + ((m_id == null) ? 0 : m_id.hashCode());
            result = prime * result + ((m_md5sum == null) ? 0 : m_md5sum.hashCode());
            return result;
        }

        @Override
        public boolean equals(final Object obj) {
            if (this == obj) return true;
            if (obj == null) return false;
            if (getClass() != obj.getClass()) return false;
            final ChangelogEntry other = (ChangelogEntry) obj;
            if (m_id == null) {
                if (other.m_id != null) return false;
            } else if (!m_id.equals(other.m_id)) {
                return false;
            }
            if (m_md5sum == null) {
                if (other.m_md5sum != null) return false;
            } else if (!m_md5sum.equals(other.m_md5sum)) {
                return false;
            }
            return true;
        }

        @Override
        public String toString() {
            return m_id + "=" + m_md5sum;
        }
    }

    private List<Resource> getTestResources() throws IOException {
        final List<Resource> resources = new ArrayList<Resource>();
        for (final Resource resource : m_context.getResources("classpath*:/changelog.xml")) {
            if (!resource.getURI().toString().contains("test-api.schema")) continue;
            resources.add(resource);
        }
        return resources;
    }
}<|MERGE_RESOLUTION|>--- conflicted
+++ resolved
@@ -68,8 +68,7 @@
 })
 @JUnitTemporaryDatabase
 public class MigratorTest {
-	
-	private static final Logger LOG = LoggerFactory.getLogger(MigratorTest.class);
+    private static final Logger LOG = LoggerFactory.getLogger(MigratorTest.class);
 
     @Autowired
     DataSource m_dataSource;
@@ -91,47 +90,6 @@
         // Make sure there is no databasechangelog table
         assertFalse(changelogExists());
 
-<<<<<<< HEAD
-        for (final Resource resource : m_context.getResources("classpath*:/changelog.xml")) {
-        	LOG.info("=== found resource: {} ===", resource);
-        }
-
-        // Make sure that none of the tables that are added during the migration are present
-        Connection conn = null;
-        try {
-            conn = m_dataSource.getConnection();
-
-            Set<String> tables = new HashSet<String>();
-            boolean first = true;
-            StringBuffer tableNames = new StringBuffer();
-            ResultSet rs = conn.getMetaData().getTables(null, null, "%", null);
-            while (rs.next()) {
-                String tableName = rs.getString("TABLE_NAME").toLowerCase();
-                tables.add(tableName);
-                if (!first) { 
-                    tableNames.append(",\n ");
-                }
-                tableNames.append(tableName);
-                first = false;
-            }
-            LOG.info("Tables in database before migration:\n {}\n", tableNames);
-            assertFalse("must not contain table 'alarms'", tables.contains("alarms"));
-
-            Set<String> procs = new HashSet<String>();
-            rs = conn.getMetaData().getProcedures(null, null, "%");
-            while (rs.next()) {
-                procs.add(rs.getString("PROCEDURE_NAME").toLowerCase());
-            }
-            LOG.info("procs = {}", procs);
-            assertFalse("must not have stored procedure 'setSnmpInterfaceKeysOnUpdate'", procs.contains("setsnmpinterfacekeysonupdate"));
-        } finally {
-            if (conn != null) {
-                conn.close();
-            }
-        }
-
-        LOG.info("Running migration on database: {}", m_migration);
-=======
         Resource aResource = null;
         for (final Resource resource : getTestResources()) {
             if (resource.getURI().toString().contains("test-api.schema.a")) {
@@ -150,8 +108,7 @@
         migration.setChangeLog("changelog.xml");
         migration.setAccessor(new ExistingResourceAccessor(aResource));
 
-        LogUtils.infof(this, "Running migration on database: %s", migration.toString());
->>>>>>> 4e6386ce
+        LOG.info("Running migration on database: {}", migration);
 
         final Migrator m = new Migrator();
         m.setDataSource(m_dataSource);
@@ -163,41 +120,10 @@
         m.prepareDatabase(migration);
         m.migrate(migration);
 
-        LogUtils.infof(this, "Migration complete: %s", migration.toString());
-
-<<<<<<< HEAD
-            Set<String> tables = new HashSet<String>();
-            boolean first = true;
-            StringBuffer tableNames = new StringBuffer();
-            ResultSet rs = conn.getMetaData().getTables(null, null, "%", null);
-            while (rs.next()) {
-                String tableName = rs.getString("TABLE_NAME").toLowerCase();
-                tables.add(tableName);
-                if (!first) { 
-                    tableNames.append(",\n ");
-                }
-                tableNames.append(tableName);
-                first = false;
-            }
-            LOG.info("Tables in database after migration:\n {}\n", tableNames);
-            assertTrue("must contain table 'alarms'", tables.contains("alarms"));
-
-            Set<String> procs = new HashSet<String>();
-            rs = conn.getMetaData().getProcedures(null, null, "%");
-            while (rs.next()) {
-                procs.add(rs.getString("PROCEDURE_NAME").toLowerCase());
-            }
-            LOG.info("procs = {}", procs);
-            assertTrue("must have stored procedure 'setSnmpInterfaceKeysOnUpdate'", procs.contains("setsnmpinterfacekeysonupdate"));
-        } finally {
-            if (conn != null) {
-                conn.close();
-            }
-        }
-=======
+        LOG.info("Migration complete: {}", migration);
+
         tables = getTables();
         assertTrue("must contain table 'schematest'", tables.contains("schematest"));
->>>>>>> 4e6386ce
     }
 
     @Test
@@ -221,18 +147,11 @@
 
         // Add a resource accessor to the migration so that it will load multiple changelog.xml files
         // from the classpath
-<<<<<<< HEAD
-        for (final Resource resource : m_context.getResources("classpath*:/changelog.xml")) {
-        	LOG.info("=== found resource: {} ===", resource);
-            m_migration.setAccessor(new ExistingResourceAccessor(resource));
-            m.migrate(m_migration);
-=======
         for (final Resource resource : getTestResources()) {
             if (!resource.getURI().toString().contains("test-api.schema")) continue;
-            LogUtils.infof(this, "=== found resource: " + resource + " ===");
+            LOG.info("=== found resource: {} ===", resource);
             migration.setAccessor(new ExistingResourceAccessor(resource));
             m.migrate(migration);
->>>>>>> 4e6386ce
         }
 
         final List<ChangelogEntry> ids = getChangelogEntries();
