--- conflicted
+++ resolved
@@ -28,10 +28,12 @@
 
 package org.opennms.core.schema;
 
-import java.io.IOException;
+import liquibase.resource.ResourceAccessor;
 
 import org.apache.commons.lang.builder.ToStringBuilder;
 import org.springframework.core.io.Resource;
+
+import java.io.IOException;
 
 public class Migration {
     public static final String LIQUIBASE_CHANGELOG_FILENAME = "changelog.xml";
@@ -45,11 +47,7 @@
     private String m_databasePassword;
     private String m_adminUser;
     private String m_adminPassword;
-<<<<<<< HEAD
-    private ResourceAccessor m_accessor;
-=======
     private String m_changeLog;
->>>>>>> 369bcc76
 
     /**
      * Get the JDBC connection URL.  Defaults to jdbc:postgresql://host/database.
@@ -198,10 +196,6 @@
         m_adminPassword = adminPassword;
     }
 
-<<<<<<< HEAD
-    public ResourceAccessor getAccessor() {
-        return m_accessor;
-=======
     /**
      * <p>getChangeLog</p>
      *
@@ -217,7 +211,6 @@
      */
     public void setChangeLog(String changeLog) {
         m_changeLog = changeLog;
->>>>>>> 369bcc76
     }
 
     public void setChangeLog(final Resource resource) throws IOException {
@@ -239,11 +232,7 @@
             .append("url", m_jdbcUrl)
             .append("admin-user", m_adminUser)
             .append("user", m_databasePassword)
-<<<<<<< HEAD
-            .append("accessor", m_accessor)
-=======
             .append("changelog", m_changeLog)
->>>>>>> 369bcc76
             .toString();
     }
 }