/*******************************************************************************
 * This file is part of OpenNMS(R).
 *
 * Copyright (C) 2011-2017 The OpenNMS Group, Inc.
 * OpenNMS(R) is Copyright (C) 1999-2017 The OpenNMS Group, Inc.
 *
 * OpenNMS(R) is a registered trademark of The OpenNMS Group, Inc.
 *
 * OpenNMS(R) is free software: you can redistribute it and/or modify
 * it under the terms of the GNU Affero General Public License as published
 * by the Free Software Foundation, either version 3 of the License,
 * or (at your option) any later version.
 *
 * OpenNMS(R) is distributed in the hope that it will be useful,
 * but WITHOUT ANY WARRANTY; without even the implied warranty of
 * MERCHANTABILITY or FITNESS FOR A PARTICULAR PURPOSE.  See the
 * GNU Affero General Public License for more details.
 *
 * You should have received a copy of the GNU Affero General Public License
 * along with OpenNMS(R).  If not, see:
 *      http://www.gnu.org/licenses/
 *
 * For more information contact:
 *     OpenNMS(R) Licensing <license@opennms.org>
 *     http://www.opennms.org/
 *     http://www.opennms.com/
 *******************************************************************************/

package org.opennms.netmgt.snmp;

import static org.junit.Assert.assertEquals;
import static org.junit.Assert.assertNotNull;
import static org.junit.Assert.assertNull;
import static org.junit.Assert.assertTrue;

import java.util.ArrayList;
import java.util.HashMap;
import java.util.List;
import java.util.Map;

import org.junit.Before;
import org.junit.Ignore;
import org.junit.Test;
import org.junit.runner.RunWith;
import org.opennms.core.spring.BeanUtils;
import org.opennms.core.test.MockLogAppender;
import org.opennms.core.test.OpenNMSJUnit4ClassRunner;
import org.opennms.core.test.snmp.annotations.JUnitSnmpAgent;
import org.opennms.core.utils.InetAddressUtils;
import org.opennms.netmgt.config.SnmpPeerFactory;
import org.slf4j.Logger;
import org.slf4j.LoggerFactory;
import org.springframework.beans.factory.InitializingBean;
import org.springframework.beans.factory.annotation.Autowired;
import org.springframework.test.context.ContextConfiguration;

@RunWith(OpenNMSJUnit4ClassRunner.class)
@ContextConfiguration(locations={
		"classpath:/META-INF/opennms/applicationContext-soa.xml",
		"classpath:/META-INF/opennms/applicationContext-proxy-snmp.xml"
})
@JUnitSnmpAgent(host="192.0.2.205", resource="classpath:snmpTestData1.properties")
public class SnmpTrackerIT implements InitializingBean {
	
	private static final Logger LOG = LoggerFactory.getLogger(SnmpTrackerIT.class);
	
	@Autowired
	private SnmpPeerFactory m_snmpPeerFactory;

    public static final class SnmpTableConstants {
        static final SnmpObjId ifTable = SnmpObjId.get(".1.3.6.1.2.1.2.2.1");
        static final SnmpObjId ifIndex = SnmpObjId.get(ifTable, "1");
        static final SnmpObjId ifDescr = SnmpObjId.get(ifTable, "2");
        static final SnmpObjId ifType = SnmpObjId.get(ifTable, "3");
        static final SnmpObjId ifMtu = SnmpObjId.get(ifTable, "4");
        static final SnmpObjId ifSpeed = SnmpObjId.get(ifTable, "5");
        static final SnmpObjId ifPhysAddress = SnmpObjId.get(ifTable, "6");
        static final SnmpObjId ifAdminStatus = SnmpObjId.get(ifTable, "7");
        static final SnmpObjId ifOperStatus = SnmpObjId.get(ifTable, "8");
        static final SnmpObjId ifLastChange = SnmpObjId.get(ifTable, "9");
        static final SnmpObjId ifInOctets = SnmpObjId.get(ifTable, "10");
        static final SnmpObjId ifInUcastPkts = SnmpObjId.get(ifTable, "11");
        static final SnmpObjId ifInNUcastPkts = SnmpObjId.get(ifTable, "12");
        static final SnmpObjId ifInDiscards = SnmpObjId.get(ifTable, "13");
        static final SnmpObjId ifInErrors = SnmpObjId.get(ifTable, "14");
        static final SnmpObjId ifUnknownProtos = SnmpObjId.get(ifTable, "15");
        static final SnmpObjId ifOutOctets = SnmpObjId.get(ifTable, "16");
        static final SnmpObjId ifOutUcastPkts = SnmpObjId.get(ifTable, "17");
        static final SnmpObjId ifOutNUcastPkts = SnmpObjId.get(ifTable, "18");
        static final SnmpObjId ifOutDiscards = SnmpObjId.get(ifTable, "19");
        static final SnmpObjId ifOutErrors = SnmpObjId.get(ifTable, "20");
        static final SnmpObjId ifOutQLen = SnmpObjId.get(ifTable, "21");
        static final SnmpObjId ifSpecific = SnmpObjId.get(ifTable, "22");
    }

    static private class CountingColumnTracker extends ColumnTracker {
        private long m_columnCount = 0;
        private final List<ResponseError> m_errors = new ArrayList<>();

        public CountingColumnTracker(final SnmpObjId base) {
            super(base);
        }
        
        public CountingColumnTracker(final SnmpObjId base, final int maxRepetitions, final int maxRetries) {
            super(base, maxRepetitions, maxRetries);
        }
        
        public long getColumnCount() {
            return m_columnCount;
        }
        
        public List<ResponseError> getResponseErrors() {
            return m_errors;
        }

        @Override
        protected void storeResult(final SnmpResult res) {
        	LOG.debug("storing result: {}", res);
            m_columnCount++;
        }

        @Override
        public ResponseProcessor buildNextPdu(PduBuilder pduBuilder) {
            final ResponseProcessor rp = super.buildNextPdu(pduBuilder);
            final ResponseProcessor errorRp = new ResponseProcessor() {

                @Override
                public void processResponse(final SnmpObjId snmpObjId, SnmpValue val) {
                    rp.processResponse(snmpObjId, val);
                }

                @Override
                public boolean processErrors(final int errorStatus, final int errorIndex) {
                    final boolean retry = rp.processErrors(errorStatus, errorIndex);
                    m_errors.add(new ResponseError(ErrorStatus.fromStatus(errorStatus), retry));
                    return retry;
                }
            };
            return errorRp;
        }
    }

    static private class ResponseError {
        private ErrorStatus m_status;
        private boolean m_retry;

        public ResponseError(final ErrorStatus status, final boolean retry) {
            m_status = status;
            m_retry = retry;
        }

        public ErrorStatus getStatus() {
            return m_status;
        }

        public boolean getRetry() {
            return m_retry;
        }
    }

    static private final class ResultTable {
    	private int m_rowsAdded = 0;
    	private Map<SnmpInstId, SnmpRowResult> m_results = new HashMap<SnmpInstId, SnmpRowResult>();
        
        SnmpValue getResult(final SnmpObjId base, final SnmpInstId inst) {
        	final SnmpRowResult row = m_results.get(inst);
            if (row == null) {
                return null;
            }
            return row.getValue(base);
        }

        SnmpValue getResult(final SnmpObjId base, final String inst) {
            return getResult(base, new SnmpInstId(inst));
        }
        
        int getRowsAdded() {
            return m_rowsAdded;
        }
        
        void addSnmpRowResult(final SnmpRowResult row) {
            m_rowsAdded++;
            m_results.put(row.getInstance(), row);
        }

        public int getRowCount() {
            return m_results.size();
        }

        public int getColumnCount() {
        	int maxColumns = Integer.MIN_VALUE;
            for(final SnmpRowResult row : m_results.values()) {
                maxColumns = Math.max(maxColumns, row.getColumnCount());
            }
            return maxColumns;
        }

    }
    static private class TestRowCallback implements RowCallback {
        private final List<SnmpRowResult> m_responses = new ArrayList<SnmpRowResult>();
        private final ResultTable m_results = new ResultTable();

        @Override
        public void rowCompleted(final SnmpRowResult row) {
            m_responses.add(row);
            m_results.addSnmpRowResult(row);
        }
        
        public List<SnmpRowResult> getResponses() {
            return m_responses;
        }
        
        public ResultTable getResults() {
            return m_results;
        }
    }

    private void walk(final CollectionTracker c, final int maxVarsPerPdu, final int maxRepetitions, final int maxRetries) throws Exception {
    	final SnmpAgentConfig config = m_snmpPeerFactory.getAgentConfig(InetAddressUtils.addr("192.0.2.205"));
        config.setVersion(SnmpAgentConfig.VERSION2C);
        config.setMaxVarsPerPdu(maxVarsPerPdu);
        config.setMaxRepetitions(maxRepetitions);
<<<<<<< HEAD
        try(final SnmpWalker walker = SnmpUtils.createWalker(config, "test", c)) {
            assertNotNull(walker);
            walker.start();
            walker.waitFor();
        }
=======
        config.setRetries(maxRetries);
        final SnmpWalker walker = SnmpUtils.createWalker(config, "test", c);
        assertNotNull(walker);
        walker.start();
        walker.waitFor();
>>>>>>> f772ff3a
    }

    @Override
    public void afterPropertiesSet() throws Exception {
        BeanUtils.assertAutowiring(this);
    }

    @Before
    public void setUp() {
        MockLogAppender.setupLogging();
        SnmpPeerFactory.setInstance(m_snmpPeerFactory);
    }
    
    @Test
    public void testColumnTracker() throws Exception {
    	final CountingColumnTracker ct = new CountingColumnTracker(SnmpObjId.get(".1.3.6.1.2.1.2.2.1.1"));
        walk(ct, 10, 3, 0);
        assertEquals("number of columns returned must match test data", 6l, ct.getColumnCount());
    }
 
    @Test
    @JUnitSnmpAgent(host="192.0.2.205", resource="classpath:snmpTestDataError.properties")
    public void testColumnTrackerWithError() throws Exception {
        final CountingColumnTracker ct = new CountingColumnTracker(SnmpObjId.get(".1.3.6.1.3.17"));
        walk(ct, 10, 3, 3);
        final List<ResponseError> errors = ct.getResponseErrors();
        assertEquals("Number of errors before giving up should be 3", 3, errors.size());
        for (final ResponseError error : errors) {
            assertEquals("buildNextPdu should indicate a retry should be attempted", true, error.getRetry());
            assertEquals(".1.3.6.1.3.17 should return an AUTHORIZATION_ERROR(16)", ErrorStatus.AUTHORIZATION_ERROR, error.getStatus());
        }
    }

    @Test
    public void testTableTrackerWithFullTable() throws Exception {
    	final TestRowCallback rc = new TestRowCallback();
    	final TableTracker tt = new TableTracker(rc, SnmpTableConstants.ifIndex, SnmpTableConstants.ifDescr, SnmpTableConstants.ifSpeed);

        walk(tt, 3, 10, 0);

        final ResultTable results = rc.getResults();
        assertTrue("tracker must be finished", tt.isFinished());
        assertEquals("number of rows added must match test data", 6, results.getRowsAdded());
        assertEquals("number of rows must match test data", 6, results.getRowCount());
        assertEquals("number of columns must match test data", 3, results.getColumnCount());
        assertEquals("ifIndex.5 must be 5", 5, results.getResult(SnmpTableConstants.ifIndex, "5").toInt());
        assertEquals("ifName.2 must be gif0", "gif0", results.getResult(SnmpTableConstants.ifDescr, "2").toString());
        assertEquals("ifSpeed.3 must be 0", 0, results.getResult(SnmpTableConstants.ifSpeed, "3").toLong());
        assertEquals("ifSpeed.4 must be 10000000", 10000000, results.getResult(SnmpTableConstants.ifSpeed, "4").toLong());

    }

    @Test
    @JUnitSnmpAgent(host="192.0.2.205", resource="classpath:snmpTestDataIncompleteTable.properties")
    public void testIncompleteTableData() throws Exception {
    	final TestRowCallback rc = new TestRowCallback();
        final TableTracker tt = new TableTracker(rc,
            SnmpTableConstants.ifIndex, SnmpTableConstants.ifDescr, SnmpTableConstants.ifMtu,
            SnmpTableConstants.ifLastChange, SnmpTableConstants.ifInUcastPkts, SnmpTableConstants.ifInErrors,
            SnmpTableConstants.ifOutUcastPkts, SnmpTableConstants.ifOutNUcastPkts, SnmpTableConstants.ifOutErrors
        );

        walk(tt, 4, 3, 0);

        printResponses(rc);
        final ResultTable results = rc.getResults();
        assertTrue("tracker must be finished", tt.isFinished());
        assertEquals("number of rows added must match test data", 6, results.getRowsAdded());
        assertEquals("number of rows must match test data", 6, results.getRowCount());
        assertEquals("number of columns must match test data", 9, results.getColumnCount());
        assertNull("ifMtu.4 should be null", results.getResult(SnmpTableConstants.ifMtu, "4"));
        assertEquals("ifDescr.5 should be en1", "en1", results.getResult(SnmpTableConstants.ifDescr, "5").toString());
        assertEquals("ifMtu.6 should be 4078", 4078, results.getResult(SnmpTableConstants.ifMtu, "6").toInt());
    }

    @Test
    @Ignore("Hmm, what *should* this do?  When using a callback, we don't pass storeResult() up-stream...")
    public void testAggregateTable() throws Exception {
    	final TestRowCallback rc = new TestRowCallback();
        final TableTracker[] tt = new TableTracker[2];
        tt[0] = new TableTracker(rc, SnmpTableConstants.ifIndex, SnmpTableConstants.ifDescr);
        tt[1] = new TableTracker(rc, SnmpTableConstants.ifMtu, SnmpTableConstants.ifLastChange);
        final AggregateTracker at = new AggregateTracker(tt);

        walk(at, 4, 10, 0);

        printResponses(rc);
    }

    private void printResponses(final TestRowCallback rc) {
    	final List<SnmpRowResult> responses = rc.getResponses();
        for (int i = 0; i < responses.size(); i++) {
            final SnmpRowResult row = responses.get(i);
            LOG.debug("{}: instance={}", i, row.getInstance());
            for (final SnmpResult res : row.getResults()) {
            	LOG.debug("    {}={}", res.getBase(), res.getValue());
            }
        }
    }
    
}<|MERGE_RESOLUTION|>--- conflicted
+++ resolved
@@ -220,19 +220,12 @@
         config.setVersion(SnmpAgentConfig.VERSION2C);
         config.setMaxVarsPerPdu(maxVarsPerPdu);
         config.setMaxRepetitions(maxRepetitions);
-<<<<<<< HEAD
+        config.setRetries(maxRetries);
         try(final SnmpWalker walker = SnmpUtils.createWalker(config, "test", c)) {
             assertNotNull(walker);
             walker.start();
             walker.waitFor();
         }
-=======
-        config.setRetries(maxRetries);
-        final SnmpWalker walker = SnmpUtils.createWalker(config, "test", c);
-        assertNotNull(walker);
-        walker.start();
-        walker.waitFor();
->>>>>>> f772ff3a
     }
 
     @Override
