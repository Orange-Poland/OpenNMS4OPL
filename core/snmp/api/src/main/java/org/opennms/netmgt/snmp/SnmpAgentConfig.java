/*******************************************************************************
 * This file is part of OpenNMS(R).
 *
 * Copyright (C) 2011-2012 The OpenNMS Group, Inc.
 * OpenNMS(R) is Copyright (C) 1999-2012 The OpenNMS Group, Inc.
 *
 * OpenNMS(R) is a registered trademark of The OpenNMS Group, Inc.
 *
 * OpenNMS(R) is free software: you can redistribute it and/or modify
 * it under the terms of the GNU General Public License as published
 * by the Free Software Foundation, either version 3 of the License,
 * or (at your option) any later version.
 *
 * OpenNMS(R) is distributed in the hope that it will be useful,
 * but WITHOUT ANY WARRANTY; without even the implied warranty of
 * MERCHANTABILITY or FITNESS FOR A PARTICULAR PURPOSE.  See the
 * GNU General Public License for more details.
 *
 * You should have received a copy of the GNU General Public License
 * along with OpenNMS(R).  If not, see:
 *      http://www.gnu.org/licenses/
 *
 * For more information contact:
 *     OpenNMS(R) Licensing <license@opennms.org>
 *     http://www.opennms.org/
 *     http://www.opennms.com/
 *******************************************************************************/

package org.opennms.netmgt.snmp;

import java.io.Serializable;
import java.net.InetAddress;

import javax.xml.bind.annotation.XmlRootElement;
import javax.xml.bind.annotation.XmlTransient;
import javax.xml.bind.annotation.adapters.XmlJavaTypeAdapter;

import org.slf4j.Logger;
import org.slf4j.LoggerFactory;

/**
 * @author (various previous authors not documented)
 * @author <a href="mailto:david@opennms.org">David Hustace</a>
 */
@XmlRootElement(name = "snmpAgentConfig")
public class SnmpAgentConfig extends SnmpConfiguration implements Serializable {

	private static final long serialVersionUID = 1456963719970029200L;

	private static final transient Logger LOG = LoggerFactory.getLogger(SnmpAgentConfig.class);

    private InetAddress m_address;
    private InetAddress m_proxyFor;

    public SnmpAgentConfig() {
        this(null);
    }

    public SnmpAgentConfig(InetAddress agentAddress) {
        this(agentAddress, SnmpConfiguration.DEFAULTS);
    }

    public SnmpAgentConfig(InetAddress agentAddress, SnmpConfiguration defaults) {
        super(defaults);
        m_address = agentAddress;
    }

    public static SnmpAgentConfig parseProtocolConfigurationString(String protocolConfigString) {
        if (protocolConfigString == null) {
            throw new IllegalArgumentException("Protocol configuration string for SnmpAgentConfig must not be null.");
        }
        if (!protocolConfigString.startsWith("snmp:")) {
            throw new IllegalArgumentException("Invalid protocol configuration string for SnmpAgentConfig: Expected it to start with snmp:" + protocolConfigString);
        }

        SnmpAgentConfig agentConfig = new SnmpAgentConfig();

        String[] attributes = protocolConfigString.substring("snmp:".length()).split(",");

        for (String attribute : attributes) {
            String[] pair = attribute.split("=");
            if (pair.length != 2) {
                throw new IllegalArgumentException("unexpected format for key value pair in SnmpAgentConfig configuration string" + attribute);
            }

            String key = pair[0];
            String value = pair[1];

            if ("address".equalsIgnoreCase(key) && !"null".equals(value)) {
                agentConfig.setAddress(InetAddrUtils.addr(value));
            } else if ("port".equalsIgnoreCase(key)) {
                agentConfig.setPort(Integer.parseInt(value));
            } else if ("timeout".equalsIgnoreCase(key)) {
                agentConfig.setTimeout(Integer.parseInt(value));
            } else if ("retries".equalsIgnoreCase(key)) {
                agentConfig.setRetries(Integer.parseInt(value));
            } else if ("max-vars-per-pdu".equalsIgnoreCase(key)) {
                agentConfig.setMaxVarsPerPdu(Integer.parseInt(value));
            } else if ("max-repetitions".equalsIgnoreCase(key)) {
                agentConfig.setMaxRepetitions(Integer.parseInt(value));
            } else if ("max-request-size".equalsIgnoreCase(key)) {
                agentConfig.setMaxRequestSize(Integer.parseInt(value));
            } else if ("version".equalsIgnoreCase(key)) {
                agentConfig.setVersionAsString(value);
            } else if ("security-level".equalsIgnoreCase(key)) {
                agentConfig.setSecurityLevel(Integer.parseInt(value));
            } else if ("security-name".equalsIgnoreCase(key)) {
                agentConfig.setSecurityName(value);
            } else if ("auth-passphrase".equalsIgnoreCase(key)) {
                agentConfig.setAuthPassPhrase(value);
            } else if ("auth-protocol".equalsIgnoreCase(key)) {
                agentConfig.setAuthProtocol(value);
            } else if ("priv-passprhase".equalsIgnoreCase(key)) {
                agentConfig.setPrivPassPhrase(value);
            } else if ("priv-protocol".equalsIgnoreCase(key)) {
                agentConfig.setPrivProtocol(value);
            } else if ("read-community".equalsIgnoreCase(key)) {
                agentConfig.setReadCommunity(value);
<<<<<<< HEAD
            } else if ("engine-id".equalsIgnoreCase(key)) {
            	agentConfig.setEngineId(value);
            } else if ("context-engine-id".equalsIgnoreCase(key)) {
            	agentConfig.setContextEngineId(value);
            } else if ("context-name".equalsIgnoreCase(key)) {
            	agentConfig.setContextName(value);
            } else if ("enterprise-id".equalsIgnoreCase(key)) {
            	agentConfig.setEnterpriseId(value);
            } else if ("write-community".equalsIgnoreCase(key)) {
            	agentConfig.setWriteCommunity(value);
=======
            } else if ("context-name".equalsIgnoreCase(key)) {
                agentConfig.setContextName(value);
            } else if ("engine-id".equalsIgnoreCase(key)) {
                agentConfig.setEngineId(value);
            } else if ("context-engine-id".equalsIgnoreCase(key)) {
                agentConfig.setContextEngineId(value);
>>>>>>> 985c1a7d
            } else {
                LOG.warn("Unexpected attribute in protocol configuration string for SnmpAgentConfig: '{}'", attribute);
            }
        }
        return agentConfig;
    }

    public String toProtocolConfigString() {
        StringBuffer buff = new StringBuffer("snmp:");
        buff.append("address=" + (m_address == null? null : InetAddrUtils.str(m_address)));
        buff.append(",port=" + getPort());
        buff.append(",timeout=" + getTimeout());
        buff.append(",retries=" + getRetries());
        buff.append(",max-vars-per-pdu=" + getMaxVarsPerPdu());
        buff.append(",max-repetitions=" + getMaxRepetitions());
        buff.append(",max-request-size=" + getMaxRequestSize());
        buff.append(",version=" + versionToString(getVersion()));
        if (isVersion3()) {
            buff.append(",security-level=" + getSecurityLevel());
            buff.append(",security-name=" + getSecurityName());
            buff.append(",auth-passphrase=" + getAuthPassPhrase());
            buff.append(",auth-protocol=" + getAuthProtocol());
            buff.append(",priv-passphrase=" + getPrivPassPhrase());
            buff.append(",priv-protocol=" + getPrivProtocol());
<<<<<<< HEAD
            buff.append(",engine-id=" + getEngineId());
            buff.append(",context-engine-id=" + getContextEngineId());
            buff.append(",context-name=" + getContextName());
            buff.append(",enterprise-id=" + getEnterpriseId());
=======
            if (getContextName() != null) buff.append(",context-name=" + getContextName());
            if (getEngineId() != null) buff.append(",engine-id=" + getEngineId());
            if (getContextEngineId() != null) buff.append(",context-engine-id=" + getContextEngineId());
>>>>>>> 985c1a7d
        } else {
            buff.append(",read-community=" + getReadCommunity());
            buff.append(",write-community=" + getWriteCommunity());
        }
        return buff.toString();
    }

        @Override
    public String toString() {
        StringBuffer buff = new StringBuffer("SnmpAgentConfig[");
        buff.append("Address: " + (m_address == null? null : InetAddrUtils.str(m_address)));
        buff.append(", ProxyForAddress: " + (m_proxyFor == null? null : InetAddrUtils.str(m_proxyFor)));
        buff.append(", Port: " + getPort());
        buff.append(", Timeout: " + getTimeout());
        buff.append(", Retries: " + getRetries());
        buff.append(", MaxVarsPerPdu: " + getMaxVarsPerPdu());
        buff.append(", MaxRepetitions: " + getMaxRepetitions());
        buff.append(", MaxRequestSize: " + getMaxRequestSize());
        buff.append(", Version: " + versionToString(getVersion()));
<<<<<<< HEAD
        if (isVersion3()) {
            buff.append(", SecurityLevel: " + getSecurityLevel());
            buff.append(", SecurityName: " + getSecurityName());
            buff.append(", AuthPassPhrase: " + getAuthPassPhrase());
            buff.append(", AuthProtocol: " + getAuthProtocol());
            buff.append(", PrivPassprhase: " + getPrivPassPhrase());
            buff.append(", PrivProtocol: " + getPrivProtocol());
            buff.append(", EngineId: " + getEngineId());
            buff.append(", ContextEngineId: " + getContextEngineId());
            buff.append(", ContextName: " + getContextName());
            buff.append(", EnterpriseId:" + getEnterpriseId());
        } else {
        	buff.append(", ReadCommunity: " + getReadCommunity());
        	buff.append(", WriteCommunity: " + getWriteCommunity());
=======
        if (getVersion() == VERSION3) {
            buff.append(", Security level: " + getSecurityLevel());
            buff.append(", Security name: " + getSecurityName());
            buff.append(", auth-passphrase: " + getAuthPassPhrase());
            buff.append(", auth-protocol: " + getAuthProtocol());
            buff.append(", priv-passprhase: " + getPrivPassPhrase());
            buff.append(", priv-protocol: " + getPrivProtocol());
            buff.append(", Context name: " + getContextName());
            buff.append(", Engine ID: " + getEngineId());
            buff.append(", Context Engine ID: " + getContextEngineId());
>>>>>>> 985c1a7d
        }
        buff.append("]");
        return buff.toString();
    }


    @XmlJavaTypeAdapter(InetAddrXmlAdapter.class)
    public InetAddress getAddress() {
        return m_address;
    }

    public void setAddress(InetAddress address) {
        m_address = address;
    }

    @XmlJavaTypeAdapter(InetAddrXmlAdapter.class)
    public InetAddress getProxyFor() {
        return m_proxyFor;
    }

    public void setProxyFor(InetAddress address) {
        m_proxyFor = address;
    }

    @XmlTransient
    public InetAddress getEffectiveAddress() {
        if (m_proxyFor == null) return m_address;
        return m_proxyFor;
    }

}<|MERGE_RESOLUTION|>--- conflicted
+++ resolved
@@ -116,25 +116,16 @@
                 agentConfig.setPrivProtocol(value);
             } else if ("read-community".equalsIgnoreCase(key)) {
                 agentConfig.setReadCommunity(value);
-<<<<<<< HEAD
+            } else if ("context-name".equalsIgnoreCase(key)) {
+            	agentConfig.setContextName(value);
             } else if ("engine-id".equalsIgnoreCase(key)) {
             	agentConfig.setEngineId(value);
             } else if ("context-engine-id".equalsIgnoreCase(key)) {
             	agentConfig.setContextEngineId(value);
-            } else if ("context-name".equalsIgnoreCase(key)) {
-            	agentConfig.setContextName(value);
             } else if ("enterprise-id".equalsIgnoreCase(key)) {
             	agentConfig.setEnterpriseId(value);
             } else if ("write-community".equalsIgnoreCase(key)) {
             	agentConfig.setWriteCommunity(value);
-=======
-            } else if ("context-name".equalsIgnoreCase(key)) {
-                agentConfig.setContextName(value);
-            } else if ("engine-id".equalsIgnoreCase(key)) {
-                agentConfig.setEngineId(value);
-            } else if ("context-engine-id".equalsIgnoreCase(key)) {
-                agentConfig.setContextEngineId(value);
->>>>>>> 985c1a7d
             } else {
                 LOG.warn("Unexpected attribute in protocol configuration string for SnmpAgentConfig: '{}'", attribute);
             }
@@ -159,16 +150,10 @@
             buff.append(",auth-protocol=" + getAuthProtocol());
             buff.append(",priv-passphrase=" + getPrivPassPhrase());
             buff.append(",priv-protocol=" + getPrivProtocol());
-<<<<<<< HEAD
-            buff.append(",engine-id=" + getEngineId());
-            buff.append(",context-engine-id=" + getContextEngineId());
-            buff.append(",context-name=" + getContextName());
-            buff.append(",enterprise-id=" + getEnterpriseId());
-=======
             if (getContextName() != null) buff.append(",context-name=" + getContextName());
             if (getEngineId() != null) buff.append(",engine-id=" + getEngineId());
             if (getContextEngineId() != null) buff.append(",context-engine-id=" + getContextEngineId());
->>>>>>> 985c1a7d
+            if (getEnterpriseId() != null) buff.append(",enterprise-id=" + getEnterpriseId());
         } else {
             buff.append(",read-community=" + getReadCommunity());
             buff.append(",write-community=" + getWriteCommunity());
@@ -188,23 +173,7 @@
         buff.append(", MaxRepetitions: " + getMaxRepetitions());
         buff.append(", MaxRequestSize: " + getMaxRequestSize());
         buff.append(", Version: " + versionToString(getVersion()));
-<<<<<<< HEAD
         if (isVersion3()) {
-            buff.append(", SecurityLevel: " + getSecurityLevel());
-            buff.append(", SecurityName: " + getSecurityName());
-            buff.append(", AuthPassPhrase: " + getAuthPassPhrase());
-            buff.append(", AuthProtocol: " + getAuthProtocol());
-            buff.append(", PrivPassprhase: " + getPrivPassPhrase());
-            buff.append(", PrivProtocol: " + getPrivProtocol());
-            buff.append(", EngineId: " + getEngineId());
-            buff.append(", ContextEngineId: " + getContextEngineId());
-            buff.append(", ContextName: " + getContextName());
-            buff.append(", EnterpriseId:" + getEnterpriseId());
-        } else {
-        	buff.append(", ReadCommunity: " + getReadCommunity());
-        	buff.append(", WriteCommunity: " + getWriteCommunity());
-=======
-        if (getVersion() == VERSION3) {
             buff.append(", Security level: " + getSecurityLevel());
             buff.append(", Security name: " + getSecurityName());
             buff.append(", auth-passphrase: " + getAuthPassPhrase());
@@ -214,7 +183,10 @@
             buff.append(", Context name: " + getContextName());
             buff.append(", Engine ID: " + getEngineId());
             buff.append(", Context Engine ID: " + getContextEngineId());
->>>>>>> 985c1a7d
+            buff.append(", Enterprise ID:" + getEnterpriseId());
+        } else {
+        	buff.append(", ReadCommunity: " + getReadCommunity());
+        	buff.append(", WriteCommunity: " + getWriteCommunity());
         }
         buff.append("]");
         return buff.toString();
