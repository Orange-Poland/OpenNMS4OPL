--- conflicted
+++ resolved
@@ -56,55 +56,6 @@
 
     /** The Constant NBI_NAME. */
     protected static final String NBI_NAME = "SyslogNBI";
-<<<<<<< HEAD
-
-    /** The Syslog Configuration DAO. */
-    private SyslogNorthbounderConfigDao m_configDao;
-
-    /** The Syslog Destination. */
-    private SyslogDestination m_destination;
-
-    /**
-     * Instantiates a new Syslog northbounder.
-     *
-     * @param configDao the Syslog configuration DAO
-     * @param destination the destination
-     */
-    public SyslogNorthbounder(SyslogNorthbounderConfigDao configDao, String destination) {
-        super(NBI_NAME + ":" + destination);
-        m_configDao = configDao;
-        m_destination = configDao.getConfig().getSyslogDestination(destination);
-    }
-
-    /* (non-Javadoc)
-     * @see org.springframework.beans.factory.InitializingBean#afterPropertiesSet()
-     */
-    @Override
-    public void afterPropertiesSet() throws Exception {
-        if (m_destination == null) {
-            LOG.info("Syslog Northbounder is currently disabled, rejecting alarm.");
-            String msg = "Syslog forwarding configuration is not initialized.";
-            IllegalStateException e = new IllegalStateException(msg);
-            LOG.error(msg, e);
-            throw e;
-        }
-        SyslogUtils.createNorthboundInstance(m_destination);
-        setNaglesDelay(getConfig().getNaglesDelay());
-        setMaxBatchSize(getConfig().getBatchSize());
-        setMaxPreservedAlarms(getConfig().getQueueSize());
-    }
-
-    /**
-     * The abstraction makes a call here to determine if the alarm should be
-     * placed on the queue of alarms to be sent northerly.
-     *
-     * @param alarm the alarm
-     * @return true, if successful
-     */
-    @Override
-    public boolean accepts(NorthboundAlarm alarm) {
-        if (!getConfig().isEnabled()) {
-=======
 
     /** The Syslog Configuration DAO. */
     private SyslogNorthbounderConfigDao m_configDao;
@@ -159,7 +110,6 @@
         }
         if (!getConfig().isEnabled()) {
             LOG.warn("Syslog Northbounder {} is currently disabled, rejecting alarm {}.", getName(), alarm.getUei());
->>>>>>> 3626404e
             return false;
         }
 
