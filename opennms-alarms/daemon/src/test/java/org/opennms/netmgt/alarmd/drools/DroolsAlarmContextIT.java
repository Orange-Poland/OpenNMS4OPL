--- conflicted
+++ resolved
@@ -529,7 +529,6 @@
     }
 
     @Test
-<<<<<<< HEAD
     public void canDeleteRelatedAlarm() {
         OnmsAlarm alarm1 = new OnmsAlarm();
         alarm1.setId(1);
@@ -625,7 +624,8 @@
         dac.handleNewOrUpdatedAlarm(alarm1);
         verify(acknowledgmentDao, times(1)).findLatestAckForRefId(alarm1.getId());
         assertThat(dac.getAckByAlarmId(alarm1.getId()).getAckAction(), equalTo(ack1.getAckAction()));
-=======
+    }
+
     public void canReloadEngine() {
         // Create a trigger alarm
         OnmsAlarm trigger = new OnmsAlarm();
@@ -661,7 +661,6 @@
 
         // The trigger should have been cleared
         assertThat(trigger, hasSeverity(OnmsSeverity.CLEARED));
->>>>>>> 700d9515
     }
 
     private void printAlarmDetails(OnmsAlarm alarm) {
