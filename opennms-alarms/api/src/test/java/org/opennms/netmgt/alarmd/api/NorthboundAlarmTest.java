/*******************************************************************************
 * This file is part of OpenNMS(R).
 *
 * Copyright (C) 2011-2016 The OpenNMS Group, Inc.
 * OpenNMS(R) is Copyright (C) 1999-2016 The OpenNMS Group, Inc.
 *
 * OpenNMS(R) is a registered trademark of The OpenNMS Group, Inc.
 *
 * OpenNMS(R) is free software: you can redistribute it and/or modify
 * it under the terms of the GNU Affero General Public License as published
 * by the Free Software Foundation, either version 3 of the License,
 * or (at your option) any later version.
 *
 * OpenNMS(R) is distributed in the hope that it will be useful,
 * but WITHOUT ANY WARRANTY; without even the implied warranty of
 * MERCHANTABILITY or FITNESS FOR A PARTICULAR PURPOSE.  See the
 * GNU Affero General Public License for more details.
 *
 * You should have received a copy of the GNU Affero General Public License
 * along with OpenNMS(R).  If not, see:
 *      http://www.gnu.org/licenses/
 *
 * For more information contact:
 *     OpenNMS(R) Licensing <license@opennms.org>
 *     http://www.opennms.org/
 *     http://www.opennms.com/
 *******************************************************************************/

package org.opennms.netmgt.alarmd.api;

import java.util.Arrays;
import java.util.Collection;
import java.util.Date;

import org.junit.runners.Parameterized.Parameters;
import org.opennms.core.test.xml.XmlTestNoCastor;
import org.opennms.core.utils.StringUtils;
import org.opennms.netmgt.alarmd.api.NorthboundAlarm.AlarmType;
import org.opennms.netmgt.model.OnmsSeverity;
import org.opennms.netmgt.model.TroubleTicketState;

public class NorthboundAlarmTest extends XmlTestNoCastor<NorthboundAlarm> {

    public NorthboundAlarmTest(NorthboundAlarm sampleObject, Object sampleXml) {
        super(sampleObject, sampleXml, null);
    }

    @Override
    protected String getSchemaFile() {
        return "target/classes/xsds/northbound-alarm.xsd";
    }

    @Parameters
    public static Collection<Object[]> data() throws Exception {
        return Arrays.asList(new Object[][] {
                {
                    getSampleAlarm(),
                    "<northbound-alarm xmlns=\"http://xmlns.opennms.org/xsd/northbound-alarms\" id=\"1\">\n" +
                     "<uei>some-uei</uei>\n" +
                     "<node-id>99</node-id>\n" +
                     "<node-label>some-node-label</node-label>\n" +
                     "<node-sysobjectid>.1.3.6</node-sysobjectid>\n" +
                     "<node-foreignsource>fs</node-foreignsource>\n" +
                     "<node-foreignid>fid</node-foreignid>\n" +
<<<<<<< HEAD
                     "<ack-time>" + StringUtils.iso8601LocalOffsetString(new Date(1)) + "</ack-time>\n" +
=======
                     "<ack-time>1970-01-01T00:00:00.001Z</ack-time>\n" +
>>>>>>> dbd88e87
                     "<ack-user>admin</ack-user>\n" +
                     "<alarm-type>PROBLEM</alarm-type>\n" +
                     "<app-dn>some-app-dn</app-dn>\n" +
                     "<clear-key>some-clear-key</clear-key>\n" +
                     "<count>1</count>\n" +
                     "<description>some description</description>\n" +
<<<<<<< HEAD
                     "<first-occurrence>" + StringUtils.iso8601LocalOffsetString(new Date(2)) + "</first-occurrence>\n" +
                     "<ip-address>127.0.0.127</ip-address>\n" +
                     "<last-occurrence>" + StringUtils.iso8601LocalOffsetString(new Date(4)) + "</last-occurrence>\n" +
=======
                     "<first-occurrence>1970-01-01T00:00:00.002Z</first-occurrence>\n" +
                     "<ip-address>127.0.0.127</ip-address>\n" +
                     "<last-occurrence>1970-01-01T00:00:00.004Z</last-occurrence>\n" +
>>>>>>> dbd88e87
                     "<log-messsage>logmsg</log-messsage>\n" +
                     "<object-instance>instance</object-instance>\n" +
                     "<object-type>type</object-type>\n" +
                     "<operator-instructions>instructions here</operator-instructions>\n" +
                     "<oss-key>key</oss-key>\n" +
                     "<oss-state>state</oss-state>\n" +
                     "<alarm-key>key</alarm-key>\n" +
                     "<service>service</service>\n" +
                     "<severity>CRITICAL</severity>\n" +
<<<<<<< HEAD
                     "<suppressed>" + StringUtils.iso8601LocalOffsetString(new Date(5)) + "</suppressed>\n" +
                     "<suppressed-until>" + StringUtils.iso8601LocalOffsetString(new Date(6)) + "</suppressed-until>\n" +
=======
                     "<suppressed>1970-01-01T00:00:00.005Z</suppressed>\n" +
                     "<suppressed-until>1970-01-01T00:00:00.006Z</suppressed-until>\n" +
>>>>>>> dbd88e87
                     "<suppressed-by>me</suppressed-by>\n" +
                     "<ticket-id>NMS-8068</ticket-id>\n" +
                     "<ticket-state>OPEN</ticket-state>\n" +
                     "<x733-type>type</x733-type>\n" +
                     "<x733-cause>1</x733-cause>\n" +
                     "<parameters/>\n" +
                     "<preserved>true</preserved>\n" +
                    "</northbound-alarm>"
                }
        });
    }

    private static NorthboundAlarm getSampleAlarm() {
        NorthboundAlarm alarm = new  NorthboundAlarm();
        alarm.setId(1);
        alarm.setUei("some-uei");
        alarm.setNodeId(99);
        alarm.setNodeLabel("some-node-label");
        alarm.setNodeSysObjectId(".1.3.6");
        alarm.setForeignSource("fs");
        alarm.setForeignId("fid");
        alarm.setAckTime(new Date(1));
        alarm.setAckUser("admin");
        alarm.setAlarmType(AlarmType.PROBLEM);
        alarm.setAppDn("some-app-dn");
        alarm.setClearKey("some-clear-key");
        alarm.setCount(1);
        alarm.setDesc("some description");
        alarm.setFirstOccurrence(new Date(2));
        alarm.setIpAddr("127.0.0.127");
        alarm.setLastOccurrence(new Date(4));
        alarm.setLogMsg("logmsg");
        alarm.setObjectInstance("instance");
        alarm.setObjectType("type");
        alarm.setOperInst("instructions here");
        alarm.setOssKey("key");
        alarm.setOssState("state");
        alarm.setAlarmKey("key");
        alarm.setService("service");
        alarm.setSeverity(OnmsSeverity.CRITICAL);
        alarm.setSuppressed(new Date(5));
        alarm.setSuppressedUntil(new Date(6));
        alarm.setSuppressedBy("me");
        alarm.setTicketId("NMS-8068");
        alarm.setTicketState(TroubleTicketState.OPEN);
        alarm.setx733Type("type");
        alarm.setx733Cause(1);
        alarm.setPreserved(true);
        return alarm;
    }
}<|MERGE_RESOLUTION|>--- conflicted
+++ resolved
@@ -62,26 +62,16 @@
                      "<node-sysobjectid>.1.3.6</node-sysobjectid>\n" +
                      "<node-foreignsource>fs</node-foreignsource>\n" +
                      "<node-foreignid>fid</node-foreignid>\n" +
-<<<<<<< HEAD
-                     "<ack-time>" + StringUtils.iso8601LocalOffsetString(new Date(1)) + "</ack-time>\n" +
-=======
                      "<ack-time>1970-01-01T00:00:00.001Z</ack-time>\n" +
->>>>>>> dbd88e87
                      "<ack-user>admin</ack-user>\n" +
                      "<alarm-type>PROBLEM</alarm-type>\n" +
                      "<app-dn>some-app-dn</app-dn>\n" +
                      "<clear-key>some-clear-key</clear-key>\n" +
                      "<count>1</count>\n" +
                      "<description>some description</description>\n" +
-<<<<<<< HEAD
-                     "<first-occurrence>" + StringUtils.iso8601LocalOffsetString(new Date(2)) + "</first-occurrence>\n" +
-                     "<ip-address>127.0.0.127</ip-address>\n" +
-                     "<last-occurrence>" + StringUtils.iso8601LocalOffsetString(new Date(4)) + "</last-occurrence>\n" +
-=======
                      "<first-occurrence>1970-01-01T00:00:00.002Z</first-occurrence>\n" +
                      "<ip-address>127.0.0.127</ip-address>\n" +
                      "<last-occurrence>1970-01-01T00:00:00.004Z</last-occurrence>\n" +
->>>>>>> dbd88e87
                      "<log-messsage>logmsg</log-messsage>\n" +
                      "<object-instance>instance</object-instance>\n" +
                      "<object-type>type</object-type>\n" +
@@ -91,13 +81,8 @@
                      "<alarm-key>key</alarm-key>\n" +
                      "<service>service</service>\n" +
                      "<severity>CRITICAL</severity>\n" +
-<<<<<<< HEAD
-                     "<suppressed>" + StringUtils.iso8601LocalOffsetString(new Date(5)) + "</suppressed>\n" +
-                     "<suppressed-until>" + StringUtils.iso8601LocalOffsetString(new Date(6)) + "</suppressed-until>\n" +
-=======
                      "<suppressed>1970-01-01T00:00:00.005Z</suppressed>\n" +
                      "<suppressed-until>1970-01-01T00:00:00.006Z</suppressed-until>\n" +
->>>>>>> dbd88e87
                      "<suppressed-by>me</suppressed-by>\n" +
                      "<ticket-id>NMS-8068</ticket-id>\n" +
                      "<ticket-state>OPEN</ticket-state>\n" +
