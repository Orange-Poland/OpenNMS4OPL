--- conflicted
+++ resolved
@@ -616,11 +616,7 @@
     @XmlElement(name="object-type")
     private String m_objectType;
 
-<<<<<<< HEAD
-    /**  The operator instructions. */
-=======
     /** The operator instructions. */
->>>>>>> 7ec4547b
     @XmlElement(name="operator-instructions")
     private String m_operInst;
 
@@ -1134,15 +1130,9 @@
     }
 
     /**
-<<<<<<< HEAD
-     * Sets the uei.
-     *
-     * @param uei the new uei
-=======
      * Sets the UEI.
      *
      * @param uei the new UEI
->>>>>>> 7ec4547b
      */
     public void setUei(String uei) {
         m_uei = uei;
@@ -1194,30 +1184,18 @@
     }
 
     /**
-<<<<<<< HEAD
-     * Sets the ack time.
-     *
-     * @param ackTime the new ack time
-=======
      * Sets the acknowledge time.
      *
      * @param ackTime the new acknowledge time
->>>>>>> 7ec4547b
      */
     public void setAckTime(Date ackTime) {
         m_ackTime = ackTime;
     }
 
     /**
-<<<<<<< HEAD
-     * Sets the ack user.
-     *
-     * @param ackUser the new ack user
-=======
      * Sets the acknowledge user.
      *
      * @param ackUser the new acknowledge user
->>>>>>> 7ec4547b
      */
     public void setAckUser(String ackUser) {
         m_ackUser = ackUser;
@@ -1233,15 +1211,9 @@
     }
 
     /**
-<<<<<<< HEAD
-     * Sets the app dn.
-     *
-     * @param appDn the new app dn
-=======
      * Sets the App DN.
      *
      * @param appDn the new App DN
->>>>>>> 7ec4547b
      */
     public void setAppDn(String appDn) {
         m_appDn = appDn;
@@ -1266,15 +1238,9 @@
     }
 
     /**
-<<<<<<< HEAD
-     * Sets the desc.
-     *
-     * @param desc the new desc
-=======
      * Sets the description.
      *
      * @param desc the new description
->>>>>>> 7ec4547b
      */
     public void setDesc(String desc) {
         m_desc = desc;
@@ -1299,15 +1265,9 @@
     }
 
     /**
-<<<<<<< HEAD
-     * Sets the ip addr.
-     *
-     * @param ipAddr the new ip addr
-=======
      * Sets the IP address.
      *
      * @param ipAddr the new IP address
->>>>>>> 7ec4547b
      */
     public void setIpAddr(String ipAddr) {
         m_ipAddr = ipAddr;
@@ -1323,15 +1283,9 @@
     }
 
     /**
-<<<<<<< HEAD
-     * Sets the log msg.
-     *
-     * @param logMsg the new log msg
-=======
      * Sets the log message.
      *
      * @param logMsg the new log message
->>>>>>> 7ec4547b
      */
     public void setLogMsg(String logMsg) {
         m_logMsg = logMsg;
@@ -1356,45 +1310,27 @@
     }
 
     /**
-<<<<<<< HEAD
-     * Sets the oper inst.
-     *
-     * @param operInst the new oper inst
-=======
      * Sets the operator instructions.
      *
      * @param operInst the new operator instructions
->>>>>>> 7ec4547b
      */
     public void setOperInst(String operInst) {
         m_operInst = operInst;
     }
 
     /**
-<<<<<<< HEAD
-     * Sets the oss key.
-     *
-     * @param ossKey the new oss key
-=======
      * Sets the OSS key.
      *
      * @param ossKey the new OSS key
->>>>>>> 7ec4547b
      */
     public void setOssKey(String ossKey) {
         m_ossKey = ossKey;
     }
 
     /**
-<<<<<<< HEAD
-     * Sets the oss state.
-     *
-     * @param ossState the new oss state
-=======
      * Sets the OSS state.
      *
      * @param ossState the new OSS state
->>>>>>> 7ec4547b
      */
     public void setOssState(String ossState) {
         m_ossState = ossState;
@@ -1504,11 +1440,7 @@
      *
      * @param eventParametersCollection the new event parameters collection
      */
-<<<<<<< HEAD
     public void setEventParametersCollection(List<OnmsEventParameter> eventParametersCollection) {
-=======
-    public void setEventParametersCollection(List<Parm> eventParametersCollection) {
->>>>>>> 7ec4547b
         m_eventParametersCollection = eventParametersCollection;
     }
 
