/*******************************************************************************
 * This file is part of OpenNMS(R).
 *
 * Copyright (C) 2004-2015 The OpenNMS Group, Inc.
 * OpenNMS(R) is Copyright (C) 1999-2015 The OpenNMS Group, Inc.
 *
 * OpenNMS(R) is a registered trademark of The OpenNMS Group, Inc.
 *
 * OpenNMS(R) is free software: you can redistribute it and/or modify
 * it under the terms of the GNU Affero General Public License as published
 * by the Free Software Foundation, either version 3 of the License,
 * or (at your option) any later version.
 *
 * OpenNMS(R) is distributed in the hope that it will be useful,
 * but WITHOUT ANY WARRANTY; without even the implied warranty of
 * MERCHANTABILITY or FITNESS FOR A PARTICULAR PURPOSE.  See the
 * GNU Affero General Public License for more details.
 *
 * You should have received a copy of the GNU Affero General Public License
 * along with OpenNMS(R).  If not, see:
 *      http://www.gnu.org/licenses/
 *
 * For more information contact:
 *     OpenNMS(R) Licensing <license@opennms.org>
 *     http://www.opennms.org/
 *     http://www.opennms.com/
 *******************************************************************************/

package org.opennms.netmgt.dao.mock;

import java.util.ArrayList;
import java.util.Collection;
import java.util.Collections;
import java.util.Iterator;
import java.util.List;
import java.util.stream.Collectors;

import org.junit.Assert;
import org.opennms.netmgt.events.api.EventListener;
import org.opennms.netmgt.xml.event.Event;
import org.slf4j.Logger;
import org.slf4j.LoggerFactory;

/**
 * @author brozow
 */
public class EventAnticipator implements EventListener {
	
	private static final Logger LOG = LoggerFactory.getLogger(EventAnticipator.class);
    
    boolean m_discardUnanticipated = false;

    boolean m_discardIgnored = false;

    /**
     * This collection contains events that are expected to be received during the
     * given unit test.
     */
    final List<EventWrapper> m_anticipatedEvents = new ArrayList<EventWrapper>();
    
    /**
     * This collection contains event UEIs that will be ignored during the
     * given unit test.
     */
    final List<String> m_ignoredEventUEIs = new ArrayList<>();

    /**
     * This collection contains events that have been received during the unit test.
     * These events are removed from {@link #m_anticipatedEvents} as they are received.
     */
    final List<Event> m_anticipatedEventsReceived = new ArrayList<Event>();

    /**
     * This list contains events that were received during the test duration but were not
     * in the {@link #m_anticipatedEvents} list. The {@link #m_unanticipatedEvents} list is 
     * only populated if {@link #m_discardUnanticipated} is set to <code>false</code>.
     */
    final List<Event> m_unanticipatedEvents = new ArrayList<Event>();

    /**
     * This list contains events that were ignored during the test.
     * The {@link #m_ignoredEvents} list is only populated if
     * {@link #m_discardIgnored} is set to <code>false</code>,
     * the default.
     */
    final List<Event> m_ignoredEvents = new ArrayList<>();

    /**
     */
    public EventAnticipator() {
    }
    

    /**
     * @return true to save or false to discard unanticipated events.
     */
    public boolean isDiscardUnanticipated() {
        return m_discardUnanticipated;
    }


    /**
     * @param discardUnanticipated flag for whether to discard or save unanticipated events.
     */
    public void setDiscardUnanticipated(boolean discardUnanticipated) {
        m_discardUnanticipated = discardUnanticipated;
    }

    /**
     * @return true to save or false to discard ignored events.
     */
    public boolean isDiscardIgnored() {
        return m_discardIgnored;
    }

    /**
     * @param discardIgnored flag for whether to discard or save ignored events.
     */
    public void setDiscardIgnored(boolean discardIgnored) {
        m_discardIgnored = discardIgnored;
    }

    /**
     * @param event
     * 
     */
    public void anticipateEvent(Event event) {
        anticipateEvent(event, false);
    }
    
    public synchronized void anticipateEvent(Event event, boolean checkUnanticipatedList) {
        EventWrapper w = new EventWrapper(event);
        if (checkUnanticipatedList) {
            for(Iterator<Event> it = m_unanticipatedEvents.iterator(); it.hasNext(); ) {
                Event unE = it.next();
                EventWrapper unW = new EventWrapper(unE);
                if (unW.equals(w)) {
                    it.remove();
                    notifyAll();
                    return;
                }
            }
        } 
        m_anticipatedEvents.add(w);
        notifyAll();
    }

    public synchronized void ignoreEventUei(final String uei) {
        m_ignoredEventUEIs.add(uei);
    }

    /**
     * @param event
     */
    public synchronized void eventReceived(Event event) {
        EventWrapper w = new EventWrapper(event);
        if (m_anticipatedEvents.contains(w)) {
            m_anticipatedEvents.remove(w);
            m_anticipatedEventsReceived.add(event);
            notifyAll();
        } else {
            if (m_ignoredEventUEIs.contains(event.getUei())) {
                saveIgnoredEvent(event);
            } else {
                saveUnanticipatedEvent(event);
            }
        }
    }

    private synchronized void saveUnanticipatedEvent(Event event) {
        if (!m_discardUnanticipated) {
            m_unanticipatedEvents.add(event);
        }
    }

<<<<<<< HEAD
    public synchronized List<Event> getAnticipatedEvents() {
        return Collections.unmodifiableList(
            m_anticipatedEvents.stream().map(EventWrapper::getEvent).collect(Collectors.toList())
        );
=======
    private void saveIgnoredEvent(Event event) {
        if (!m_discardIgnored) {
            m_ignoredEvents.add(event);
        }
    }

    public synchronized Collection<Event> getAnticipatedEvents() {
        List<Event> events = new ArrayList<Event>(m_anticipatedEvents.size());
        for (EventWrapper w : m_anticipatedEvents) {
            events.add(w.getEvent());
        }
        return events;
>>>>>>> fa1c8f0e
    }

    public synchronized List<Event> getAnticipatedEventsReceived() {
        return Collections.unmodifiableList(m_anticipatedEventsReceived);
    }

    /**
     * @return
     */
    public synchronized List<Event> getUnanticipatedEvents() {
        return Collections.unmodifiableList(m_unanticipatedEvents);
    }

    public synchronized void reset() {
        resetAnticipated();
        resetUnanticipated();
        resetIgnored();
    }

    public synchronized void resetUnanticipated() {
        m_unanticipatedEvents.clear();
    }

    public synchronized void resetAnticipated() {
        m_anticipatedEvents.clear();
        m_anticipatedEventsReceived.clear();
    }

    public void resetIgnored() {
        m_ignoredEvents.clear();
    }

    /**
<<<<<<< HEAD
     * @param i
=======
     * @return
     */
    public Collection<Event> unanticipatedEvents() {
        return Collections.synchronizedCollection(Collections.unmodifiableCollection(m_unanticipatedEvents));
    }

    /**
     * @return
     */
    public Collection<Event> ignoredEvents() {
        return Collections.synchronizedCollection(Collections.unmodifiableCollection(m_ignoredEvents));
    }

    /**
     * @param millis
>>>>>>> fa1c8f0e
     * @return
     */
    public synchronized Collection<Event> waitForAnticipated(long millis) {
        long waitTime = millis;
        long last = System.currentTimeMillis();
        long now = last;
        while (waitTime > 0) {
            if (m_anticipatedEvents.isEmpty())
                return new ArrayList<Event>(0);
            try {
                wait(waitTime);
            } catch (InterruptedException e) {
            	LOG.error("interrupted while waiting for anticipated events", e);
            }
            now = System.currentTimeMillis();
            waitTime -= (now - last);
            last = now;
        }
        return getAnticipatedEvents();
    }

    /**
     * @param event
     */
    public void eventProcessed(Event event) {
    }

    public synchronized void verifyAnticipated(long wait,
            long sleepMiddle,
            long sleepAfter,
            int anticipatedSize,
            int unanticipatedSize) {

        StringBuffer problems = new StringBuffer();

        Collection<Event> missingEvents = waitForAnticipated(wait);

        if (sleepMiddle > 0) {
            try {
                Thread.sleep(sleepMiddle);
            } catch (InterruptedException e) {
            }
        }

        if (anticipatedSize >= 0 && missingEvents.size() != anticipatedSize) {
            problems.append(missingEvents.size() +
                    " expected events still outstanding (expected " +
                    anticipatedSize + "):\n");
            problems.append(listEvents("\t", missingEvents));
        }
        
        if (sleepAfter > 0) {
            try {
                Thread.sleep(sleepAfter);
            } catch (InterruptedException e) {
            }
        }

        if (unanticipatedSize >= 0 && getUnanticipatedEvents().size() != unanticipatedSize) {
            problems.append(getUnanticipatedEvents().size() +
                    " unanticipated events received (expected " +
                    unanticipatedSize + "):\n");
            problems.append(listEvents("\t", getUnanticipatedEvents()));
        }

        if (problems.length() > 0) {
            problems.deleteCharAt(problems.length() - 1);
            Assert.fail(problems.toString());
        }
    }
    
    public void verifyAnticipated() {
        verifyAnticipated(0, 0, 0, 0, 0);
    }

    private static String listEvents(String prefix, Collection<Event> events) {
        StringBuffer b = new StringBuffer();

        for (final Event event : events) {
            b.append(prefix);
            b.append(event.getUei() + " / " + event.getNodeid() + " / " + event.getInterface() + " / " + event.getService());
            b.append("\n");
        }

        return b.toString();
    }

    @Override
    public String getName() {
        return "eventAnticipator";
    }

    @Override
    public void onEvent(Event e) {
        eventReceived(e);
    }

}<|MERGE_RESOLUTION|>--- conflicted
+++ resolved
@@ -1,8 +1,8 @@
 /*******************************************************************************
  * This file is part of OpenNMS(R).
  *
- * Copyright (C) 2004-2015 The OpenNMS Group, Inc.
- * OpenNMS(R) is Copyright (C) 1999-2015 The OpenNMS Group, Inc.
+ * Copyright (C) 2004-2017 The OpenNMS Group, Inc.
+ * OpenNMS(R) is Copyright (C) 1999-2017 The OpenNMS Group, Inc.
  *
  * OpenNMS(R) is a registered trademark of The OpenNMS Group, Inc.
  *
@@ -149,6 +149,12 @@
         m_ignoredEventUEIs.add(uei);
     }
 
+    private void saveIgnoredEvent(Event event) {
+        if (!m_discardIgnored) {
+            m_ignoredEvents.add(event);
+        }
+    }
+    
     /**
      * @param event
      */
@@ -173,25 +179,10 @@
         }
     }
 
-<<<<<<< HEAD
     public synchronized List<Event> getAnticipatedEvents() {
         return Collections.unmodifiableList(
             m_anticipatedEvents.stream().map(EventWrapper::getEvent).collect(Collectors.toList())
         );
-=======
-    private void saveIgnoredEvent(Event event) {
-        if (!m_discardIgnored) {
-            m_ignoredEvents.add(event);
-        }
-    }
-
-    public synchronized Collection<Event> getAnticipatedEvents() {
-        List<Event> events = new ArrayList<Event>(m_anticipatedEvents.size());
-        for (EventWrapper w : m_anticipatedEvents) {
-            events.add(w.getEvent());
-        }
-        return events;
->>>>>>> fa1c8f0e
     }
 
     public synchronized List<Event> getAnticipatedEventsReceived() {
@@ -225,9 +216,6 @@
     }
 
     /**
-<<<<<<< HEAD
-     * @param i
-=======
      * @return
      */
     public Collection<Event> unanticipatedEvents() {
@@ -243,7 +231,6 @@
 
     /**
      * @param millis
->>>>>>> fa1c8f0e
      * @return
      */
     public synchronized Collection<Event> waitForAnticipated(long millis) {
