--- conflicted
+++ resolved
@@ -54,15 +54,8 @@
      * @param logger the logger object
      * @throws Exception the exception
      */
-<<<<<<< HEAD
-    public EventWindow(final EventConfDao eventConfDao, final EventProxy eventProxy, final String fileName, final Events events, final Logger logger) throws Exception {
-        super(fileName); // Using fileName for as the window's name.
-        //setScrollable(true);
-=======
     public EventWindow(final EventConfDao eventConfDao, final EventProxy eventProxy, final File eventFile, final Events events, final Logger logger) throws Exception {
         super(eventFile.getAbsolutePath()); // Using fileName for as the window's name.
-        setScrollable(true);
->>>>>>> 5f7edebe
         setModal(false);
         setClosable(false);
         setDraggable(false);
