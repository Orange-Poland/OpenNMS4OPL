--- conflicted
+++ resolved
@@ -51,12 +51,8 @@
     /* (non-Javadoc)
      * @see com.vaadin.ui.FormFieldFactory#createField(com.vaadin.data.Item, java.lang.Object, com.vaadin.ui.Component)
      */
-<<<<<<< HEAD
+    @Override
     public Field<?> createField(Item item, Object propertyId, Component uiContext) {
-=======
-    @Override
-    public Field createField(Item item, Object propertyId, Component uiContext) {
->>>>>>> 0b66f082
         if ("logMsgDest".equals(propertyId)) {
             final ComboBox dest = new ComboBox("Destination");
             dest.addItem("logndisplay");
