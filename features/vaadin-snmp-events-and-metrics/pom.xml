<?xml version="1.0" encoding="UTF-8"?>
<project xmlns="http://maven.apache.org/POM/4.0.0" xmlns:xsi="http://www.w3.org/2001/XMLSchema-instance"
  xsi:schemaLocation="http://maven.apache.org/POM/4.0.0 http://maven.apache.org/maven-v4_0_0.xsd">
  <modelVersion>4.0.0</modelVersion>
  <parent>
    <relativePath>../topology-map/poms/compiled/</relativePath>
    <groupId>org.opennms.features.topology.build</groupId>
    <artifactId>compiled-bundle-settings</artifactId>
    <version>1.13.0-SNAPSHOT</version>
  </parent>
  <groupId>org.opennms.features</groupId>
  <artifactId>vaadin-snmp-events-and-metrics</artifactId>
  <packaging>bundle</packaging>
  <name>OpenNMS Admin UI for SNMP Events and Metrics</name>
  <description>
    OpenNMS Vaadin Administration UI for handling SNMP related configuration files for events and data collection.
  </description>
  <properties>
    <bundle.symbolicName>org.opennms.features.vaadin-snmp-events-and-metrics</bundle.symbolicName>
    <bundle.namespace>org.opennms.features.vaadin</bundle.namespace>
    <project.build.sourceEncoding>UTF-8</project.build.sourceEncoding>
    <jsmiparser.version>0.13</jsmiparser.version>
  </properties>

  <build>
    <resources>
      <resource>
       <directory>src/main/java</directory>
      </resource>
      <resource>
       <directory>src/main/resources</directory>
      </resource>
    </resources>
    <plugins>
      <plugin>
        <groupId>org.opennms.maven.plugins</groupId>
        <artifactId>features-maven-plugin</artifactId>
        <configuration>
          <bundles>
            <bundle>mvn:org.opennms.features/vaadin-snmp-events-and-metrics/${project.version}</bundle>
          </bundles>
          <features>
            <feature>vaadin</feature>
          </features>
        </configuration>
      </plugin>
    </plugins>
  </build>
 
<<<<<<< HEAD
    <repositories>
        <repository>
            <id>vaadin-snapshots</id>
            <url>http://oss.sonatype.org/content/repositories/vaadin-snapshots/</url>
            <releases>
                <enabled>false</enabled>
            </releases>
            <snapshots>
            </snapshots>
        </repository>
        <repository>
            <id>vaadin-addons</id>
            <url>http://maven.vaadin.com/vaadin-addons</url>
        </repository>
    </repositories>

    <pluginRepositories>
        <pluginRepository>
            <id>codehaus-snapshots</id>
            <url>http://nexus.codehaus.org/snapshots</url>
            <snapshots>
            </snapshots>
            <releases>
                <enabled>false</enabled>
            </releases>
        </pluginRepository>
        <pluginRepository>
            <id>vaadin-snapshots</id>
            <url>http://oss.sonatype.org/content/repositories/vaadin-snapshots/</url>
            <snapshots>
            </snapshots>
            <releases>
                <enabled>false</enabled>
            </releases>
        </pluginRepository>
    </pluginRepositories>

    <dependencies>

        <!-- OSGi Dependencies -->
        <dependency>
            <groupId>org.ops4j.pax.vaadin</groupId>
            <artifactId>service</artifactId>
        </dependency>
        <dependency> <!-- Required by pax/vaadin -->
            <groupId>org.opennms.dependencies</groupId>
            <artifactId>servlet-dependencies</artifactId>
            <type>pom</type>
            <scope>provided</scope>
        </dependency>


        <!-- Vaadin Dependencies -->

        <dependency>
            <groupId>org.opennms.osgi.features.topology</groupId>
            <artifactId>vaadin</artifactId>
            <version>${project.version}</version>
            <type>pom</type>
        </dependency>

        <!-- MIB Compiler Dependencies -->
        <dependency>
            <groupId>org.opennms.dependencies</groupId>
            <artifactId>spring-dependencies</artifactId>
            <scope>provided</scope>
            <type>pom</type>
        </dependency>
        <dependency>
            <groupId>org.opennms.core</groupId>
            <artifactId>org.opennms.core.lib</artifactId>
            <scope>provided</scope>
        </dependency>
        <dependency>
            <groupId>org.opennms</groupId>
            <artifactId>opennms-config</artifactId>
            <scope>provided</scope>
        </dependency>
        <dependency>
            <groupId>org.opennms</groupId>
            <artifactId>opennms-dao</artifactId>
            <scope>provided</scope>
        </dependency>
        <dependency>
            <groupId>org.opennms</groupId>
            <artifactId>opennms-web-api</artifactId>
            <scope>provided</scope>
        </dependency>
        <dependency>
            <groupId>org.jsmiparser</groupId>
            <artifactId>jsmiparser-api</artifactId>
            <version>${jsmiparser.version}</version>
            <scope>provided</scope>
        </dependency>

        <dependency>
            <groupId>org.opennms.features</groupId>
            <artifactId>org.opennms.features.name-cutter</artifactId>
        </dependency>
        <dependency>
            <groupId>commons-lang</groupId>
            <artifactId>commons-lang</artifactId>
        </dependency>

        <!-- JsmiParser Dependencie, to avoid Karaf loading problems -->

        <dependency>
            <groupId>commons-beanutils</groupId>
            <artifactId>commons-beanutils</artifactId>
        </dependency>

        <!-- Tests Dependencies -->

        <dependency>
            <groupId>junit</groupId>
            <artifactId>junit</artifactId>
            <scope>test</scope>
        </dependency>
=======
  <repositories>
    <repository>
      <id>vaadin-snapshots</id>
      <url>http://maven.opennms.org/content/groups/vaadin-snapshot/</url>
      <releases>
        <enabled>false</enabled>
      </releases>
      <snapshots>
      </snapshots>
    </repository>
    <repository>
      <id>vaadin-addons</id>
      <url>http://maven.opennms.org/content/groups/vaadin.com-addons/</url>
    </repository>
  </repositories>

  <pluginRepositories>
    <pluginRepository>
      <id>codehaus-snapshots</id>
      <url>http://maven.opennms.org/content/groups/codehaus.org-snapshot/</url>
      <snapshots>
      </snapshots>
      <releases>
        <enabled>false</enabled>
      </releases>
    </pluginRepository>
    <pluginRepository>
      <id>vaadin-snapshots</id>
      <url>http://maven.opennms.org/content/groups/vaadin-snapshot/</url>
      <snapshots>
      </snapshots>
      <releases>
        <enabled>false</enabled>
      </releases>
    </pluginRepository>
  </pluginRepositories>

  <dependencies>

    <!-- OSGi Dependencies -->

    <dependency>
      <groupId>org.ops4j.pax.vaadin</groupId>
      <artifactId>service</artifactId>
    </dependency>
    <dependency> <!-- Required by pax/vaadin -->
      <groupId>javax.servlet</groupId>
      <artifactId>servlet-api</artifactId>
      <scope>provided</scope>
    </dependency>

    <!-- Vaadin Dependencies -->

    <dependency>
      <groupId>com.vaadin</groupId>
      <artifactId>vaadin</artifactId>
    </dependency>
    <dependency>
      <groupId>org.vaadin.addons</groupId>
      <artifactId>customfield</artifactId>
      <version>${vaadin.customfield.version}</version>
    </dependency>
    <dependency>
      <groupId>org.vaadin.addons</groupId>
      <artifactId>messagebox</artifactId>
      <version>${vaadin.messagebox.version}</version>
    </dependency>

    <!-- MIB Compiler Dependencies -->

    <dependency>
      <groupId>org.opennms.dependencies</groupId>
      <artifactId>spring-dependencies</artifactId>
      <scope>provided</scope>
      <type>pom</type>
    </dependency>
    <dependency>
      <groupId>org.opennms.core</groupId>
      <artifactId>org.opennms.core.lib</artifactId>
      <scope>provided</scope>
    </dependency>

    <dependency>
      <groupId>org.opennms</groupId>
      <artifactId>opennms-config</artifactId>
      <scope>provided</scope>
    </dependency>
    <dependency>
      <groupId>org.opennms</groupId>
      <artifactId>opennms-dao</artifactId>
      <scope>provided</scope>
    </dependency>
    <dependency>
      <groupId>org.jsmiparser</groupId>
      <artifactId>jsmiparser-api</artifactId>
      <version>${jsmiparser.version}</version>
      <scope>provided</scope>
    </dependency>

    <dependency>
      <groupId>org.opennms.features</groupId>
      <artifactId>org.opennms.features.name-cutter</artifactId>
    </dependency>
    <dependency>
      <groupId>commons-lang</groupId>
      <artifactId>commons-lang</artifactId>
    </dependency>

    <!-- JsmiParser Dependencie, to avoid Karaf loading problems -->

    <dependency>
      <groupId>commons-beanutils</groupId>
      <artifactId>commons-beanutils</artifactId>
    </dependency>

    <!-- Tests Dependencies -->

    <dependency>
      <groupId>junit</groupId>
      <artifactId>junit</artifactId>
      <scope>test</scope>
    </dependency>
>>>>>>> ea8b3a2c
 
    </dependencies>

</project><|MERGE_RESOLUTION|>--- conflicted
+++ resolved
@@ -47,43 +47,42 @@
     </plugins>
   </build>
  
-<<<<<<< HEAD
-    <repositories>
-        <repository>
-            <id>vaadin-snapshots</id>
-            <url>http://oss.sonatype.org/content/repositories/vaadin-snapshots/</url>
-            <releases>
-                <enabled>false</enabled>
-            </releases>
-            <snapshots>
-            </snapshots>
-        </repository>
-        <repository>
-            <id>vaadin-addons</id>
-            <url>http://maven.vaadin.com/vaadin-addons</url>
-        </repository>
-    </repositories>
+  <repositories>
+    <repository>
+      <id>vaadin-snapshots</id>
+      <url>http://maven.opennms.org/content/groups/vaadin-snapshot/</url>
+      <releases>
+        <enabled>false</enabled>
+      </releases>
+      <snapshots>
+      </snapshots>
+    </repository>
+    <repository>
+      <id>vaadin-addons</id>
+      <url>http://maven.opennms.org/content/groups/vaadin.com-addons/</url>
+    </repository>
+  </repositories>
 
-    <pluginRepositories>
-        <pluginRepository>
-            <id>codehaus-snapshots</id>
-            <url>http://nexus.codehaus.org/snapshots</url>
-            <snapshots>
-            </snapshots>
-            <releases>
-                <enabled>false</enabled>
-            </releases>
-        </pluginRepository>
-        <pluginRepository>
-            <id>vaadin-snapshots</id>
-            <url>http://oss.sonatype.org/content/repositories/vaadin-snapshots/</url>
-            <snapshots>
-            </snapshots>
-            <releases>
-                <enabled>false</enabled>
-            </releases>
-        </pluginRepository>
-    </pluginRepositories>
+  <pluginRepositories>
+    <pluginRepository>
+      <id>codehaus-snapshots</id>
+      <url>http://maven.opennms.org/content/groups/codehaus.org-snapshot/</url>
+      <snapshots>
+      </snapshots>
+      <releases>
+        <enabled>false</enabled>
+      </releases>
+    </pluginRepository>
+    <pluginRepository>
+      <id>vaadin-snapshots</id>
+      <url>http://maven.opennms.org/content/groups/vaadin-snapshot/</url>
+      <snapshots>
+      </snapshots>
+      <releases>
+        <enabled>false</enabled>
+      </releases>
+    </pluginRepository>
+  </pluginRepositories>
 
     <dependencies>
 
@@ -166,131 +165,7 @@
             <artifactId>junit</artifactId>
             <scope>test</scope>
         </dependency>
-=======
-  <repositories>
-    <repository>
-      <id>vaadin-snapshots</id>
-      <url>http://maven.opennms.org/content/groups/vaadin-snapshot/</url>
-      <releases>
-        <enabled>false</enabled>
-      </releases>
-      <snapshots>
-      </snapshots>
-    </repository>
-    <repository>
-      <id>vaadin-addons</id>
-      <url>http://maven.opennms.org/content/groups/vaadin.com-addons/</url>
-    </repository>
-  </repositories>
 
-  <pluginRepositories>
-    <pluginRepository>
-      <id>codehaus-snapshots</id>
-      <url>http://maven.opennms.org/content/groups/codehaus.org-snapshot/</url>
-      <snapshots>
-      </snapshots>
-      <releases>
-        <enabled>false</enabled>
-      </releases>
-    </pluginRepository>
-    <pluginRepository>
-      <id>vaadin-snapshots</id>
-      <url>http://maven.opennms.org/content/groups/vaadin-snapshot/</url>
-      <snapshots>
-      </snapshots>
-      <releases>
-        <enabled>false</enabled>
-      </releases>
-    </pluginRepository>
-  </pluginRepositories>
-
-  <dependencies>
-
-    <!-- OSGi Dependencies -->
-
-    <dependency>
-      <groupId>org.ops4j.pax.vaadin</groupId>
-      <artifactId>service</artifactId>
-    </dependency>
-    <dependency> <!-- Required by pax/vaadin -->
-      <groupId>javax.servlet</groupId>
-      <artifactId>servlet-api</artifactId>
-      <scope>provided</scope>
-    </dependency>
-
-    <!-- Vaadin Dependencies -->
-
-    <dependency>
-      <groupId>com.vaadin</groupId>
-      <artifactId>vaadin</artifactId>
-    </dependency>
-    <dependency>
-      <groupId>org.vaadin.addons</groupId>
-      <artifactId>customfield</artifactId>
-      <version>${vaadin.customfield.version}</version>
-    </dependency>
-    <dependency>
-      <groupId>org.vaadin.addons</groupId>
-      <artifactId>messagebox</artifactId>
-      <version>${vaadin.messagebox.version}</version>
-    </dependency>
-
-    <!-- MIB Compiler Dependencies -->
-
-    <dependency>
-      <groupId>org.opennms.dependencies</groupId>
-      <artifactId>spring-dependencies</artifactId>
-      <scope>provided</scope>
-      <type>pom</type>
-    </dependency>
-    <dependency>
-      <groupId>org.opennms.core</groupId>
-      <artifactId>org.opennms.core.lib</artifactId>
-      <scope>provided</scope>
-    </dependency>
-
-    <dependency>
-      <groupId>org.opennms</groupId>
-      <artifactId>opennms-config</artifactId>
-      <scope>provided</scope>
-    </dependency>
-    <dependency>
-      <groupId>org.opennms</groupId>
-      <artifactId>opennms-dao</artifactId>
-      <scope>provided</scope>
-    </dependency>
-    <dependency>
-      <groupId>org.jsmiparser</groupId>
-      <artifactId>jsmiparser-api</artifactId>
-      <version>${jsmiparser.version}</version>
-      <scope>provided</scope>
-    </dependency>
-
-    <dependency>
-      <groupId>org.opennms.features</groupId>
-      <artifactId>org.opennms.features.name-cutter</artifactId>
-    </dependency>
-    <dependency>
-      <groupId>commons-lang</groupId>
-      <artifactId>commons-lang</artifactId>
-    </dependency>
-
-    <!-- JsmiParser Dependencie, to avoid Karaf loading problems -->
-
-    <dependency>
-      <groupId>commons-beanutils</groupId>
-      <artifactId>commons-beanutils</artifactId>
-    </dependency>
-
-    <!-- Tests Dependencies -->
-
-    <dependency>
-      <groupId>junit</groupId>
-      <artifactId>junit</artifactId>
-      <scope>test</scope>
-    </dependency>
->>>>>>> ea8b3a2c
- 
     </dependencies>
 
 </project>