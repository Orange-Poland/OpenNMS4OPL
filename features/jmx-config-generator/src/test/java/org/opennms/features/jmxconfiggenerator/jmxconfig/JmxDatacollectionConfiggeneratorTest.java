/*******************************************************************************
 * This file is part of OpenNMS(R).
 *
 * Copyright (C) 2012-2014 The OpenNMS Group, Inc.
 * OpenNMS(R) is Copyright (C) 1999-2014 The OpenNMS Group, Inc.
 *
 * OpenNMS(R) is a registered trademark of The OpenNMS Group, Inc.
 *
 * OpenNMS(R) is free software: you can redistribute it and/or modify
 * it under the terms of the GNU Affero General Public License as published
 * by the Free Software Foundation, either version 3 of the License,
 * or (at your option) any later version.
 *
 * OpenNMS(R) is distributed in the hope that it will be useful,
 * but WITHOUT ANY WARRANTY; without even the implied warranty of
 * MERCHANTABILITY or FITNESS FOR A PARTICULAR PURPOSE.  See the
 * GNU Affero General Public License for more details.
 *
 * You should have received a copy of the GNU Affero General Public License
 * along with OpenNMS(R).  If not, see:
 *      http://www.gnu.org/licenses/
 *
 * For more information contact:
 *     OpenNMS(R) Licensing <license@opennms.org>
 *     http://www.opennms.org/
 *     http://www.opennms.com/
 *******************************************************************************/

package org.opennms.features.jmxconfiggenerator.jmxconfig;

<<<<<<< HEAD
import com.google.common.base.Throwables;
=======
import org.apache.commons.lang.StringUtils;
>>>>>>> 6c5e38bd
import org.junit.After;
import org.junit.Assert;
import org.junit.Before;
import org.junit.Test;
import org.opennms.features.jmxconfiggenerator.jmxconfig.query.MBeanServerQueryException;
import org.opennms.features.jmxconfiggenerator.log.Slf4jLogAdapter;
import org.opennms.xmlns.xsd.config.jmx_datacollection.JmxDatacollectionConfig;
import org.opennms.xmlns.xsd.config.jmx_datacollection.Mbean;
import org.slf4j.Logger;
import org.slf4j.LoggerFactory;

<<<<<<< HEAD
import javax.management.JMException;
import javax.management.MBeanServer;
import javax.management.ObjectName;
import javax.xml.bind.JAXBContext;
import javax.xml.bind.JAXBException;
import javax.xml.bind.Marshaller;
import java.io.ByteArrayOutputStream;
import java.io.IOException;
import java.lang.management.ManagementFactory;
import java.util.ArrayList;
import java.util.HashMap;
import java.util.List;
import java.util.Map;
import java.util.Objects;
=======
import javax.management.MBeanServer;
import javax.management.MBeanServerConnection;
import javax.management.ObjectName;
import javax.management.remote.JMXConnector;
import javax.management.remote.JMXServiceURL;
import java.io.IOException;
import java.lang.management.ManagementFactory;
import java.net.MalformedURLException;
import java.util.ArrayList;
import java.util.HashMap;
import java.util.Map;
>>>>>>> 6c5e38bd

/**
 * @author Simon Walter <simon.walter@hp-factory.de>
 * @author Markus Neumann <markus@opennms.com>
 */
public class JmxDatacollectionConfiggeneratorTest {

    private static final Logger LOG = LoggerFactory.getLogger(JmxDatacollectionConfiggeneratorTest.class);

    private JmxDatacollectionConfiggenerator jmxConfiggenerator;
    private MBeanServer platformMBeanServer;
    private Map<String, String> dictionary = new HashMap<String, String>();

    @Before
    public void setUp() throws Exception {
        jmxConfiggenerator = new JmxDatacollectionConfiggenerator(new Slf4jLogAdapter(JmxDatacollectionConfiggenerator.class));
        platformMBeanServer = ManagementFactory.getPlatformMBeanServer();
        ObjectName objectName = new ObjectName("org.opennms.tools.jmxconfiggenerator.jmxconfig:type=JmxTest");
        JmxTestDummyMBean testMBean = new JmxTestDummy();
        platformMBeanServer.registerMBean(testMBean, objectName);
    }

    @After
    public void tearDown() throws Exception {
        jmxConfiggenerator = null;
        platformMBeanServer.unregisterMBean(new ObjectName("org.opennms.tools.jmxconfiggenerator.jmxconfig:type=JmxTest"));
        platformMBeanServer = null;
    }

    @Test
    public void testGenerateJmxConfigModelSkipJvmMBeans() throws MBeanServerQueryException, IOException, JMException {
        JmxDatacollectionConfig jmxConfigModel = jmxConfiggenerator.generateJmxConfigModel(platformMBeanServer, "testService", false, dictionary);
        Assert.assertEquals(1, jmxConfigModel.getJmxCollection().size());
        Assert.assertEquals(1, jmxConfigModel.getJmxCollection().get(0).getMbeans().getMbean().size());
        Assert.assertEquals("org.opennms.tools.jmxconfiggenerator.jmxconfig.JmxTest", jmxConfigModel.getJmxCollection().get(0).getMbeans().getMbean().get(0).getName());
        Assert.assertEquals(4, jmxConfigModel.getJmxCollection().get(0).getMbeans().getMbean().get(0).getAttrib().size());
        LOG.info(prettyPrint(jmxConfigModel));
    }

    @Test
    public void testGenerateJmxConfigModelRunJvmMBeans() throws MBeanServerQueryException, IOException, JMException {
        JmxDatacollectionConfig jmxConfigModel = jmxConfiggenerator.generateJmxConfigModel(platformMBeanServer, "testService", true, dictionary);
        Assert.assertEquals(1, jmxConfigModel.getJmxCollection().size());
        Assert.assertTrue(10 < jmxConfigModel.getJmxCollection().get(0).getMbeans().getMbean().size());

        Mbean mbean = findMbean(jmxConfigModel, "org.opennms.tools.jmxconfiggenerator.jmxconfig.JmxTest");
        Assert.assertNotNull(mbean);
        Assert.assertEquals(4, mbean.getAttrib().size());
        LOG.info(prettyPrint(jmxConfigModel));
    }

    @Test
    public void testGenerateJmxConfigModelUsingMbeanFilter() throws MBeanServerQueryException, IOException, JMException {
        List<String> mbeanIds = new ArrayList<>();
        mbeanIds.add("java.lang:type=GarbageCollector,name=PS MarkSweep");
        mbeanIds.add("java.lang:type=GarbageCollector,name=PS Scavenge");
        JmxDatacollectionConfig jmxConfigModel = jmxConfiggenerator.generateJmxConfigModel(mbeanIds, platformMBeanServer, "testService", true, dictionary);
        Assert.assertNotNull(jmxConfigModel);
        LOG.info(prettyPrint(jmxConfigModel));

        Assert.assertEquals(2, jmxConfigModel.getJmxCollection().get(0).getMbeans().getMbean().size());
        for (Mbean eachMbean : jmxConfigModel.getJmxCollection().get(0).getMbeans().getMbean()) {
            Assert.assertEquals(2, eachMbean.getAttrib().size());
            Assert.assertEquals(0, eachMbean.getCompAttrib().size());
        }
    }

    @Test
<<<<<<< HEAD
    public void testGenerateJmxConfigModelUsingIdFilter() throws MBeanServerQueryException, IOException, JMException {
        List<String> mbeanIds = new ArrayList<>();
        mbeanIds.add("java.lang:type=GarbageCollector,name=PS MarkSweep:CollectionCount");
        mbeanIds.add("java.lang:type=GarbageCollector,name=PS Scavenge:CollectionTime");
        JmxDatacollectionConfig jmxConfigModel = jmxConfiggenerator.generateJmxConfigModel(mbeanIds, platformMBeanServer, "testService", true, dictionary);
        Assert.assertNotNull(jmxConfigModel);
        LOG.info(prettyPrint(jmxConfigModel));

        Assert.assertEquals(2, jmxConfigModel.getJmxCollection().get(0).getMbeans().getMbean().size());
        for (Mbean eachMbean : jmxConfigModel.getJmxCollection().get(0).getMbeans().getMbean()) {
            Assert.assertEquals(1, eachMbean.getAttrib().size());
            Assert.assertEquals(0, eachMbean.getCompAttrib().size());
        }
    }

    /**
     * Converts the given object to a pretty formatted XML string.
     * @param object The object to pretty print.
     * @param <T> The type of the object to pretty print.
     * @return The given object as a pretty formatted XML string.
     */
    private <T> String prettyPrint(T object) {
        try (ByteArrayOutputStream out = new ByteArrayOutputStream()) {

            JAXBContext jaxbContext = JAXBContext.newInstance(object.getClass());
            Marshaller jaxbMarshaller = jaxbContext.createMarshaller();
            jaxbMarshaller.setProperty(Marshaller.JAXB_FORMATTED_OUTPUT, true);
            jaxbMarshaller.marshal(object, out);

            return out.toString();
        } catch (IOException | JAXBException je) {
            throw Throwables.propagate(je);
        }
    }

    /**
     * Finds the given mbeanName in the given jmxConfigModel.
     *
     * @param jmxConfigModel The Model to search the MBean.
     * @param mbeanName The name of the MBean to find.
     * @return The Mbean when names are matching, null otherwise.
     */
    private Mbean findMbean(JmxDatacollectionConfig jmxConfigModel, String mbeanName) {
        for (Mbean eachMbean : jmxConfigModel.getJmxCollection().get(0).getMbeans().getMbean()) {
            if (Objects.equals(eachMbean.getName(), mbeanName)) {
                return eachMbean;
            }
        }
        return null;
=======
    public void testRunMultipleTimes() {
        jmxConfiggenerator.generateJmxConfigModel(platformMBeanServer, "testService", true, false, dictionary);
        HashMap<String, Integer> aliasMapCopy = new HashMap<>(JmxDatacollectionConfiggenerator.aliasMap);
        ArrayList<String> aliasListCopy = new ArrayList<>(JmxDatacollectionConfiggenerator.aliasList);
        jmxConfiggenerator.generateJmxConfigModel(platformMBeanServer, "testService", true, false, dictionary);

        Assert.assertEquals(aliasMapCopy, JmxDatacollectionConfiggenerator.aliasMap);
        Assert.assertEquals(aliasListCopy, JmxDatacollectionConfiggenerator.aliasList);
    }

    @Test
    public void testCreateAndRegisterUniqueAlias() throws IOException {
        Assert.assertEquals("0alias1", jmxConfiggenerator.createAndRegisterUniqueAlias("alias1"));
        Assert.assertEquals("1alias1", jmxConfiggenerator.createAndRegisterUniqueAlias("alias1"));

        String someAlias = StringUtils.rightPad("X", 20, "X") + "YYY";
        String someOtherAlias = StringUtils.rightPad("X", 20, "X") + "XXX";
        Assert.assertEquals("0XXXXXXXXXXXXXXXXXX", jmxConfiggenerator.createAndRegisterUniqueAlias(someAlias));
        Assert.assertEquals("0XXXXXXXXXXXXXXXXXXXXXXX_NAME_CRASH_AS_19_CHAR_VALUE", jmxConfiggenerator.createAndRegisterUniqueAlias(someOtherAlias));

    }

    //@Test
    public void testGenerateJmxConfigCassandraLocal() throws MalformedURLException, IOException {
        JmxDatacollectionConfig jmxConfigModel = jmxConfiggenerator.generateJmxConfigModel(platformMBeanServer, "cassandra", false, false, dictionary);
        Assert.assertEquals(1, jmxConfigModel.getJmxCollection().size());
        Assert.assertEquals(35, jmxConfigModel.getJmxCollection().get(0).getMbeans().getMbean().size());
        Assert.assertEquals("org.apache.cassandra.internal.MemtablePostFlusher", jmxConfigModel.getJmxCollection().get(0).getMbeans().getMbean().get(0).getName());
    }

    //@Test
    public void testGenerateJmxConfigJmxMp() throws MalformedURLException, IOException {

    	JMXServiceURL url = jmxConfiggenerator.getJmxServiceURL(false, "connect.opennms-edu.net", "9998");
    	JMXConnector jmxConnector = jmxConfiggenerator.getJmxConnector(null, null, url);
        MBeanServerConnection mBeanServerConnection = jmxConfiggenerator.createMBeanServerConnection(jmxConnector);
        logger.debug("MBeanServerConnection: '{}'",mBeanServerConnection);
        JmxDatacollectionConfig jmxConfigModel = jmxConfiggenerator.generateJmxConfigModel(mBeanServerConnection, "RemoteRepository", true, true, dictionary);
        Assert.assertEquals(1, jmxConfigModel.getJmxCollection().size());
        Assert.assertEquals(35, jmxConfigModel.getJmxCollection().get(0).getMbeans().getMbean().size());
        Assert.assertEquals("org.apache.cassandra.internal.MemtablePostFlusher", jmxConfigModel.getJmxCollection().get(0).getMbeans().getMbean().get(0).getName());
>>>>>>> 6c5e38bd
    }
}<|MERGE_RESOLUTION|>--- conflicted
+++ resolved
@@ -28,11 +28,8 @@
 
 package org.opennms.features.jmxconfiggenerator.jmxconfig;
 
-<<<<<<< HEAD
 import com.google.common.base.Throwables;
-=======
 import org.apache.commons.lang.StringUtils;
->>>>>>> 6c5e38bd
 import org.junit.After;
 import org.junit.Assert;
 import org.junit.Before;
@@ -44,7 +41,6 @@
 import org.slf4j.Logger;
 import org.slf4j.LoggerFactory;
 
-<<<<<<< HEAD
 import javax.management.JMException;
 import javax.management.MBeanServer;
 import javax.management.ObjectName;
@@ -59,19 +55,6 @@
 import java.util.List;
 import java.util.Map;
 import java.util.Objects;
-=======
-import javax.management.MBeanServer;
-import javax.management.MBeanServerConnection;
-import javax.management.ObjectName;
-import javax.management.remote.JMXConnector;
-import javax.management.remote.JMXServiceURL;
-import java.io.IOException;
-import java.lang.management.ManagementFactory;
-import java.net.MalformedURLException;
-import java.util.ArrayList;
-import java.util.HashMap;
-import java.util.Map;
->>>>>>> 6c5e38bd
 
 /**
  * @author Simon Walter <simon.walter@hp-factory.de>
@@ -140,7 +123,6 @@
     }
 
     @Test
-<<<<<<< HEAD
     public void testGenerateJmxConfigModelUsingIdFilter() throws MBeanServerQueryException, IOException, JMException {
         List<String> mbeanIds = new ArrayList<>();
         mbeanIds.add("java.lang:type=GarbageCollector,name=PS MarkSweep:CollectionCount");
@@ -190,15 +172,17 @@
             }
         }
         return null;
-=======
-    public void testRunMultipleTimes() {
-        jmxConfiggenerator.generateJmxConfigModel(platformMBeanServer, "testService", true, false, dictionary);
-        HashMap<String, Integer> aliasMapCopy = new HashMap<>(JmxDatacollectionConfiggenerator.aliasMap);
-        ArrayList<String> aliasListCopy = new ArrayList<>(JmxDatacollectionConfiggenerator.aliasList);
-        jmxConfiggenerator.generateJmxConfigModel(platformMBeanServer, "testService", true, false, dictionary);
+    }
+    
+    @Test
+    public void testRunMultipleTimes() throws MBeanServerQueryException, IOException, JMException {
+        jmxConfiggenerator.generateJmxConfigModel(platformMBeanServer, "testService", true, dictionary);
+        HashMap<String, Integer> aliasMapCopy = new HashMap<>(jmxConfiggenerator.aliasMap);
+        ArrayList<String> aliasListCopy = new ArrayList<>(jmxConfiggenerator.aliasList);
+        jmxConfiggenerator.generateJmxConfigModel(platformMBeanServer, "testService", true, dictionary);
 
-        Assert.assertEquals(aliasMapCopy, JmxDatacollectionConfiggenerator.aliasMap);
-        Assert.assertEquals(aliasListCopy, JmxDatacollectionConfiggenerator.aliasList);
+        Assert.assertEquals(aliasMapCopy, jmxConfiggenerator.aliasMap);
+        Assert.assertEquals(aliasListCopy, jmxConfiggenerator.aliasList);
     }
 
     @Test
@@ -212,26 +196,4 @@
         Assert.assertEquals("0XXXXXXXXXXXXXXXXXXXXXXX_NAME_CRASH_AS_19_CHAR_VALUE", jmxConfiggenerator.createAndRegisterUniqueAlias(someOtherAlias));
 
     }
-
-    //@Test
-    public void testGenerateJmxConfigCassandraLocal() throws MalformedURLException, IOException {
-        JmxDatacollectionConfig jmxConfigModel = jmxConfiggenerator.generateJmxConfigModel(platformMBeanServer, "cassandra", false, false, dictionary);
-        Assert.assertEquals(1, jmxConfigModel.getJmxCollection().size());
-        Assert.assertEquals(35, jmxConfigModel.getJmxCollection().get(0).getMbeans().getMbean().size());
-        Assert.assertEquals("org.apache.cassandra.internal.MemtablePostFlusher", jmxConfigModel.getJmxCollection().get(0).getMbeans().getMbean().get(0).getName());
-    }
-
-    //@Test
-    public void testGenerateJmxConfigJmxMp() throws MalformedURLException, IOException {
-
-    	JMXServiceURL url = jmxConfiggenerator.getJmxServiceURL(false, "connect.opennms-edu.net", "9998");
-    	JMXConnector jmxConnector = jmxConfiggenerator.getJmxConnector(null, null, url);
-        MBeanServerConnection mBeanServerConnection = jmxConfiggenerator.createMBeanServerConnection(jmxConnector);
-        logger.debug("MBeanServerConnection: '{}'",mBeanServerConnection);
-        JmxDatacollectionConfig jmxConfigModel = jmxConfiggenerator.generateJmxConfigModel(mBeanServerConnection, "RemoteRepository", true, true, dictionary);
-        Assert.assertEquals(1, jmxConfigModel.getJmxCollection().size());
-        Assert.assertEquals(35, jmxConfigModel.getJmxCollection().get(0).getMbeans().getMbean().size());
-        Assert.assertEquals("org.apache.cassandra.internal.MemtablePostFlusher", jmxConfigModel.getJmxCollection().get(0).getMbeans().getMbean().get(0).getName());
->>>>>>> 6c5e38bd
-    }
 }