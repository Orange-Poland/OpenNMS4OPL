/*******************************************************************************
 * This file is part of OpenNMS(R).
 *
 * Copyright (C) 2012 The OpenNMS Group, Inc.
 * OpenNMS(R) is Copyright (C) 1999-2012 The OpenNMS Group, Inc.
 *
 * OpenNMS(R) is a registered trademark of The OpenNMS Group, Inc.
 *
 * OpenNMS(R) is free software: you can redistribute it and/or modify
 * it under the terms of the GNU General Public License as published
 * by the Free Software Foundation, either version 3 of the License,
 * or (at your option) any later version.
 *
 * OpenNMS(R) is distributed in the hope that it will be useful,
 * but WITHOUT ANY WARRANTY; without even the implied warranty of
 * MERCHANTABILITY or FITNESS FOR A PARTICULAR PURPOSE.  See the
 * GNU General Public License for more details.
 *
 * You should have received a copy of the GNU General Public License
 * along with OpenNMS(R).  If not, see:
 *      http://www.gnu.org/licenses/
 *
 * For more information contact:
 *     OpenNMS(R) Licensing <license@opennms.org>
 *     http://www.opennms.org/
 *     http://www.opennms.com/
 *******************************************************************************/

package org.opennms.features.topology.app.internal;

import java.io.ByteArrayInputStream;
import java.io.IOException;
import java.io.InputStream;
import java.util.Iterator;
import java.util.List;

<<<<<<< HEAD
import javax.servlet.http.HttpServletRequest;

=======
import org.opennms.core.utils.LogUtils;
>>>>>>> 0b66f082
import org.opennms.features.topology.api.GraphContainer;
import org.opennms.features.topology.api.HasExtraComponents;
import org.opennms.features.topology.api.HistoryManager;
import org.opennms.features.topology.api.IViewContribution;
import org.opennms.features.topology.api.MapViewManager;
import org.opennms.features.topology.api.MapViewManagerListener;
import org.opennms.features.topology.api.SelectionContext;
import org.opennms.features.topology.api.SelectionListener;
import org.opennms.features.topology.api.SelectionManager;
import org.opennms.features.topology.api.SelectionNotifier;
import org.opennms.features.topology.api.WidgetContext;
import org.opennms.features.topology.api.topo.GraphProvider;
import org.opennms.features.topology.app.internal.TopoContextMenu.TopoContextMenuItem;
import org.opennms.features.topology.app.internal.TopologyComponent.VertexUpdateListener;
import org.opennms.features.topology.app.internal.jung.FRLayoutAlgorithm;
import org.opennms.features.topology.app.internal.support.IconRepositoryManager;
<<<<<<< HEAD
import org.opennms.web.api.OnmsHeaderProvider;
=======
import org.slf4j.LoggerFactory;
>>>>>>> 0b66f082

import com.vaadin.annotations.JavaScript;
import com.vaadin.annotations.PreserveOnRefresh;
import com.vaadin.annotations.Theme;
import com.vaadin.data.Property;
import com.vaadin.server.Page;
import com.vaadin.server.ThemeResource;
import com.vaadin.server.VaadinRequest;
import com.vaadin.server.Page.UriFragmentChangedEvent;
import com.vaadin.server.Page.UriFragmentChangedListener;
import com.vaadin.shared.ui.slider.SliderOrientation;
import com.vaadin.ui.AbsoluteLayout;
import com.vaadin.ui.Accordion;
import com.vaadin.ui.Alignment;
import com.vaadin.ui.Button;
import com.vaadin.ui.Component;
import com.vaadin.ui.CustomLayout;
import com.vaadin.ui.HorizontalLayout;
import com.vaadin.ui.HorizontalSplitPanel;
import com.vaadin.ui.Label;
import com.vaadin.ui.Layout;
import com.vaadin.ui.MenuBar;
import com.vaadin.ui.Panel;
import com.vaadin.ui.Slider;
import com.vaadin.ui.TabSheet;
import com.vaadin.ui.TextField;
import com.vaadin.ui.UI;
import com.vaadin.ui.VerticalLayout;
import com.vaadin.ui.VerticalSplitPanel;
import com.vaadin.ui.Button.ClickEvent;
import com.vaadin.ui.Button.ClickListener;
import com.vaadin.ui.MenuBar.MenuItem;
<<<<<<< HEAD

@SuppressWarnings("serial")
@Theme("topo_default")
@JavaScript({
	"http://ajax.googleapis.com/ajax/libs/chrome-frame/1/CFInstall.min.js",
	"chromeFrameCheck.js"
})
@PreserveOnRefresh
public class TopologyWidgetTestApplication extends UI implements CommandUpdateListener, MenuItemUpdateListener, ContextMenuHandler, WidgetUpdateListener, WidgetContext, UriFragmentChangedListener, GraphContainer.ChangeListener, MapViewManagerListener, VertexUpdateListener {
=======
import com.vaadin.ui.TabSheet.SelectedTabChangeEvent;
import com.vaadin.ui.TabSheet.SelectedTabChangeListener;
import com.vaadin.ui.UriFragmentUtility.FragmentChangedEvent;
import com.vaadin.ui.UriFragmentUtility.FragmentChangedListener;


public class TopologyWidgetTestApplication extends Application implements CommandUpdateListener, MenuItemUpdateListener, ContextMenuHandler, WidgetUpdateListener, WidgetContext, FragmentChangedListener, GraphContainer.ChangeListener, MapViewManagerListener, VertexUpdateListener, SelectionListener {
>>>>>>> 0b66f082

	private static final long serialVersionUID = 6837501987137310938L;

	private static final String LABEL_PROPERTY = "label";
	private TopologyComponent m_topologyComponent;
	private VertexSelectionTree m_tree;
	private final GraphContainer m_graphContainer;
	private final CommandManager m_commandManager;
	private MenuBar m_menuBar;
	private TopoContextMenu m_contextMenu;
	private AbsoluteLayout m_layout;
	private VerticalLayout m_rootLayout;
	private final IconRepositoryManager m_iconRepositoryManager;
	private WidgetManager m_widgetManager;
	private WidgetManager m_treeWidgetManager;
	private Accordion m_treeAccordion;
    private HorizontalSplitPanel m_treeMapSplitPanel;
    private final Label m_zoomLevelLabel = new Label("0"); 
    private final HistoryManager m_historyManager;
    private String m_headerHtml;
    private boolean m_showHeader = true;
    private OnmsHeaderProvider m_headerProvider = null; 
    
	public TopologyWidgetTestApplication(CommandManager commandManager, HistoryManager historyManager, GraphProvider topologyProvider, ProviderManager providerManager, IconRepositoryManager iconRepoManager, SelectionManager selectionManager) {

		// Ensure that selection changes trigger a history save operation
		selectionManager.addSelectionListener(this);

		m_commandManager = commandManager;
		m_commandManager.addMenuItemUpdateListener(this);
		m_historyManager = historyManager;
		m_iconRepositoryManager = iconRepoManager;

		// Create a per-session GraphContainer instance
		m_graphContainer = new VEProviderGraphContainer(topologyProvider, providerManager);
		m_graphContainer.setSelectionManager(selectionManager);
		m_graphContainer.addChangeListener(this);
		m_graphContainer.getMapViewManager().addListener(this);
		m_graphContainer.setUserName((String)this.getUser());
	}

    private String getHeader(HttpServletRequest request) {
        if(m_headerProvider == null) {
            return "";
        } else {
            return m_headerProvider.getHeaderHtml(request);
        }
    }

	@Override
<<<<<<< HEAD
    protected void init(VaadinRequest request) {
        m_headerHtml =  getHeader(new HttpServletRequestVaadinImpl(request));

        m_rootLayout = new VerticalLayout();
        m_rootLayout.setSizeFull();
        
        setContent(m_rootLayout);
        
        Page.getCurrent().addUriFragmentChangedListener(this);
        
        if(m_showHeader && m_headerHtml != null) {
            Panel header = new Panel("header");
            header.setCaption(null);
            header.addStyleName("onmsheader");
            header.setWidth(100, Unit.PERCENTAGE);
            // Set expand ratio so that extra space is not allocated to this vertical component
            m_rootLayout.addComponent(header, 0);
            m_rootLayout.setExpandRatio(header, 0);
            
            try {
                CustomLayout customLayout = new CustomLayout(getHeaderLayout());
                header.setContent(customLayout);
            } catch (IOException e) {
                // TODO Auto-generated catch block
                e.printStackTrace();
            }
        }
=======
	public void init() {
	    setTheme("topo_default");
	    
		// See if the history manager has an existing fragment stored for
		// this user. Do this before laying out the UI because the history
	    // may change during layout.
		String fragment = m_historyManager.getHistoryForUser((String)this.getUser());

	    m_rootLayout = new AbsoluteLayout();
	    m_rootLayout.setSizeFull();
	    
	    m_window = new Window("OpenNMS Topology");
        m_window.setContent(m_rootLayout);
        setMainWindow(m_window);
        
        m_uriFragUtil = new UriFragmentUtility();
        m_window.addComponent(m_uriFragUtil);
        m_uriFragUtil.addListener(this);

		m_layout = new AbsoluteLayout();
		m_layout.setSizeFull();
		m_rootLayout.addComponent(m_layout);
		
		if(m_showHeader) {
		    HEADER_HEIGHT = 100;
            m_rootLayout.addComponent(createHeader(), "top: 0px; left: 0px; right:0px;");
		} else {
		    HEADER_HEIGHT = 0;
		}
>>>>>>> 0b66f082
        
        m_layout = new AbsoluteLayout();
        m_layout.setSizeFull();
        // Set expand ratio so that all extra space is allocated to this vertical component
        m_rootLayout.addComponent(m_layout, 1);
        m_rootLayout.setExpandRatio(m_layout, 1);
        
        //Refresher refresher = new Refresher();
        //refresher.setRefreshInterval(5000);
        //getMainWindow().addComponent(refresher);

        m_graphContainer.setLayoutAlgorithm(new FRLayoutAlgorithm());

<<<<<<< HEAD
        final Property<Double> scale = m_graphContainer.getScaleProperty();

        m_topologyComponent = new TopologyComponent(m_graphContainer, m_iconRepositoryManager, m_selectionManager, this);
        m_topologyComponent.setSizeFull();
        m_topologyComponent.addMenuItemStateListener(this);
        m_topologyComponent.addVertexUpdateListener(this);
        
        final Slider slider = new Slider(0, 1);
        
        slider.setPropertyDataSource(scale);
        slider.setResolution(1);
        slider.setHeight("300px");
        slider.setOrientation(SliderOrientation.VERTICAL);

        slider.setImmediate(true);
=======
		m_topologyComponent = new TopologyComponent(m_graphContainer, m_iconRepositoryManager, this);
		m_topologyComponent.setSizeFull();
		m_topologyComponent.addMenuItemStateListener(this);
		m_topologyComponent.addVertexUpdateListener(this);
		
		final Property scale = m_graphContainer.getScaleProperty();
		final Slider slider = new Slider(0, 1);
		slider.setPropertyDataSource(scale);
		slider.setResolution(1);
		slider.setHeight("300px");
		slider.setOrientation(Slider.ORIENTATION_VERTICAL);
		slider.setImmediate(true);
>>>>>>> 0b66f082

        final Button zoomInBtn = new Button();
        zoomInBtn.setIcon(new ThemeResource("images/plus.png"));
        zoomInBtn.setDescription("Expand Semantic Zoom Level");
        zoomInBtn.setStyleName("semantic-zoom-button");
        zoomInBtn.addClickListener(new ClickListener() {

            @Override
            public void buttonClick(ClickEvent event) {
<<<<<<< HEAD
                int szl = (Integer) m_graphContainer.getSemanticZoomLevel();
                szl++;
                m_graphContainer.setSemanticZoomLevel(szl);
                setSemanticZoomLevel(szl);
                saveHistory();
            }
        });

        Button zoomOutBtn = new Button();
        zoomOutBtn.setIcon(new ThemeResource("images/minus.png"));
        zoomOutBtn.setDescription("Collapse Semantic Zoom Level");
        zoomOutBtn.setStyleName("semantic-zoom-button");
        zoomOutBtn.addClickListener(new ClickListener() {

            public void buttonClick(ClickEvent event) {
                int szl = (Integer) m_graphContainer.getSemanticZoomLevel();
                if(szl > 0) {
                    szl--;
                    m_graphContainer.setSemanticZoomLevel(szl);
                    setSemanticZoomLevel(szl);
                    saveHistory();
                } 
                
            }
        });
        
        
        final Button panBtn = new Button();
        panBtn.setIcon(new ThemeResource("images/cursor_drag_arrow.png"));
        panBtn.setDescription("Pan Tool");
        panBtn.setStyleName("toolbar-button down");
        
        final Button selectBtn = new Button();
        selectBtn.setIcon(new ThemeResource("images/selection.png"));
        selectBtn.setDescription("Selection Tool");
        selectBtn.setStyleName("toolbar-button");
        selectBtn.addClickListener(new ClickListener() {
=======
				int szl = (Integer) m_graphContainer.getSemanticZoomLevel();
				szl++;
				m_graphContainer.setSemanticZoomLevel(szl);
				setSemanticZoomLevel(szl);
				saveHistory();
			}
		});

		Button zoomOutBtn = new Button();
		zoomOutBtn.setIcon(new ThemeResource("images/minus.png"));
		zoomOutBtn.setDescription("Collapse Semantic Zoom Level");
		zoomOutBtn.setStyleName("semantic-zoom-button");
		zoomOutBtn.addListener(new ClickListener() {

                        @Override
			public void buttonClick(ClickEvent event) {
				int szl = (Integer) m_graphContainer.getSemanticZoomLevel();
				if(szl > 0) {
				    szl--;
				    m_graphContainer.setSemanticZoomLevel(szl);
				    setSemanticZoomLevel(szl);
				    saveHistory();
				} 
				
			}
		});
		
		
		final Button panBtn = new Button();
		panBtn.setIcon(new ThemeResource("images/cursor_drag_arrow.png"));
		panBtn.setDescription("Pan Tool");
		panBtn.setStyleName("toolbar-button down");
		
		final Button selectBtn = new Button();
		selectBtn.setIcon(new ThemeResource("images/selection.png"));
		selectBtn.setDescription("Selection Tool");
		selectBtn.setStyleName("toolbar-button");
		selectBtn.addListener(new ClickListener() {
>>>>>>> 0b66f082

            @Override
            public void buttonClick(ClickEvent event) {
                selectBtn.setStyleName("toolbar-button down");
                panBtn.setStyleName("toolbar-button");
                m_topologyComponent.setActiveTool("select");
            }
        });
        
        panBtn.addClickListener(new ClickListener() {

            @Override
            public void buttonClick(ClickEvent event) {
                panBtn.setStyleName("toolbar-button down");
                selectBtn.setStyleName("toolbar-button");
                m_topologyComponent.setActiveTool("pan");
            }
        });
<<<<<<< HEAD

        VerticalLayout toolbar = new VerticalLayout();
        toolbar.setWidth("31px");
        toolbar.addComponent(panBtn);
        toolbar.addComponent(selectBtn);
        
        HorizontalLayout semanticLayout = new HorizontalLayout();
        semanticLayout.addComponent(zoomInBtn);
        semanticLayout.addComponent(m_zoomLevelLabel);
        semanticLayout.addComponent(zoomOutBtn);
        semanticLayout.setComponentAlignment(m_zoomLevelLabel, Alignment.MIDDLE_CENTER);
        
        AbsoluteLayout mapLayout = new AbsoluteLayout();

        mapLayout.addComponent(m_topologyComponent, "top:0px; left: 0px; right: 0px; bottom: 0px;");
        mapLayout.addComponent(slider, "top: 5px; left: 20px; z-index:1000;");
        mapLayout.addComponent(toolbar, "top: 324px; left: 12px;");
        mapLayout.addComponent(semanticLayout, "top: 380px; left: 2px;");
        mapLayout.setSizeFull();

        m_treeMapSplitPanel = new HorizontalSplitPanel();
        m_treeMapSplitPanel.setFirstComponent(createWestLayout());
        m_treeMapSplitPanel.setSecondComponent(mapLayout);
        m_treeMapSplitPanel.setSplitPosition(222, Unit.PIXELS);
        m_treeMapSplitPanel.setSizeFull();

        m_commandManager.addCommandUpdateListener(this);

        menuBarUpdated(m_commandManager);
        if(m_widgetManager.widgetCount() != 0) {
            updateWidgetView(m_widgetManager);
        }else {
            m_layout.addComponent(m_treeMapSplitPanel);
        }
        
        if(m_treeWidgetManager.widgetCount() != 0) {
            updateAccordionView(m_treeWidgetManager);
        }
    }
	
=======
		
		VerticalLayout toolbar = new VerticalLayout();
		toolbar.setWidth("31px");
		toolbar.addComponent(panBtn);
		toolbar.addComponent(selectBtn);
		
		HorizontalLayout semanticLayout = new HorizontalLayout();
		semanticLayout.addComponent(zoomInBtn);
		semanticLayout.addComponent(m_zoomLevelLabel);
		semanticLayout.addComponent(zoomOutBtn);
		semanticLayout.setComponentAlignment(m_zoomLevelLabel, Alignment.MIDDLE_CENTER);
		
		AbsoluteLayout mapLayout = new AbsoluteLayout();

		mapLayout.addComponent(m_topologyComponent, "top:0px; left: 0px; right: 0px; bottom: 0px;");
		mapLayout.addComponent(slider, "top: 5px; left: 20px; z-index:1000;");
		mapLayout.addComponent(toolbar, "top: 324px; left: 12px;");
		mapLayout.addComponent(semanticLayout, "top: 380px; left: 2px;");
		mapLayout.setSizeFull();

		m_treeMapSplitPanel = new HorizontalSplitPanel();
		m_treeMapSplitPanel.setFirstComponent(createWestLayout());
		m_treeMapSplitPanel.setSecondComponent(mapLayout);
		m_treeMapSplitPanel.setSplitPosition(222, Sizeable.UNITS_PIXELS);
		m_treeMapSplitPanel.setSizeFull();

		m_commandManager.addCommandUpdateListener(this);

		menuBarUpdated(m_commandManager);
		if(m_widgetManager.widgetCount() != 0) {
		    updateWidgetView(m_widgetManager);
		} else {
		    m_layout.addComponent(m_treeMapSplitPanel, getBelowMenuPosition());
		}
		
		if(m_treeWidgetManager.widgetCount() != 0) {
		    updateAccordionView(m_treeWidgetManager);
		}

		// If there was existing history, then restore that history snapshot.
		if (fragment != null) {
			LoggerFactory.getLogger(this.getClass()).info("Restoring history for user {}: {}", (String)this.getUser(), fragment);
			m_uriFragUtil.setFragment(fragment);
		}
	}
>>>>>>> 0b66f082

    private Panel createHeader() {
        final Panel header = new Panel("header");
        header.setCaption(null);
        header.setSizeUndefined();
        header.addStyleName("onmsheader");
        try {
            CustomLayout customLayout = new CustomLayout(getHeaderLayout());
            header.setContent(customLayout);
        } catch (IOException e) {
            LogUtils.errorf(this, e, "Could not load header file");
        }
        return header;
    }


    /**
	 * Update the Accordion View with installed widgets
	 * @param treeWidgetManager
	 */
    private void updateAccordionView(WidgetManager treeWidgetManager) {
        if (m_treeAccordion != null) {
            m_treeAccordion.removeAllComponents();
            
            m_treeAccordion.addTab(m_tree, m_tree.getTitle());
            for(IViewContribution widget : treeWidgetManager.getWidgets()) {
                if(widget.getIcon() != null) {
                    m_treeAccordion.addTab(widget.getView(this), widget.getTitle(), widget.getIcon());
                }else {
                    m_treeAccordion.addTab(widget.getView(this), widget.getTitle());
                }
            }
        }
    }

    /**
     * Updates the bottom widget area with the registered widgets
     * 
     * Any widget with the service property of 'location=bottom' are
     * included.
     * 
     * @param widgetManager
     */
    private void updateWidgetView(WidgetManager widgetManager) {
<<<<<<< HEAD
        if (m_layout != null) {
            synchronized (m_layout) {
                m_layout.removeAllComponents();
                if(widgetManager.widgetCount() == 0) {
                    m_layout.addComponent(m_treeMapSplitPanel);
                } else {
                    VerticalSplitPanel bottomLayoutBar = new VerticalSplitPanel();
                    bottomLayoutBar.setFirstComponent(m_treeMapSplitPanel);
                    // Split the screen 70% top, 30% bottom
                    bottomLayoutBar.setSplitPosition(70, Unit.PERCENTAGE);
                    bottomLayoutBar.setSizeFull();
                    bottomLayoutBar.setSecondComponent(getTabSheet(widgetManager, this));
                    m_layout.addComponent(bottomLayoutBar);
                }
                m_layout.requestRepaint();
=======
        synchronized (m_layout) {
            m_layout.removeAllComponents();
            if(widgetManager.widgetCount() == 0) {
                m_layout.addComponent(m_treeMapSplitPanel, getBelowMenuPosition());
            } else {
                VerticalSplitPanel bottomLayoutBar = new VerticalSplitPanel();
                bottomLayoutBar.setFirstComponent(m_treeMapSplitPanel);
                // Split the screen 70% top, 30% bottom
                bottomLayoutBar.setSplitPosition(70, Sizeable.UNITS_PERCENTAGE);
                bottomLayoutBar.setSizeFull();

                // Add the tabsheet to the layout
                bottomLayoutBar.addComponent(getTabSheet(widgetManager, this));

                m_layout.addComponent(bottomLayoutBar, getBelowMenuPosition());
>>>>>>> 0b66f082
            }
        }
        // TODO: Integrate contextmenu with the Connector/Extension pattern
        if(m_contextMenu != null && m_contextMenu.getParent() == null) {
            //getMainWindow().addComponent(m_contextMenu);
        }
    }

    /**
     * Gets a {@link TabSheet} view for all widgets in this manager.
     * 
     * @return TabSheet
     */
    private Component getTabSheet(WidgetManager manager, WidgetContext widgetContext) {
        // Use an absolute layout for the bottom panel
        AbsoluteLayout bottomLayout = new AbsoluteLayout();
        bottomLayout.setSizeFull();
        
        final TabSheet tabSheet = new TabSheet();
        tabSheet.setSizeFull();

        for(IViewContribution viewContrib : manager.getWidgets()) {
            // Create a new view instance
            final Component view = viewContrib.getView(widgetContext);
            try {
                m_graphContainer.getSelectionManager().addSelectionListener((SelectionListener)view);
            } catch (ClassCastException e) {}
            try {
                ((SelectionNotifier)view).addSelectionListener(m_graphContainer.getSelectionManager());
            } catch (ClassCastException e) {}

            // Icon can be null
            tabSheet.addTab(view, viewContrib.getTitle(), viewContrib.getIcon());

            // If the component supports the HasExtraComponents interface, then add the extra 
            // components to the tab bar
            try {
                Component[] extras = ((HasExtraComponents)view).getExtraComponents();
                if (extras != null && extras.length > 0) {
                    // For any extra controls, add a horizontal layout that will float
                    // on top of the right side of the tab panel
                    final HorizontalLayout extraControls = new HorizontalLayout();
                    extraControls.setHeight(32, Sizeable.UNITS_PIXELS);
                    extraControls.setSpacing(true);

                    // Add the extra controls to the layout
                    for (Component component : extras) {
                        extraControls.addComponent(component);
                        extraControls.setComponentAlignment(component, Alignment.MIDDLE_RIGHT);
                    }

                    // Add a TabSheet.SelectedTabChangeListener to show or hide the extra controls
                    tabSheet.addListener(new SelectedTabChangeListener() {
                        private static final long serialVersionUID = 6370347645872323830L;

                        @Override
                        public void selectedTabChange(SelectedTabChangeEvent event) {
                            final TabSheet source = (TabSheet) event.getSource();
                            if (source == tabSheet) {
                                // Bizarrely enough, getSelectedTab() returns the contained
                                // Component, not the Tab itself.
                                //
                                // If the first tab was selected...
                                if (source.getSelectedTab() == view) {
                                    extraControls.setVisible(true);
                                } else {
                                    extraControls.setVisible(false);
                                }
                            }
                        }
                    });

                    // Place the extra controls on the absolute layout
                    bottomLayout.addComponent(extraControls, "top:0px;right:5px;z-index:100");
                }
            } catch (ClassCastException e) {}
            view.setSizeFull();
        }

        // Add the tabsheet to the layout
        bottomLayout.addComponent(tabSheet);

        return bottomLayout;
    }
    

    /**
     * Creates the west area layout including the
     * accordion and tree views.
     * 
     * @return
     */
	private Layout createWestLayout() {
        m_tree = createTree();
        
        final TextField filterField = new TextField("Filter");
        filterField.setTextChangeTimeout(200);
        
        final Button filterBtn = new Button("Filter");
        filterBtn.addClickListener(new ClickListener() {

            @Override
            public void buttonClick(ClickEvent event) {
            	GCFilterableContainer container = m_tree.getContainerDataSource();
                container.removeAllContainerFilters();
                
                String filterString = (String) filterField.getValue();
                if(!filterString.equals("") && filterBtn.getCaption().toLowerCase().equals("filter")) {
                    container.addContainerFilter(LABEL_PROPERTY, (String) filterField.getValue(), true, false);
                    filterBtn.setCaption("Clear");
                } else {
                    filterField.setValue("");
                    filterBtn.setCaption("Filter");
                }
                
            }
        });
        
        HorizontalLayout filterArea = new HorizontalLayout();
        filterArea.addComponent(filterField);
        filterArea.addComponent(filterBtn);
        filterArea.setComponentAlignment(filterBtn, Alignment.BOTTOM_CENTER);
        
        m_treeAccordion = new Accordion();
        m_treeAccordion.addTab(m_tree, m_tree.getTitle());
        m_treeAccordion.setWidth("100%");
        m_treeAccordion.setHeight("100%");
        
        AbsoluteLayout absLayout = new AbsoluteLayout();
        absLayout.setWidth("100%");
        absLayout.setHeight("100%");
        absLayout.addComponent(filterArea, "top: 25px; left: 15px;");
        absLayout.addComponent(m_treeAccordion, "top: 75px; left: 15px; right: 15px; bottom:25px;"); 
        
        return absLayout;
    }

    private VertexSelectionTree createTree() {
		VertexSelectionTree tree = new VertexSelectionTree("Nodes", m_graphContainer);
		tree.setMultiSelect(true);
		tree.setImmediate(true);
		tree.setItemCaptionPropertyId(LABEL_PROPERTY);

		for (Iterator<?> it = tree.rootItemIds().iterator(); it.hasNext();) {
			Object item = it.next();
			tree.expandItemsRecursively(item);
		}
		
		m_graphContainer.getSelectionManager().addSelectionListener(tree);

		return tree;
	}

	@Override
	public void updateMenuItems() {
		updateMenuItems(m_menuBar.getItems());
		m_menuBar.requestRepaint();
	}

	private void updateContextMenuItems(Object target, List<TopoContextMenuItem> items) {
		for(TopoContextMenuItem contextItem : items) {
			if(contextItem.hasChildren()) {
				updateContextMenuItems(target, contextItem.getChildren());
			} else {
				m_commandManager.updateContextMenuItem(target, contextItem, m_graphContainer, this);
			}
		}
	}


	private void updateMenuItems(List<MenuItem> menuItems) {
		for(MenuItem menuItem : menuItems) {
			if(menuItem.hasChildren()) {
				updateMenuItems(menuItem.getChildren());
			}else {
<<<<<<< HEAD
				m_commandManager.updateMenuItem(menuItem, m_graphContainer, this, m_selectionManager);
=======
				m_commandManager.updateMenuItem(menuItem, m_graphContainer, getMainWindow());
>>>>>>> 0b66f082
			}
		}
	}

	@Override
	public void menuBarUpdated(CommandManager commandManager) {
		if(m_menuBar != null) {
			m_rootLayout.removeComponent(m_menuBar);
		}

		if(m_contextMenu != null) {
			m_contextMenu.detach();

		}

<<<<<<< HEAD
		m_menuBar = commandManager.getMenuBar(m_graphContainer, this, m_selectionManager);
		m_menuBar.setWidth(100, Unit.PERCENTAGE);
		// Set expand ratio so that extra space is not allocated to this vertical component
		m_rootLayout.addComponent(m_menuBar, 1);
		m_rootLayout.setExpandRatio(m_menuBar, 0);
=======
		m_menuBar = commandManager.getMenuBar(m_graphContainer, getMainWindow());
		m_menuBar.setWidth("100%");
		m_rootLayout.addComponent(m_menuBar, "top: " + HEADER_HEIGHT +"px; left: 0px; right:0px;");
>>>>>>> 0b66f082

		m_contextMenu = commandManager.getContextMenu(m_graphContainer, this);
		m_contextMenu.setAsContextMenuOf(this);
		updateMenuItems();
	}
<<<<<<< HEAD

	@Override
=======
	
        @Override
>>>>>>> 0b66f082
	public void show(Object target, int left, int top) {
		updateContextMenuItems(target, m_contextMenu.getItems());
		updateSubMenuDisplay(m_contextMenu.getItems());
		m_contextMenu.setTarget(target);
		m_contextMenu.open(left, top);
	}


	private static void updateSubMenuDisplay(List<TopoContextMenuItem> items) {
		for (TopoContextMenuItem item : items) {
			if (!item.hasChildren()) continue;
			else updateSubMenuDisplay(item.getChildren());
			// TODO: Figure out how to do this in the new contextmenu
			/*
			boolean shouldDisplay = false;
			for (TopoContextMenuItem child : item.getChildren()) {
				if (child.getItem().isVisible()) {
					shouldDisplay = true;
					break;
				}
			}
			item.getItem().setVisible(shouldDisplay);
			*/
		}
	}


    public WidgetManager getWidgetManager() {
        return m_widgetManager;
    }


    public void setWidgetManager(WidgetManager widgetManager) {
        if(m_widgetManager != null) {
            m_widgetManager.removeUpdateListener(this);
        }
        m_widgetManager = widgetManager;
        m_widgetManager.addUpdateListener(this);
    }


    @Override
    public void widgetListUpdated(WidgetManager widgetManager) {
        if(!isClosing()) {
            if(widgetManager == m_widgetManager) {
                updateWidgetView(widgetManager);
            }else if(widgetManager == m_treeWidgetManager) {
                updateAccordionView(widgetManager);
            }
        }
    }


    public WidgetManager getTreeWidgetManager() {
        return m_treeWidgetManager;
    }


    public void setTreeWidgetManager(WidgetManager treeWidgetManager) {
        if(m_treeWidgetManager != null) {
            m_treeWidgetManager.removeUpdateListener(this);
        }
        
        m_treeWidgetManager = treeWidgetManager;
        m_treeWidgetManager.addUpdateListener(this);
    }


    @Override
    public GraphContainer getGraphContainer() {
        return m_graphContainer;
    }


    int m_settingFragment = 0;
    
    @Override
    public void uriFragmentChanged(UriFragmentChangedEvent event) {
        m_settingFragment++;
<<<<<<< HEAD
        String fragment = event.getUriFragment();
        m_historyManager.applyHistory(fragment, m_graphContainer);
=======
        String fragment = source.getUriFragmentUtility().getFragment();
        m_historyManager.applyHistory((String)getUser(), fragment, m_graphContainer);
>>>>>>> 0b66f082
        m_settingFragment--;
    }


    private void saveHistory() {
        if (m_settingFragment == 0) {
<<<<<<< HEAD
            String fragment = m_historyManager.create(m_graphContainer);
            Page.getCurrent().setUriFragment(fragment, false);
=======
            String fragment = m_historyManager.create((String)getUser(), m_graphContainer);
            m_uriFragUtil.setFragment(fragment, false);
>>>>>>> 0b66f082
        }
    }


    @Override
    public void graphChanged(GraphContainer graphContainer) {
        m_zoomLevelLabel.setValue("" + graphContainer.getSemanticZoomLevel());
    }


    private void setSemanticZoomLevel(int szl) {
        m_zoomLevelLabel.setValue(String.valueOf(szl));
        m_graphContainer.redoLayout();
    }


    @Override
    public void boundingBoxChanged(MapViewManager viewManager) {
        saveHistory();
    }


    @Override
    public void onVertexUpdate() {
        saveHistory();
    }
    
    private InputStream getHeaderLayout() {
        return new ByteArrayInputStream(m_headerHtml.getBytes());
    }

    public void setHeaderProvider(OnmsHeaderProvider headerProvider) {
        m_headerProvider = headerProvider;
    }

    /**
     * Parameter is a String because config has String values
     * @param boolVal
     */
    //@Override
    public void setShowHeader(String boolVal) {
        m_showHeader = "true".equals(boolVal);
    }
<<<<<<< HEAD
=======

    @Override
    public void selectionChanged(SelectionContext selectionManager) {
        saveHistory();
    }
>>>>>>> 0b66f082
}<|MERGE_RESOLUTION|>--- conflicted
+++ resolved
@@ -28,18 +28,11 @@
 
 package org.opennms.features.topology.app.internal;
 
-import java.io.ByteArrayInputStream;
-import java.io.IOException;
-import java.io.InputStream;
 import java.util.Iterator;
 import java.util.List;
 
-<<<<<<< HEAD
 import javax.servlet.http.HttpServletRequest;
 
-=======
-import org.opennms.core.utils.LogUtils;
->>>>>>> 0b66f082
 import org.opennms.features.topology.api.GraphContainer;
 import org.opennms.features.topology.api.HasExtraComponents;
 import org.opennms.features.topology.api.HistoryManager;
@@ -56,11 +49,8 @@
 import org.opennms.features.topology.app.internal.TopologyComponent.VertexUpdateListener;
 import org.opennms.features.topology.app.internal.jung.FRLayoutAlgorithm;
 import org.opennms.features.topology.app.internal.support.IconRepositoryManager;
-<<<<<<< HEAD
 import org.opennms.web.api.OnmsHeaderProvider;
-=======
 import org.slf4j.LoggerFactory;
->>>>>>> 0b66f082
 
 import com.vaadin.annotations.JavaScript;
 import com.vaadin.annotations.PreserveOnRefresh;
@@ -77,13 +67,11 @@
 import com.vaadin.ui.Alignment;
 import com.vaadin.ui.Button;
 import com.vaadin.ui.Component;
-import com.vaadin.ui.CustomLayout;
 import com.vaadin.ui.HorizontalLayout;
 import com.vaadin.ui.HorizontalSplitPanel;
 import com.vaadin.ui.Label;
 import com.vaadin.ui.Layout;
 import com.vaadin.ui.MenuBar;
-import com.vaadin.ui.Panel;
 import com.vaadin.ui.Slider;
 import com.vaadin.ui.TabSheet;
 import com.vaadin.ui.TextField;
@@ -93,7 +81,8 @@
 import com.vaadin.ui.Button.ClickEvent;
 import com.vaadin.ui.Button.ClickListener;
 import com.vaadin.ui.MenuBar.MenuItem;
-<<<<<<< HEAD
+import com.vaadin.ui.TabSheet.SelectedTabChangeEvent;
+import com.vaadin.ui.TabSheet.SelectedTabChangeListener;
 
 @SuppressWarnings("serial")
 @Theme("topo_default")
@@ -102,16 +91,7 @@
 	"chromeFrameCheck.js"
 })
 @PreserveOnRefresh
-public class TopologyWidgetTestApplication extends UI implements CommandUpdateListener, MenuItemUpdateListener, ContextMenuHandler, WidgetUpdateListener, WidgetContext, UriFragmentChangedListener, GraphContainer.ChangeListener, MapViewManagerListener, VertexUpdateListener {
-=======
-import com.vaadin.ui.TabSheet.SelectedTabChangeEvent;
-import com.vaadin.ui.TabSheet.SelectedTabChangeListener;
-import com.vaadin.ui.UriFragmentUtility.FragmentChangedEvent;
-import com.vaadin.ui.UriFragmentUtility.FragmentChangedListener;
-
-
-public class TopologyWidgetTestApplication extends Application implements CommandUpdateListener, MenuItemUpdateListener, ContextMenuHandler, WidgetUpdateListener, WidgetContext, FragmentChangedListener, GraphContainer.ChangeListener, MapViewManagerListener, VertexUpdateListener, SelectionListener {
->>>>>>> 0b66f082
+public class TopologyWidgetTestApplication extends UI implements CommandUpdateListener, MenuItemUpdateListener, ContextMenuHandler, WidgetUpdateListener, WidgetContext, UriFragmentChangedListener, GraphContainer.ChangeListener, MapViewManagerListener, VertexUpdateListener, SelectionListener {
 
 	private static final long serialVersionUID = 6837501987137310938L;
 
@@ -133,7 +113,8 @@
     private final HistoryManager m_historyManager;
     private String m_headerHtml;
     private boolean m_showHeader = true;
-    private OnmsHeaderProvider m_headerProvider = null; 
+    private OnmsHeaderProvider m_headerProvider = null;
+    private String m_userName;
     
 	public TopologyWidgetTestApplication(CommandManager commandManager, HistoryManager historyManager, GraphProvider topologyProvider, ProviderManager providerManager, IconRepositoryManager iconRepoManager, SelectionManager selectionManager) {
 
@@ -150,7 +131,6 @@
 		m_graphContainer.setSelectionManager(selectionManager);
 		m_graphContainer.addChangeListener(this);
 		m_graphContainer.getMapViewManager().addListener(this);
-		m_graphContainer.setUserName((String)this.getUser());
 	}
 
     private String getHeader(HttpServletRequest request) {
@@ -162,66 +142,25 @@
     }
 
 	@Override
-<<<<<<< HEAD
     protected void init(VaadinRequest request) {
         m_headerHtml =  getHeader(new HttpServletRequestVaadinImpl(request));
+        m_userName = request.getRemoteUser();
+        m_graphContainer.setUserName(m_userName);
+
+        // See if the history manager has an existing fragment stored for
+        // this user. Do this before laying out the UI because the history
+        // may change during layout.
+        String fragment = m_historyManager.getHistoryForUser(m_userName);
 
         m_rootLayout = new VerticalLayout();
         m_rootLayout.setSizeFull();
-        
         setContent(m_rootLayout);
-        
+
         Page.getCurrent().addUriFragmentChangedListener(this);
-        
+
         if(m_showHeader && m_headerHtml != null) {
-            Panel header = new Panel("header");
-            header.setCaption(null);
-            header.addStyleName("onmsheader");
-            header.setWidth(100, Unit.PERCENTAGE);
-            // Set expand ratio so that extra space is not allocated to this vertical component
-            m_rootLayout.addComponent(header, 0);
-            m_rootLayout.setExpandRatio(header, 0);
-            
-            try {
-                CustomLayout customLayout = new CustomLayout(getHeaderLayout());
-                header.setContent(customLayout);
-            } catch (IOException e) {
-                // TODO Auto-generated catch block
-                e.printStackTrace();
-            }
-        }
-=======
-	public void init() {
-	    setTheme("topo_default");
-	    
-		// See if the history manager has an existing fragment stored for
-		// this user. Do this before laying out the UI because the history
-	    // may change during layout.
-		String fragment = m_historyManager.getHistoryForUser((String)this.getUser());
-
-	    m_rootLayout = new AbsoluteLayout();
-	    m_rootLayout.setSizeFull();
-	    
-	    m_window = new Window("OpenNMS Topology");
-        m_window.setContent(m_rootLayout);
-        setMainWindow(m_window);
-        
-        m_uriFragUtil = new UriFragmentUtility();
-        m_window.addComponent(m_uriFragUtil);
-        m_uriFragUtil.addListener(this);
-
-		m_layout = new AbsoluteLayout();
-		m_layout.setSizeFull();
-		m_rootLayout.addComponent(m_layout);
-		
-		if(m_showHeader) {
-		    HEADER_HEIGHT = 100;
-            m_rootLayout.addComponent(createHeader(), "top: 0px; left: 0px; right:0px;");
-		} else {
-		    HEADER_HEIGHT = 0;
-		}
->>>>>>> 0b66f082
-        
+        }
+
         m_layout = new AbsoluteLayout();
         m_layout.setSizeFull();
         // Set expand ratio so that all extra space is allocated to this vertical component
@@ -234,10 +173,9 @@
 
         m_graphContainer.setLayoutAlgorithm(new FRLayoutAlgorithm());
 
-<<<<<<< HEAD
         final Property<Double> scale = m_graphContainer.getScaleProperty();
 
-        m_topologyComponent = new TopologyComponent(m_graphContainer, m_iconRepositoryManager, m_selectionManager, this);
+        m_topologyComponent = new TopologyComponent(m_graphContainer, m_iconRepositoryManager, this);
         m_topologyComponent.setSizeFull();
         m_topologyComponent.addMenuItemStateListener(this);
         m_topologyComponent.addVertexUpdateListener(this);
@@ -250,20 +188,6 @@
         slider.setOrientation(SliderOrientation.VERTICAL);
 
         slider.setImmediate(true);
-=======
-		m_topologyComponent = new TopologyComponent(m_graphContainer, m_iconRepositoryManager, this);
-		m_topologyComponent.setSizeFull();
-		m_topologyComponent.addMenuItemStateListener(this);
-		m_topologyComponent.addVertexUpdateListener(this);
-		
-		final Property scale = m_graphContainer.getScaleProperty();
-		final Slider slider = new Slider(0, 1);
-		slider.setPropertyDataSource(scale);
-		slider.setResolution(1);
-		slider.setHeight("300px");
-		slider.setOrientation(Slider.ORIENTATION_VERTICAL);
-		slider.setImmediate(true);
->>>>>>> 0b66f082
 
         final Button zoomInBtn = new Button();
         zoomInBtn.setIcon(new ThemeResource("images/plus.png"));
@@ -273,7 +197,6 @@
 
             @Override
             public void buttonClick(ClickEvent event) {
-<<<<<<< HEAD
                 int szl = (Integer) m_graphContainer.getSemanticZoomLevel();
                 szl++;
                 m_graphContainer.setSemanticZoomLevel(szl);
@@ -287,7 +210,7 @@
         zoomOutBtn.setDescription("Collapse Semantic Zoom Level");
         zoomOutBtn.setStyleName("semantic-zoom-button");
         zoomOutBtn.addClickListener(new ClickListener() {
-
+            @Override
             public void buttonClick(ClickEvent event) {
                 int szl = (Integer) m_graphContainer.getSemanticZoomLevel();
                 if(szl > 0) {
@@ -311,46 +234,6 @@
         selectBtn.setDescription("Selection Tool");
         selectBtn.setStyleName("toolbar-button");
         selectBtn.addClickListener(new ClickListener() {
-=======
-				int szl = (Integer) m_graphContainer.getSemanticZoomLevel();
-				szl++;
-				m_graphContainer.setSemanticZoomLevel(szl);
-				setSemanticZoomLevel(szl);
-				saveHistory();
-			}
-		});
-
-		Button zoomOutBtn = new Button();
-		zoomOutBtn.setIcon(new ThemeResource("images/minus.png"));
-		zoomOutBtn.setDescription("Collapse Semantic Zoom Level");
-		zoomOutBtn.setStyleName("semantic-zoom-button");
-		zoomOutBtn.addListener(new ClickListener() {
-
-                        @Override
-			public void buttonClick(ClickEvent event) {
-				int szl = (Integer) m_graphContainer.getSemanticZoomLevel();
-				if(szl > 0) {
-				    szl--;
-				    m_graphContainer.setSemanticZoomLevel(szl);
-				    setSemanticZoomLevel(szl);
-				    saveHistory();
-				} 
-				
-			}
-		});
-		
-		
-		final Button panBtn = new Button();
-		panBtn.setIcon(new ThemeResource("images/cursor_drag_arrow.png"));
-		panBtn.setDescription("Pan Tool");
-		panBtn.setStyleName("toolbar-button down");
-		
-		final Button selectBtn = new Button();
-		selectBtn.setIcon(new ThemeResource("images/selection.png"));
-		selectBtn.setDescription("Selection Tool");
-		selectBtn.setStyleName("toolbar-button");
-		selectBtn.addListener(new ClickListener() {
->>>>>>> 0b66f082
 
             @Override
             public void buttonClick(ClickEvent event) {
@@ -369,7 +252,6 @@
                 m_topologyComponent.setActiveTool("pan");
             }
         });
-<<<<<<< HEAD
 
         VerticalLayout toolbar = new VerticalLayout();
         toolbar.setWidth("31px");
@@ -408,75 +290,18 @@
         if(m_treeWidgetManager.widgetCount() != 0) {
             updateAccordionView(m_treeWidgetManager);
         }
-    }
-	
-=======
-		
-		VerticalLayout toolbar = new VerticalLayout();
-		toolbar.setWidth("31px");
-		toolbar.addComponent(panBtn);
-		toolbar.addComponent(selectBtn);
-		
-		HorizontalLayout semanticLayout = new HorizontalLayout();
-		semanticLayout.addComponent(zoomInBtn);
-		semanticLayout.addComponent(m_zoomLevelLabel);
-		semanticLayout.addComponent(zoomOutBtn);
-		semanticLayout.setComponentAlignment(m_zoomLevelLabel, Alignment.MIDDLE_CENTER);
-		
-		AbsoluteLayout mapLayout = new AbsoluteLayout();
-
-		mapLayout.addComponent(m_topologyComponent, "top:0px; left: 0px; right: 0px; bottom: 0px;");
-		mapLayout.addComponent(slider, "top: 5px; left: 20px; z-index:1000;");
-		mapLayout.addComponent(toolbar, "top: 324px; left: 12px;");
-		mapLayout.addComponent(semanticLayout, "top: 380px; left: 2px;");
-		mapLayout.setSizeFull();
-
-		m_treeMapSplitPanel = new HorizontalSplitPanel();
-		m_treeMapSplitPanel.setFirstComponent(createWestLayout());
-		m_treeMapSplitPanel.setSecondComponent(mapLayout);
-		m_treeMapSplitPanel.setSplitPosition(222, Sizeable.UNITS_PIXELS);
-		m_treeMapSplitPanel.setSizeFull();
-
-		m_commandManager.addCommandUpdateListener(this);
-
-		menuBarUpdated(m_commandManager);
-		if(m_widgetManager.widgetCount() != 0) {
-		    updateWidgetView(m_widgetManager);
-		} else {
-		    m_layout.addComponent(m_treeMapSplitPanel, getBelowMenuPosition());
-		}
-		
-		if(m_treeWidgetManager.widgetCount() != 0) {
-		    updateAccordionView(m_treeWidgetManager);
-		}
-
-		// If there was existing history, then restore that history snapshot.
-		if (fragment != null) {
-			LoggerFactory.getLogger(this.getClass()).info("Restoring history for user {}: {}", (String)this.getUser(), fragment);
-			m_uriFragUtil.setFragment(fragment);
-		}
-	}
->>>>>>> 0b66f082
-
-    private Panel createHeader() {
-        final Panel header = new Panel("header");
-        header.setCaption(null);
-        header.setSizeUndefined();
-        header.addStyleName("onmsheader");
-        try {
-            CustomLayout customLayout = new CustomLayout(getHeaderLayout());
-            header.setContent(customLayout);
-        } catch (IOException e) {
-            LogUtils.errorf(this, e, "Could not load header file");
-        }
-        return header;
-    }
-
+
+        // If there was existing history, then restore that history snapshot.
+        if (fragment != null) {
+            LoggerFactory.getLogger(this.getClass()).info("Restoring history for user {}: {}", m_userName, fragment);
+            Page.getCurrent().setUriFragment(fragment);
+        }
+    }
 
     /**
-	 * Update the Accordion View with installed widgets
-	 * @param treeWidgetManager
-	 */
+     * Update the Accordion View with installed widgets
+     * @param treeWidgetManager
+     */
     private void updateAccordionView(WidgetManager treeWidgetManager) {
         if (m_treeAccordion != null) {
             m_treeAccordion.removeAllComponents();
@@ -501,7 +326,6 @@
      * @param widgetManager
      */
     private void updateWidgetView(WidgetManager widgetManager) {
-<<<<<<< HEAD
         if (m_layout != null) {
             synchronized (m_layout) {
                 m_layout.removeAllComponents();
@@ -517,23 +341,6 @@
                     m_layout.addComponent(bottomLayoutBar);
                 }
                 m_layout.requestRepaint();
-=======
-        synchronized (m_layout) {
-            m_layout.removeAllComponents();
-            if(widgetManager.widgetCount() == 0) {
-                m_layout.addComponent(m_treeMapSplitPanel, getBelowMenuPosition());
-            } else {
-                VerticalSplitPanel bottomLayoutBar = new VerticalSplitPanel();
-                bottomLayoutBar.setFirstComponent(m_treeMapSplitPanel);
-                // Split the screen 70% top, 30% bottom
-                bottomLayoutBar.setSplitPosition(70, Sizeable.UNITS_PERCENTAGE);
-                bottomLayoutBar.setSizeFull();
-
-                // Add the tabsheet to the layout
-                bottomLayoutBar.addComponent(getTabSheet(widgetManager, this));
-
-                m_layout.addComponent(bottomLayoutBar, getBelowMenuPosition());
->>>>>>> 0b66f082
             }
         }
         // TODO: Integrate contextmenu with the Connector/Extension pattern
@@ -576,7 +383,7 @@
                     // For any extra controls, add a horizontal layout that will float
                     // on top of the right side of the tab panel
                     final HorizontalLayout extraControls = new HorizontalLayout();
-                    extraControls.setHeight(32, Sizeable.UNITS_PIXELS);
+                    extraControls.setHeight(32, Unit.PIXELS);
                     extraControls.setSpacing(true);
 
                     // Add the extra controls to the layout
@@ -586,7 +393,7 @@
                     }
 
                     // Add a TabSheet.SelectedTabChangeListener to show or hide the extra controls
-                    tabSheet.addListener(new SelectedTabChangeListener() {
+                    tabSheet.addSelectedTabChangeListener(new SelectedTabChangeListener() {
                         private static final long serialVersionUID = 6370347645872323830L;
 
                         @Override
@@ -709,11 +516,7 @@
 			if(menuItem.hasChildren()) {
 				updateMenuItems(menuItem.getChildren());
 			}else {
-<<<<<<< HEAD
-				m_commandManager.updateMenuItem(menuItem, m_graphContainer, this, m_selectionManager);
-=======
-				m_commandManager.updateMenuItem(menuItem, m_graphContainer, getMainWindow());
->>>>>>> 0b66f082
+				m_commandManager.updateMenuItem(menuItem, m_graphContainer, this);
 			}
 		}
 	}
@@ -729,29 +532,18 @@
 
 		}
 
-<<<<<<< HEAD
-		m_menuBar = commandManager.getMenuBar(m_graphContainer, this, m_selectionManager);
+		m_menuBar = commandManager.getMenuBar(m_graphContainer, this);
 		m_menuBar.setWidth(100, Unit.PERCENTAGE);
 		// Set expand ratio so that extra space is not allocated to this vertical component
 		m_rootLayout.addComponent(m_menuBar, 1);
 		m_rootLayout.setExpandRatio(m_menuBar, 0);
-=======
-		m_menuBar = commandManager.getMenuBar(m_graphContainer, getMainWindow());
-		m_menuBar.setWidth("100%");
-		m_rootLayout.addComponent(m_menuBar, "top: " + HEADER_HEIGHT +"px; left: 0px; right:0px;");
->>>>>>> 0b66f082
 
 		m_contextMenu = commandManager.getContextMenu(m_graphContainer, this);
 		m_contextMenu.setAsContextMenuOf(this);
 		updateMenuItems();
 	}
-<<<<<<< HEAD
-
-	@Override
-=======
 	
         @Override
->>>>>>> 0b66f082
 	public void show(Object target, int left, int top) {
 		updateContextMenuItems(target, m_contextMenu.getItems());
 		updateSubMenuDisplay(m_contextMenu.getItems());
@@ -831,26 +623,16 @@
     @Override
     public void uriFragmentChanged(UriFragmentChangedEvent event) {
         m_settingFragment++;
-<<<<<<< HEAD
         String fragment = event.getUriFragment();
-        m_historyManager.applyHistory(fragment, m_graphContainer);
-=======
-        String fragment = source.getUriFragmentUtility().getFragment();
-        m_historyManager.applyHistory((String)getUser(), fragment, m_graphContainer);
->>>>>>> 0b66f082
+        m_historyManager.applyHistory(m_userName, fragment, m_graphContainer);
         m_settingFragment--;
     }
 
 
     private void saveHistory() {
         if (m_settingFragment == 0) {
-<<<<<<< HEAD
-            String fragment = m_historyManager.create(m_graphContainer);
+            String fragment = m_historyManager.create(m_userName, m_graphContainer);
             Page.getCurrent().setUriFragment(fragment, false);
-=======
-            String fragment = m_historyManager.create((String)getUser(), m_graphContainer);
-            m_uriFragUtil.setFragment(fragment, false);
->>>>>>> 0b66f082
         }
     }
 
@@ -876,10 +658,6 @@
     @Override
     public void onVertexUpdate() {
         saveHistory();
-    }
-    
-    private InputStream getHeaderLayout() {
-        return new ByteArrayInputStream(m_headerHtml.getBytes());
     }
 
     public void setHeaderProvider(OnmsHeaderProvider headerProvider) {
@@ -894,12 +672,9 @@
     public void setShowHeader(String boolVal) {
         m_showHeader = "true".equals(boolVal);
     }
-<<<<<<< HEAD
-=======
 
     @Override
     public void selectionChanged(SelectionContext selectionManager) {
         saveHistory();
     }
->>>>>>> 0b66f082
 }