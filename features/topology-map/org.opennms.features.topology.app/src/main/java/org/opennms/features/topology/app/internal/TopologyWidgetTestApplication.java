--- conflicted
+++ resolved
@@ -66,25 +66,15 @@
 import com.vaadin.ui.Accordion;
 import com.vaadin.ui.Alignment;
 import com.vaadin.ui.Button;
-import com.vaadin.ui.Button.ClickEvent;
-import com.vaadin.ui.Button.ClickListener;
 import com.vaadin.ui.Component;
 import com.vaadin.ui.HorizontalLayout;
 import com.vaadin.ui.HorizontalSplitPanel;
 import com.vaadin.ui.Label;
 import com.vaadin.ui.Layout;
 import com.vaadin.ui.MenuBar;
-<<<<<<< HEAD
-=======
-import com.vaadin.ui.MenuBar.MenuItem;
-import com.vaadin.ui.Panel;
->>>>>>> 75a56269
 import com.vaadin.ui.Slider;
 import com.vaadin.ui.TabSheet;
-import com.vaadin.ui.TabSheet.SelectedTabChangeEvent;
-import com.vaadin.ui.TabSheet.SelectedTabChangeListener;
 import com.vaadin.ui.TextField;
-<<<<<<< HEAD
 import com.vaadin.ui.UI;
 import com.vaadin.ui.VerticalLayout;
 import com.vaadin.ui.VerticalSplitPanel;
@@ -93,15 +83,6 @@
 import com.vaadin.ui.MenuBar.MenuItem;
 import com.vaadin.ui.TabSheet.SelectedTabChangeEvent;
 import com.vaadin.ui.TabSheet.SelectedTabChangeListener;
-=======
-import com.vaadin.ui.UriFragmentUtility;
-import com.vaadin.ui.UriFragmentUtility.FragmentChangedEvent;
-import com.vaadin.ui.UriFragmentUtility.FragmentChangedListener;
-import com.vaadin.ui.VerticalLayout;
-import com.vaadin.ui.VerticalSplitPanel;
-import com.vaadin.ui.Window;
-
->>>>>>> 75a56269
 
 @SuppressWarnings("serial")
 @Theme("topo_default")
@@ -177,8 +158,9 @@
 
         Page.getCurrent().addUriFragmentChangedListener(this);
 
-        if(m_showHeader && m_headerHtml != null) {
-        }
+        ///////////////////////////////////////////////////////////////////////////////////////
+        // TODO I think that the header layout code has gone missing from this init() method //
+        ///////////////////////////////////////////////////////////////////////////////////////
 
         m_layout = new AbsoluteLayout();
         m_layout.setSizeFull();
@@ -186,7 +168,6 @@
         m_rootLayout.addComponent(m_layout, 1);
         m_rootLayout.setExpandRatio(m_layout, 1);
         
-<<<<<<< HEAD
         //Refresher refresher = new Refresher();
         //refresher.setRefreshInterval(5000);
         //getMainWindow().addComponent(refresher);
@@ -201,23 +182,7 @@
         m_topologyComponent.addVertexUpdateListener(this);
         
         final Slider slider = new Slider(0, 1);
-=======
-        m_uriFragUtil = new UriFragmentUtility();
-        m_window.addComponent(m_uriFragUtil);
-        m_uriFragUtil.addListener(this);
-        
-		m_layout = new AbsoluteLayout();
-		m_layout.setSizeFull();
-		m_rootLayout.addComponent(m_layout);
-		
-		if(m_showHeader) {
-		    HEADER_HEIGHT = 100;
-            m_rootLayout.addComponent(createHeader(), "top: 0px; left: 0px; right:0px;");
-		} else {
-		    HEADER_HEIGHT = 0;
-		}
->>>>>>> 75a56269
-        
+
         slider.setPropertyDataSource(scale);
         slider.setResolution(1);
         slider.setHeight("300px");
