--- conflicted
+++ resolved
@@ -92,34 +92,10 @@
                 m_focusVertices.addAll(c.getVertices());
             }catch(ClassCastException e){}
         }
-<<<<<<< HEAD
         m_statusMap.clear();
 		m_statusMap.putAll(graph.getVertexStatus());
 		m_edgeStatusMap.clear();
 		m_edgeStatusMap.putAll(graph.getEdgeStatus());
-=======
-
-        if (m_statusProvider != null) {
-			if (m_statusProvider.contributesTo(m_graphContainer.getBaseTopology().getVertexNamespace())) {
-				Map<? extends VertexRef, ? extends Status> newStatusMap = m_statusProvider.getStatusForVertices(m_graphContainer.getBaseTopology(), new ArrayList<>(graph.getDisplayVertices()), m_graphContainer.getCriteria());
-				if (newStatusMap != null) {
-					m_statusMap.clear();
-					m_statusMap.putAll(newStatusMap);
-				}
-			}
-        }
-
-        if(m_graphContainer.getEdgeStatusProvider() != null) {
-			EdgeStatusProvider edgeStatusProvider = m_graphContainer.getEdgeStatusProvider();
-			if (edgeStatusProvider.contributesTo(m_graphContainer.getBaseTopology().getEdgeNamespace())) {
-				Map<? extends EdgeRef, ? extends Status> newStatusForEdges = edgeStatusProvider.getStatusForEdges(m_graphContainer.getBaseTopology(),
-						new ArrayList<>(graph.getDisplayEdges()),
-						m_graphContainer.getCriteria());
-				m_edgeStatusMap.clear();
-				m_edgeStatusMap.putAll(newStatusForEdges);
-            }
-        }
->>>>>>> b2eb5911
     }
 
     @Override
