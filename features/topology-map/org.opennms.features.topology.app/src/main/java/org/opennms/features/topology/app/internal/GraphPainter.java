--- conflicted
+++ resolved
@@ -22,11 +22,7 @@
 	private final Layout m_layout;
 	private final StatusProvider m_statusProvider;
 
-<<<<<<< HEAD
-	GraphPainter(GraphContainer graphContainer, Layout layout, IconRepositoryManager iconRepoManager, PaintTarget target, StatusProvider statusProvider) {
-=======
-	GraphPainter(GraphContainer graphContainer, Layout layout, IconRepositoryManager iconRepoManager, SelectionManager selectionManager, PaintTarget target) {
->>>>>>> 97d1fb53
+	GraphPainter(GraphContainer graphContainer, Layout layout, IconRepositoryManager iconRepoManager, SelectionManager selectionManager, PaintTarget target, StatusProvider statusProvider) {
 		m_graphContainer = graphContainer;
 		m_layout = layout;
 		m_iconRepoManager = iconRepoManager;
@@ -35,17 +31,10 @@
 		m_statusProvider = statusProvider;
 	}
 	
-<<<<<<< HEAD
-	public SelectionManager getSelectionManager() {
-		return m_graphContainer.getSelectionManager();
-	}
-	
 	public StatusProvider getStatusProvider() {
 	    return m_statusProvider;
 	}
 
-=======
->>>>>>> 97d1fb53
 	@Override
 	public void visitGraph(Graph graph) throws PaintException {
 		m_target.startTag("graph");
@@ -61,14 +50,11 @@
 		m_target.addAttribute("initialY", initialLocation.getY());
 		m_target.addAttribute("x", location.getX());
 		m_target.addAttribute("y", location.getY());
-<<<<<<< HEAD
-		m_target.addAttribute("selected", isSelected(getSelectionManager(), vertex));
+		m_target.addAttribute("selected", isSelected(m_selectionManager, vertex));
 		if(m_graphContainer.getStatusProvider() != null) {
 		    m_target.addAttribute("status", getStatus(vertex) );
 		}
-=======
-		m_target.addAttribute("selected", isSelected(m_selectionManager, vertex));
->>>>>>> 97d1fb53
+
 		m_target.addAttribute("iconUrl", m_iconRepoManager.findIconUrlByKey(vertex.getIconKey()));
 		m_target.addAttribute("label", vertex.getLabel());
 		m_target.addAttribute("tooltipText", getTooltipText(vertex));
