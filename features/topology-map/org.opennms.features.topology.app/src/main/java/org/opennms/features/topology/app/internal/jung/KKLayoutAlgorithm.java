--- conflicted
+++ resolved
@@ -42,11 +42,7 @@
 
 public class KKLayoutAlgorithm extends AbstractLayoutAlgorithm {
 
-<<<<<<< HEAD
-        @Override
-=======
 	@Override
->>>>>>> 369841d2
 	public void updateLayout(final GraphContainer graphContainer) {
 
 		Graph g = graphContainer.getGraph();
