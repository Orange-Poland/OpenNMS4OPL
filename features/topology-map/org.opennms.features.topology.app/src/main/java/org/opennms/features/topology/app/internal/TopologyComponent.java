/*******************************************************************************
 * This file is part of OpenNMS(R).
 *
 * Copyright (C) 2012 The OpenNMS Group, Inc.
 * OpenNMS(R) is Copyright (C) 1999-2012 The OpenNMS Group, Inc.
 *
 * OpenNMS(R) is a registered trademark of The OpenNMS Group, Inc.
 *
 * OpenNMS(R) is free software: you can redistribute it and/or modify
 * it under the terms of the GNU General Public License as published
 * by the Free Software Foundation, either version 3 of the License,
 * or (at your option) any later version.
 *
 * OpenNMS(R) is distributed in the hope that it will be useful,
 * but WITHOUT ANY WARRANTY; without even the implied warranty of
 * MERCHANTABILITY or FITNESS FOR A PARTICULAR PURPOSE.  See the
 * GNU General Public License for more details.
 *
 * You should have received a copy of the GNU General Public License
 * along with OpenNMS(R).  If not, see:
 *      http://www.gnu.org/licenses/
 *
 * For more information contact:
 *     OpenNMS(R) Licensing <license@opennms.org>
 *     http://www.opennms.org/
 *     http://www.opennms.com/
 *******************************************************************************/

package org.opennms.features.topology.app.internal;

import java.util.ArrayList;
import java.util.Arrays;
import java.util.Collection;
import java.util.Collections;
import java.util.List;
import java.util.Map;
import java.util.Set;
import java.util.concurrent.CopyOnWriteArraySet;

import org.opennms.features.topology.api.BoundingBox;
import org.opennms.features.topology.api.Graph;
import org.opennms.features.topology.api.GraphContainer;
import org.opennms.features.topology.api.GraphContainer.ChangeListener;
import org.opennms.features.topology.api.MapViewManager;
import org.opennms.features.topology.api.MapViewManagerListener;
import org.opennms.features.topology.api.Point;
import org.opennms.features.topology.api.SelectionListener;
import org.opennms.features.topology.api.SelectionManager;
import org.opennms.features.topology.api.topo.Edge;
import org.opennms.features.topology.api.topo.GraphVisitor;
import org.opennms.features.topology.api.topo.Vertex;
import org.opennms.features.topology.api.topo.VertexRef;
import org.opennms.features.topology.app.internal.gwt.client.VTopologyComponent;
import org.opennms.features.topology.app.internal.support.IconRepositoryManager;

import com.vaadin.data.Property;
import com.vaadin.data.Property.ValueChangeEvent;
import com.vaadin.data.Property.ValueChangeListener;
import com.vaadin.terminal.PaintException;
import com.vaadin.terminal.PaintTarget;
import com.vaadin.ui.AbstractComponent;
import com.vaadin.ui.ClientWidget;


@ClientWidget(VTopologyComponent.class)
public class TopologyComponent extends AbstractComponent implements ChangeListener, ValueChangeListener, MapViewManagerListener {
    
    public interface VertexUpdateListener{
        public void onVertexUpdate();
    }
    
    private static final long serialVersionUID = 1L;
    
	private final GraphContainer m_graphContainer;
    private Graph m_graph;
    private final List<MenuItemUpdateListener> m_menuItemStateListener = new ArrayList<MenuItemUpdateListener>();
    private final ContextMenuHandler m_contextMenuHandler;
    private final IconRepositoryManager m_iconRepoManager;
    private final SelectionManager m_selectionManager;
    private String m_activeTool = "pan";

    private Set<VertexUpdateListener> m_vertexUpdateListeners = new CopyOnWriteArraySet<VertexUpdateListener>();

    public TopologyComponent(GraphContainer dataSource, IconRepositoryManager iconRepositoryManager, SelectionManager selectionManager, ContextMenuHandler contextMenuHandler) {
	    m_graphContainer = dataSource;
	    m_iconRepoManager = iconRepositoryManager;
	    m_selectionManager = selectionManager;
	    m_contextMenuHandler = contextMenuHandler;

	    setGraph(m_graphContainer.getGraph());
		
		m_selectionManager.addSelectionListener(new SelectionListener() {
			
			@Override
			public void selectionChanged(SelectionManager selectionManager) {
			    computeBoundsForSelected(selectionManager);
			}
			
		});
		
		m_graphContainer.getMapViewManager().addListener(this);
		m_graphContainer.addChangeListener(this);
		
		setScaleDataSource(m_graphContainer.getScaleProperty());
	}
	
	private void setScaleDataSource(Property scale) {
        // Listens the new data source if possible
        if (scale != null
                && Property.ValueChangeNotifier.class
                        .isAssignableFrom(scale.getClass())) {
            ((Property.ValueChangeNotifier) scale).addListener(this);
        }
    }
	
    @Override
    public void paintContent(PaintTarget target) throws PaintException {
        super.paintContent(target);
        target.addAttribute("activeTool", m_activeTool);
        
        BoundingBox boundingBox = getBoundingBox();
        //System.out.println(m_viewManager);
        target.addAttribute("boundX", boundingBox.getX());
        target.addAttribute("boundY", boundingBox.getY());
        target.addAttribute("boundWidth", boundingBox.getWidth());
        target.addAttribute("boundHeight", boundingBox.getHeight());
        
		Graph graph = getGraph();
<<<<<<< HEAD
		//Set Status provider from the graph container because I may move it later
		GraphVisitor painter = new GraphPainter(m_graphContainer, graph.getLayout(), m_iconRepoManager, target, m_graphContainer.getStatusProvider());
=======

		GraphVisitor painter = new GraphPainter(m_graphContainer, graph.getLayout(), m_iconRepoManager, m_selectionManager, target);
>>>>>>> 97d1fb53

		try {
			graph.visit(painter);
		} catch(PaintException e) {
			throw e;
		} catch (Exception e) {
			throw new RuntimeException(e);
		}
        
        
    }

    private BoundingBox getBoundingBox() {
        
        return getViewManager().getCurrentBoundingBox();
    }

    /**
     * Main vaadin method for receiving communication from the Front End
     * 
     */
	@SuppressWarnings("unchecked")
	@Override
    public void changeVariables(Object source, Map<String, Object> variables) {
        if(variables.containsKey("graph")) {
            String graph = (String) variables.get("graph");
            getApplication().getMainWindow().showNotification("" + graph);
            
        }
        
        if(variables.containsKey("clickedEdge")) {
            String edgeId = (String) variables.get("clickedEdge");
            selectEdge(edgeId);
        }
        
        if(variables.containsKey("clickedBackground")) {
            m_selectionManager.deselectAll();
        }
        
        if(variables.containsKey("clickedVertex")) {
            String vertexKey = (String) variables.get("clickedVertex");
            if((variables.containsKey("shiftKeyPressed") && (Boolean) variables.get("shiftKeyPressed") == true) 
                    || variables.containsKey("metaKeyPressed") && (Boolean) variables.get("metaKeyPressed") == true
                    || (variables.containsKey("ctrlKeyPressed") && (Boolean) variables.get("ctrlKeyPressed") == true  && !(((String)variables.get("platform")).indexOf("Mac") > 0)  )) {
        	    addVerticesToSelection(vertexKey);
        	}else {
        	    selectVertices(vertexKey);
        	}
            
        }
        
        if(variables.containsKey("marqueeSelection")) {
            String[] vertexKeys = (String[]) variables.get("marqueeSelection");
            if(variables.containsKey("shiftKeyPressed") && (Boolean) variables.get("shiftKeyPressed") == true) {
            	addVerticesToSelection(vertexKeys);
            } else {
            	selectVertices(vertexKeys);
            }
            
        }
        
        if(variables.containsKey("updateVertices")) {
            String[] vertices = (String[]) variables.get("updateVertices");
            for(String vUpdate : vertices) {
                updateVertex(vUpdate);
            }
            
            fireVertexUpdated();
            if(vertices.length > 0) {
                requestRepaint();
            }
            
        }
        
        if(variables.containsKey("scrollWheel")) {
            Map<String, Object> props = (Map<String, Object>) variables.get("scrollWheel");
            int x = (Integer) props.get("x");
            int y = (Integer) props.get("y");
            double scrollVal = (Double) props.get("scrollVal");
            getViewManager().zoomToPoint(getViewManager().getScale() + scrollVal, new Point(x, y));
        }
        
        if(variables.containsKey("clientCenterPoint")) {
            Map<String, Object> props = (Map<String, Object>) variables.get("clientCenterPoint");
            int x = (Integer) props.get("x");
            int y = (Integer) props.get("y"); 
            getViewManager().setCenter(new Point(x, y));
            
        }
        
        if(variables.containsKey("contextMenu")) {
            Map<String, Object> props = (Map<String, Object>) variables.get("contextMenu");
            
            
            int x = (Integer) props.get("x");
            int y = (Integer) props.get("y");
            
            String type = (String) props.get("type");

            Object target = null;
            if (type.toLowerCase().equals("vertex")) {
            	String targetKey = (String)props.get("target");
            	target = getGraph().getVertexByKey(targetKey);
            	m_selectionManager.setSelectedVertexRefs(Arrays.asList((Vertex) target));
            } else if (type.toLowerCase().equals("edge")) {
            	String targetKey = (String)props.get("target");
            	target = getGraph().getEdgeByKey(targetKey);
            }

            m_contextMenuHandler.show(target, x, y);
        }
        
        if(variables.containsKey("mapPhysicalBounds")) {
            Map<String, Object> bounds = (Map<String, Object>) variables.get("mapPhysicalBounds");
            Integer width = (Integer)bounds.get("width");
            Integer height = (Integer)bounds.get("height");
            
            getViewManager().setViewPort(width, height);
            
        }
        
        if(variables.containsKey("doubleClick")) {
            Map<String, Object> props = (Map<String, Object>) variables.get("doubleClick");
            int x = (Integer) props.get("x");
            int y = (Integer) props.get("y");
            
            double scale = getViewManager().getScale() + 0.25;
            getViewManager().zoomToPoint(scale, new Point(x, y));
        }
        
        updateMenuItems();
    }

	private void selectVertices(String... vertexKeys) {
		List<VertexRef> vertexRefs = new ArrayList<VertexRef>(vertexKeys.length);
		
		for(String vertexKey : vertexKeys) {
			vertexRefs.add(getGraph().getVertexByKey(vertexKey));
		}

		Collection<VertexRef> vertexTrees = m_graphContainer.getVertexRefForest(vertexRefs);
	    m_selectionManager.setSelectedVertexRefs(vertexTrees);
	}

	private void addVerticesToSelection(String... vertexKeys) {
		List<VertexRef> vertexRefs = new ArrayList<VertexRef>(vertexKeys.length);
		
		for(String vertexKey : vertexKeys) {
			vertexRefs.add(getGraph().getVertexByKey(vertexKey));
		}

		Collection<VertexRef> vertexTrees = m_graphContainer.getVertexRefForest(vertexRefs);
		
		m_selectionManager.selectVertexRefs(vertexTrees);
    }
    
	private void selectEdge(String edgeKey) {
		Edge edge = getGraph().getEdgeByKey(edgeKey);
		
		m_selectionManager.setSelectedEdgeRefs(Collections.singleton(edge));

	}

    private void updateVertex(String vertexUpdate) {
        String[] vertexProps = vertexUpdate.split("\\|");
        
        String id = vertexProps[0].split(",")[1];
        int x = (int) Double.parseDouble(vertexProps[1].split(",")[1]);
        int y = (int) Double.parseDouble(vertexProps[2].split(",")[1]);
        boolean selected = vertexProps[3].split(",")[1].equals("true");
        
        Vertex vertex = getGraph().getVertexByKey(id);
        
        getGraph().getLayout().setLocation(vertex, x, y);

        if (selected) {
        	m_selectionManager.selectVertexRefs(Collections.singleton(vertex));
        } else {
        	m_selectionManager.deselectVertexRefs(Collections.singleton(vertex));
        }
    }
    
	protected void setScale(double scale){
	    m_graphContainer.setScale(scale);
    }
    
    protected Graph getGraph() {
		return m_graph;
	}

	private void setGraph(Graph graph) {
		m_graph = graph;
		getViewManager().setMapBounds(graph.getLayout().getBounds());
	}
	
	public void addMenuItemStateListener(MenuItemUpdateListener listener) {
        m_menuItemStateListener.add(listener);
    }
	
	public void removeMenuItemStateListener(MenuItemUpdateListener listener) {
	    m_menuItemStateListener.remove(listener);
	}
	
	private void updateMenuItems() {
	    for(MenuItemUpdateListener listener : m_menuItemStateListener) {
	        listener.updateMenuItems();
	    }
	}

	public void graphChanged(GraphContainer container) {
		Graph graph = container.getGraph();
        setGraph(graph);
		
		getViewManager().setMapBounds(graph.getLayout().getBounds());
		computeBoundsForSelected(m_selectionManager);
	}
	
	/**
	 * ValueChange listener for the scale property
	 */
    public void valueChange(ValueChangeEvent event) {
        
        double scale = (Double) event.getProperty().getValue();
        
        getViewManager().setScale(scale);
        
    }

    public void setActiveTool(String toolname) {
        if(!m_activeTool.equals(toolname)) {
            m_activeTool = toolname;
            requestRepaint();
        }
    }

    private void computeBoundsForSelected(SelectionManager selectionManager) {
        if(selectionManager.getSelectedVertexRefs().size() > 0) {
            Collection<? extends Vertex> visible = m_graphContainer.getGraph().getDisplayVertices();
            Collection<VertexRef> selected = selectionManager.getSelectedVertexRefs();
            Collection<VertexRef> vRefs = new ArrayList<VertexRef>();
            for(VertexRef vRef : selected) {
                if(visible.contains(vRef)) {
                    vRefs.add(vRef);
                }
            }
            
            getViewManager().setBoundingBox(m_graphContainer.getGraph().getLayout().computeBoundingBox(vRefs));
        	
        }else {
            getViewManager().setBoundingBox(m_graphContainer.getGraph().getLayout().getBounds());
        }
    }

    @Override
    public void boundingBoxChanged(MapViewManager viewManager) {
        setScale(viewManager.getScale());
        requestRepaint();
    }
    
    public MapViewManager getViewManager() {
        return m_graphContainer.getMapViewManager();
    }

    public void addVertexUpdateListener(VertexUpdateListener listener) {
        m_vertexUpdateListeners.add(listener);
    }
    
    private void fireVertexUpdated() {
        for(VertexUpdateListener listener : m_vertexUpdateListeners) {
            listener.onVertexUpdate();
        }
    }

}<|MERGE_RESOLUTION|>--- conflicted
+++ resolved
@@ -126,13 +126,8 @@
         target.addAttribute("boundHeight", boundingBox.getHeight());
         
 		Graph graph = getGraph();
-<<<<<<< HEAD
 		//Set Status provider from the graph container because I may move it later
-		GraphVisitor painter = new GraphPainter(m_graphContainer, graph.getLayout(), m_iconRepoManager, target, m_graphContainer.getStatusProvider());
-=======
-
-		GraphVisitor painter = new GraphPainter(m_graphContainer, graph.getLayout(), m_iconRepoManager, m_selectionManager, target);
->>>>>>> 97d1fb53
+		GraphVisitor painter = new GraphPainter(m_graphContainer, graph.getLayout(), m_iconRepoManager, m_selectionManager, target, m_graphContainer.getStatusProvider());
 
 		try {
 			graph.visit(painter);
