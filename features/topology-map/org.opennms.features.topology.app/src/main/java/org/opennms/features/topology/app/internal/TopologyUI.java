/*******************************************************************************
 * This file is part of OpenNMS(R).
 *
 * Copyright (C) 2012-2014 The OpenNMS Group, Inc.
 * OpenNMS(R) is Copyright (C) 1999-2014 The OpenNMS Group, Inc.
 *
 * OpenNMS(R) is a registered trademark of The OpenNMS Group, Inc.
 *
 * OpenNMS(R) is free software: you can redistribute it and/or modify
 * it under the terms of the GNU Affero General Public License as published
 * by the Free Software Foundation, either version 3 of the License,
 * or (at your option) any later version.
 *
 * OpenNMS(R) is distributed in the hope that it will be useful,
 * but WITHOUT ANY WARRANTY; without even the implied warranty of
 * MERCHANTABILITY or FITNESS FOR A PARTICULAR PURPOSE.  See the
 * GNU Affero General Public License for more details.
 *
 * You should have received a copy of the GNU Affero General Public License
 * along with OpenNMS(R).  If not, see:
 *      http://www.gnu.org/licenses/
 *
 * For more information contact:
 *     OpenNMS(R) Licensing <license@opennms.org>
 *     http://www.opennms.org/
 *     http://www.opennms.com/
 *******************************************************************************/

package org.opennms.features.topology.app.internal;

import static org.opennms.features.topology.api.support.VertexHopGraphProvider.getWrappedVertexHopCriteria;
import static org.opennms.features.topology.app.internal.operations.MetaTopologySelectorOperation.createOperationForDefaultGraphProvider;

import java.io.ByteArrayInputStream;
import java.io.IOException;
import java.io.InputStream;
import java.util.Collection;
import java.util.Collections;
import java.util.List;
import java.util.Objects;
import java.util.Optional;
import java.util.Set;
import java.util.TreeSet;
import java.util.stream.Collectors;

import javax.servlet.http.HttpServletRequest;

import org.opennms.features.topology.api.CheckedOperation;
import org.opennms.features.topology.api.GraphContainer;
import org.opennms.features.topology.api.HasExtraComponents;
import org.opennms.features.topology.api.HistoryManager;
import org.opennms.features.topology.api.IViewContribution;
import org.opennms.features.topology.api.MapViewManager;
import org.opennms.features.topology.api.MapViewManagerListener;
import org.opennms.features.topology.api.OperationContext;
import org.opennms.features.topology.api.OperationContext.DisplayLocation;
import org.opennms.features.topology.api.SelectionContext;
import org.opennms.features.topology.api.SelectionListener;
import org.opennms.features.topology.api.SelectionManager;
import org.opennms.features.topology.api.SelectionNotifier;
import org.opennms.features.topology.api.VerticesUpdateManager;
import org.opennms.features.topology.api.WidgetContext;
import org.opennms.features.topology.api.WidgetManager;
import org.opennms.features.topology.api.WidgetUpdateListener;
import org.opennms.features.topology.api.browsers.ContentType;
import org.opennms.features.topology.api.browsers.SelectionAwareTable;
import org.opennms.features.topology.api.info.InfoPanelItemProvider;
import org.opennms.features.topology.api.info.item.DefaultInfoPanelItem;
import org.opennms.features.topology.api.info.item.InfoPanelItem;
import org.opennms.features.topology.api.support.VertexHopGraphProvider;
import org.opennms.features.topology.api.support.VertexHopGraphProvider.VertexHopCriteria;
import org.opennms.features.topology.api.topo.Criteria;
import org.opennms.features.topology.api.topo.DefaultTopologyProviderInfo;
import org.opennms.features.topology.api.topo.TopologyProviderInfo;
import org.opennms.features.topology.api.topo.Vertex;
import org.opennms.features.topology.api.topo.VertexRef;
import org.opennms.features.topology.app.internal.CommandManager.DefaultOperationContext;
import org.opennms.features.topology.app.internal.TopologyComponent.VertexUpdateListener;
import org.opennms.features.topology.app.internal.jung.TopoFRLayoutAlgorithm;
import org.opennms.features.topology.app.internal.operations.MetaTopologySelectorOperation;
import org.opennms.features.topology.app.internal.operations.RedoLayoutOperation;
import org.opennms.features.topology.app.internal.support.CategoryHopCriteria;
import org.opennms.features.topology.app.internal.support.IconRepositoryManager;
import org.opennms.features.topology.app.internal.ui.HudDisplay;
import org.opennms.features.topology.app.internal.ui.InfoPanel;
import org.opennms.features.topology.app.internal.ui.NoContentAvailableWindow;
import org.opennms.features.topology.app.internal.ui.SearchBox;
import org.opennms.features.topology.app.internal.ui.ToolbarPanel;
import org.opennms.features.topology.app.internal.ui.ToolbarPanelController;
import org.opennms.osgi.EventConsumer;
import org.opennms.osgi.OnmsServiceManager;
import org.opennms.osgi.VaadinApplicationContext;
import org.opennms.osgi.VaadinApplicationContextCreator;
import org.opennms.osgi.VaadinApplicationContextImpl;
import org.opennms.osgi.locator.OnmsServiceManagerLocator;
import org.opennms.web.api.OnmsHeaderProvider;
import org.osgi.framework.BundleContext;
import org.osgi.framework.InvalidSyntaxException;
import org.slf4j.Logger;
import org.slf4j.LoggerFactory;

import com.github.wolfie.refresher.Refresher;
import com.google.common.base.Strings;
import com.google.common.collect.Lists;
import com.vaadin.annotations.PreserveOnRefresh;
import com.vaadin.annotations.StyleSheet;
import com.vaadin.annotations.Theme;
import com.vaadin.annotations.Title;
import com.vaadin.data.Property;
import com.vaadin.server.DefaultErrorHandler;
import com.vaadin.server.Page.UriFragmentChangedEvent;
import com.vaadin.server.Page.UriFragmentChangedListener;
import com.vaadin.server.RequestHandler;
import com.vaadin.server.VaadinRequest;
import com.vaadin.server.VaadinResponse;
import com.vaadin.server.VaadinServletRequest;
import com.vaadin.server.VaadinSession;
import com.vaadin.ui.AbsoluteLayout;
import com.vaadin.ui.Alignment;
import com.vaadin.ui.Component;
import com.vaadin.ui.CustomLayout;
import com.vaadin.ui.HorizontalLayout;
import com.vaadin.ui.Label;
import com.vaadin.ui.MenuBar;
import com.vaadin.ui.MenuBar.MenuItem;
import com.vaadin.ui.Notification;
import com.vaadin.ui.TabSheet;
import com.vaadin.ui.TabSheet.SelectedTabChangeEvent;
import com.vaadin.ui.TabSheet.SelectedTabChangeListener;
import com.vaadin.ui.UI;
import com.vaadin.ui.VerticalLayout;
import com.vaadin.ui.VerticalSplitPanel;
import com.vaadin.ui.Window;

@SuppressWarnings("serial")
@Theme("topo_default")
@Title("OpenNMS Topology Map")
@PreserveOnRefresh
@StyleSheet(value = {
        "theme://font-awesome/css/font-awesome.min.css",
        "theme://ionicons/css/ionicons.min.css"
})
public class TopologyUI extends UI implements CommandUpdateListener, MenuItemUpdateListener, ContextMenuHandler, WidgetUpdateListener, WidgetContext, UriFragmentChangedListener, GraphContainer.ChangeListener, MapViewManagerListener, VertexUpdateListener, SelectionListener, VerticesUpdateManager.VerticesUpdateListener {

    private class DynamicUpdateRefresher implements Refresher.RefreshListener {
        private final Object lockObject = new Object();
        private boolean m_refreshInProgress = false;


        @Override
        public void refresh(Refresher refresher) {
             if (needsRefresh()) {
                refreshUI();
            }
        }

        private void refreshUI() {
            synchronized (lockObject) {
                m_refreshInProgress = true;
                m_topologyComponent.blockSelectionEvents();

                final RedoLayoutOperation op = new RedoLayoutOperation();
                op.execute(getGraphContainer());

                m_topologyComponent.unblockSelectionEvents();
                m_refreshInProgress = false;
            }
        }

        private boolean needsRefresh() {
            if (m_refreshInProgress) {
                return false;
            }

            if (!m_graphContainer.getAutoRefreshSupport().isEnabled()) {
                return false;
            }

            return true;
        }

    }

    private interface RequestParameterHandler {
        boolean handleRequest(VaadinRequest request);
    }

    /**
     * Class to handle Request Parameters, such as SZL, Vertices in Focus, Layout Selection, Graph Provider
     * Selection, Status Provider selection, etc...
     */
    public class TopologyUIRequestHandler implements RequestHandler {

        private final List<RequestParameterHandler> requestHandlerList;

        private static final String PARAMETER_LAYOUT = "layout";
        private static final String PARAMETER_FOCUS_NODES = "focusNodes";
        private static final String PARAMETER_FOCUS_VERTICES = "focus-vertices";
        private static final String PARAMETER_SEMANTIC_ZOOM_LEVEL = "szl";
        private static final String PARAMETER_GRAPH_PROVIDER = "provider";
        public static final String PARAMETER_HISTORY_FRAGMENT = "ui-fragment";

        private TopologyUIRequestHandler() {
            requestHandlerList = Lists.newArrayList(
                    // The order matters
                    request -> loadHistoryFragment(request),
                    request -> loadGraphProvider(request),
                    request -> loadVertexHopCriteria(request),
                    request -> loadSemanticZoomLevel(request),
                    request -> loadLayout(request));
        }

        @Override
        public boolean handleRequest(VaadinSession session, VaadinRequest request, VaadinResponse response) throws IOException {
            handleRequestParameter(request);
            return false;
        }

        public void handleRequestParameter(VaadinRequest request) {
            boolean updateURL = false;
            for (RequestParameterHandler handler : requestHandlerList) {
                if (handler.handleRequest(request)) {
                    updateURL = true;
                }
            }
            // we redo the layout before we save the history
            m_graphContainer.redoLayout();

            // Close all open Windows/Dialogs if it is not the "NO VERTICES IN FOCUS"-Window
            for (Window eachWindow : getWindows()) {
                if (eachWindow != m_noContentWindow) {
                    eachWindow.close();
                }
            }

            if (updateURL) {
                // If we have a new location, we reload the page.
                // This needs to be done to set the fragment of the page correctly
                // Otherwise the Request-Parameters would still be there

                // we must overwrite the existing saved history for this user, otherwise updateURL does not work
                String fragment = m_historyManager.createHistory(m_applicationContext.getUsername(), m_graphContainer);
                LOG.info("Redirect user {} to topology fragment url with fragment {}", m_applicationContext.getUsername(), fragment);
                getPage().setLocation(String.format("%s#%s", ((VaadinServletRequest) request).getRequestURL(), fragment));
            }
        }

        private boolean loadLayout(VaadinRequest request) {
            String layoutName = request.getParameter(PARAMETER_LAYOUT);
            return executeOperationWithLabel(layoutName);
        }

        private boolean loadGraphProvider(VaadinRequest request) {
            String graphProviderName = request.getParameter(PARAMETER_GRAPH_PROVIDER);
            return executeOperationWithLabel(graphProviderName);
        }

        private boolean executeOperationWithLabel(String operationLabel) {
            final CheckedOperation operation = m_commandManager.findOperationByLabel(CheckedOperation.class, operationLabel);
            if (operation != null) {
                final DefaultOperationContext operationContext = new DefaultOperationContext(TopologyUI.this, m_graphContainer, DisplayLocation.MENUBAR);
                final List<VertexRef> targets = Collections.<VertexRef>emptyList();
                // CheckedOperations may toggle its state when execute is invoked.
                // We do not execute if already checked, as this would disable an already checked operation.
                if (!operation.isChecked(targets, operationContext)) {
                    operation.execute(targets, operationContext);
                    return true;
                }
            }
            return false;
        }

        private boolean loadHistoryFragment(VaadinRequest request) {
            String fragment = request.getParameter(PARAMETER_HISTORY_FRAGMENT);
            if (!Strings.isNullOrEmpty(fragment) && getPage() != null) {
                applyHistory(m_applicationContext.getUsername(), fragment);
                return true;
            }
            return false;
        }

        private boolean loadSemanticZoomLevel(VaadinRequest request) {
            String szl = request.getParameter(PARAMETER_SEMANTIC_ZOOM_LEVEL);
            if (szl != null) {
                try {
                    m_graphContainer.setSemanticZoomLevel(Integer.parseInt(szl));
                    return true;
                } catch (NumberFormatException e) {
                    LOG.warn("Invalid SZL found in {} parameter: {}", PARAMETER_SEMANTIC_ZOOM_LEVEL, szl);
                }
            }
            return false;
        }

        private boolean loadVertexHopCriteria(VaadinRequest request) {
            final String nodeIds = request.getParameter(PARAMETER_FOCUS_NODES);
            String vertexIdInFocus = request.getParameter(PARAMETER_FOCUS_VERTICES);
            if (nodeIds != null && vertexIdInFocus != null) {
                LOG.warn("Usage of parameter '{1}' and '{2}'. This is not supported. Skipping parameter '{2}'", PARAMETER_FOCUS_NODES, PARAMETER_FOCUS_VERTICES);
            }
            if (nodeIds != null) {
                LOG.warn("Usage of deprecated parameter '{}'. Please use '{}' instead.", PARAMETER_FOCUS_NODES, PARAMETER_FOCUS_VERTICES);
                vertexIdInFocus = nodeIds;
            }
            if (vertexIdInFocus != null) {
                // Build the VertexRef elements
                final TreeSet<VertexRef> refs = new TreeSet<>();
                for (String vertexId : vertexIdInFocus.split(",")) {
                    String namespace = m_graphContainer.getBaseTopology().getVertexNamespace();
                    Vertex vertex = m_graphContainer.getBaseTopology().getVertex(namespace, vertexId);
                    if (vertex == null) {
                        LOG.warn("Vertex with namespace {} and id {} do not exist in the selected Graph Provider {}",
                                namespace, vertexId, m_graphContainer.getBaseTopology().getClass().getSimpleName());
                    } else {
                        refs.add(vertex);
                    }
                }
                // We have to update the vertices in focus (in our case only nodes) only if the focus has changed
                VertexHopGraphProvider.VertexHopCriteria criteria = VertexHopGraphProvider.getWrappedVertexHopCriteria(m_graphContainer);
                if (!criteria.getVertices().equals(refs)) {
                    m_graphContainer.clearCriteria();
                    refs.forEach(vertexRef -> m_graphContainer.addCriteria(new VertexHopGraphProvider.DefaultVertexHopCriteria(vertexRef)));
                    m_graphContainer.setSemanticZoomLevel(1);
                }
                return true;
            }
            return false;
        }
    }

    /**
     * Helper class to load components to show in the info panel.
     */
    public class InfoPanelItemManager implements SelectionListener, MenuItemUpdateListener, GraphContainer.ChangeListener {

        // Panel InfoPanelItem to visualize the selection context
        private final InfoPanelItemProvider selectionContextPanelItem = container -> {
            // Only contribute if no selection
            return (container.getSelectionManager().getSelectedEdgeRefs().isEmpty() &&
                    container.getSelectionManager().getSelectedVertexRefs().isEmpty())
                   ? Collections.singleton(new InfoPanelItem() {
                            @Override
                            public Component getComponent() {
                                synchronized (m_currentHudDisplayLock) {
                                    m_currentHudDisplay = new HudDisplay();
                                    m_currentHudDisplay.setImmediate(true);
                                    m_currentHudDisplay.setProvider(m_graphContainer.getBaseTopology().getVertexNamespace().equals("nodes")
                                                                    ? "Linkd"
                                                                    : m_graphContainer.getBaseTopology().getVertexNamespace());
                                    m_currentHudDisplay.setVertexFocusCount(getFocusVertices(m_graphContainer));
                                    m_currentHudDisplay.setEdgeFocusCount(0);
                                    m_currentHudDisplay.setVertexSelectionCount(m_graphContainer.getSelectionManager().getSelectedVertexRefs().size());
                                    m_currentHudDisplay.setEdgeSelectionCount(m_graphContainer.getSelectionManager().getSelectedEdgeRefs().size());
                                    m_currentHudDisplay.setVertexContextCount(m_graphContainer.getGraph().getDisplayVertices().size());
                                    m_currentHudDisplay.setEdgeContextCount(m_graphContainer.getGraph().getDisplayEdges().size());
                                    m_currentHudDisplay.setVertexTotalCount(m_graphContainer.getBaseTopology().getVertexTotalCount());
                                    m_currentHudDisplay.setEdgeTotalCount(m_graphContainer.getBaseTopology().getEdges().size());
                                    return m_currentHudDisplay;
                                }
                            }

                            @Override
                            public String getTitle() {
                                return "Selection Context";
                            }

                            @Override
                            public int getOrder() {
                                return 1;
                            }
                        })
                   : Collections.emptySet();
        };

<<<<<<< HEAD
        // Panel Item to visualize the meta info
        private final InfoPanelItem topologyProviderInfoPanelItem = new InfoPanelItem() {

            private TopologyProviderInfo getMetaInfo() {
                TopologyProviderInfo topologyProviderInfo = getGraphContainer().getBaseTopology().getTopologyProviderInfo();

                if (Objects.isNull(topologyProviderInfo)) {
                    topologyProviderInfo = new DefaultTopologyProviderInfo();
                }

                return topologyProviderInfo;
            }

            @Override
            public Component getComponent(GraphContainer container) {
                return new Label(getMetaInfo().getDescription());
            }

            @Override
            public boolean contributesTo(GraphContainer container) {
                // only show if no selection
                return container.getSelectionManager().getSelectedEdgeRefs().isEmpty()
                        && container.getSelectionManager().getSelectedVertexRefs().isEmpty();
            }

            @Override
            public String getTitle(GraphContainer container) {
                return getMetaInfo().getName();
            }

            @Override
            public int getOrder() {
                return 0;
            }
=======
        // Panel InfoPanelItem to visualize the meta info
        private final InfoPanelItemProvider metaInfoPanelItemProvider = (container) -> {
            MetaInfo metaInfo = Optional.ofNullable(getGraphContainer().getBaseTopology().getMetaInfo())
                    .orElseGet(DefaultMetaInfo::new);

            // Only contribute if no selection
            return (container.getSelectionManager().getSelectedEdgeRefs().isEmpty() &&
                    container.getSelectionManager().getSelectedVertexRefs().isEmpty())
                    ? Collections.singleton(new DefaultInfoPanelItem()
                                                .withOrder(0)
                                                .withTitle(metaInfo.getName())
                                                .withComponent(new Label(metaInfo.getDescription())))
                    : Collections.emptySet();
>>>>>>> 5a607ceb
        };

        private Component wrap(final InfoPanelItem item) {
            return wrap(item.getComponent(), item.getTitle());
        }

        /**
         * Wraps the provided component in order to fit it better in the Info Panel.
         * E.g. a caption is added to better difference between components.
         *
         * @param component The component to wrap.
         * @param title the title of the component to wrap.
         * @return The wrapped component.
         */
        private Component wrap(Component component, String title) {
            Label label = new Label();
            label.addStyleName("info-panel-item-label");
            if (title != null) {
                label.setValue(title);
            }

            VerticalLayout layout = new VerticalLayout();
            layout.addStyleName("info-panel-item");
            layout.addComponent(label);
            layout.addComponent(component);
            layout.setMargin(true);

            return layout;
        }

        private List<Component> getInfoPanelComponents() {
<<<<<<< HEAD
            final List<InfoPanelItem> infoPanelItems = findInfoPanelItems();
            infoPanelItems.add(selectionContextPanelItem); // manually add this, as it is not exposed via osgi
            infoPanelItems.add(topologyProviderInfoPanelItem); // same here
            return infoPanelItems.stream()
                    .filter(item -> {
                        try {
                            return item.contributesTo(m_graphContainer);
                        } catch (Throwable t) {
                            // See NMS-8394
                            LOG.error("An error occurred while determining if info panel item {} should be displayed. "
                                    + "The component will not be displayed.", item.getClass(), t);
                            return false;
                        }
                    })
                    .sorted()
                    .map(item -> {
                        try {
                            return wrap(item);
                        } catch (Throwable t) {
                            // See NMS-8394
                            LOG.error("An error occurred while retriveing the component from info panel item {}. "
                                    + "The component will not be displayed.", item.getClass(), t);
                            return null;
                        }
                    })
                    .filter(component -> component != null) // Skip any nulls from components with exceptions
                    .collect(Collectors.toList());
=======
            final List<InfoPanelItemProvider> infoPanelItemProviders = findInfoPanelItems();
            infoPanelItemProviders.add(selectionContextPanelItem); // manually add this, as it is not exposed via osgi
            infoPanelItemProviders.add(metaInfoPanelItemProvider); // same here
            return infoPanelItemProviders.stream()
                                         .flatMap(provider -> {
                                             try {
                                                 return provider.getContributions(m_graphContainer).stream();
                                             } catch (Throwable t) {
                                                 // See NMS-8394
                                                 LOG.error("An error occurred while retrieving the component from info panel item provider {}. "
                                                     + "The component will not be displayed.", provider.getClass(), t);
                                                return null;
                                            }
                                         })
                                         .filter(component -> component != null)
                                         .sorted()
                                         .map(this::wrap)
                                         .collect(Collectors.toList());
>>>>>>> 5a607ceb
        }

        private List<InfoPanelItemProvider> findInfoPanelItems() {
            try {
                return m_bundlecontext.getServiceReferences(InfoPanelItemProvider.class, null).stream()
                                      .map(eachRef -> m_bundlecontext.getService(eachRef))
                                      .collect(Collectors.toList());
            } catch (InvalidSyntaxException e) {
                LOG.error(e.getMessage(), e);
                return Collections.emptyList();
            }
        }

        private void refreshInfoPanel() {
            List<Component> components = Lists.newArrayList();
            components.addAll(getInfoPanelComponents());
            m_infoPanel.setDynamicComponents(components);
        }

        @Override
        public void selectionChanged(SelectionContext selectionContext) {
            refreshInfoPanel();
        }

        @Override
        public void updateMenuItems() {
            refreshInfoPanel();
        }

        @Override
        public void graphChanged(GraphContainer graphContainer) {
            refreshInfoPanel();
        }
    }

    private static final long serialVersionUID = 6837501987137310938L;
    private static final Logger LOG = LoggerFactory.getLogger(TopologyUI.class);

    private TopologyComponent m_topologyComponent;
    private Window m_noContentWindow;
    private InfoPanel m_infoPanel;
    private final GraphContainer m_graphContainer;
    private SelectionManager m_selectionManager;
    private final CommandManager m_commandManager;
    private MenuBar m_menuBar;
    private TopoContextMenu m_contextMenu;
    private VerticalLayout m_layout;
    private VerticalLayout m_rootLayout;
    private final IconRepositoryManager m_iconRepositoryManager;
    private WidgetManager m_widgetManager;
    private Component m_mapLayout;
    private final HistoryManager m_historyManager;
    private String m_headerHtml;
    private boolean m_showHeader = true;
    private OnmsHeaderProvider m_headerProvider = null;
    private OnmsServiceManager m_serviceManager;
    private VaadinApplicationContext m_applicationContext;
    private VerticesUpdateManager m_verticesUpdateManager;
    int m_settingFragment = 0;
    private SearchBox m_searchBox;
    private TabSheet tabSheet;
    private BundleContext m_bundlecontext;
    private final Object m_currentHudDisplayLock = new Object();
    private HudDisplay m_currentHudDisplay;
    private ToolbarPanel m_toolbarPanel;

    private String getHeader(HttpServletRequest request) throws Exception {
        if(m_headerProvider == null) {
            return "";
        } else {
            return m_headerProvider.getHeaderHtml(request);
        }
    }

    public TopologyUI(CommandManager commandManager, HistoryManager historyManager, GraphContainer graphContainer, IconRepositoryManager iconRepoManager) {
        // Ensure that selection changes trigger a history save operation
        m_commandManager = commandManager;
        m_historyManager = historyManager;
        m_iconRepositoryManager = iconRepoManager;

        // We set it programmatically, as we require a GraphContainer instance per Topology UI instance.
        // Scope Prototype would create too many GraphContainers, as scope singleton would create too few.
        m_selectionManager = new DefaultSelectionManager(graphContainer);

        // Create a per-session GraphContainer instance
        m_graphContainer = graphContainer;
        m_graphContainer.setSelectionManager(m_selectionManager);
        m_graphContainer.setIconManager(m_iconRepositoryManager);
    }

	@Override
    protected void init(final VaadinRequest request) {
        try {
            m_headerHtml = getHeader(((VaadinServletRequest) request).getHttpServletRequest());
        } catch (final Exception e) {
            LOG.error("failed to get header HTML for request " + request.getPathInfo(), e.getCause());
        }

        //create VaadinApplicationContext
        m_applicationContext = m_serviceManager.createApplicationContext(new VaadinApplicationContextCreator() {
            @Override
            public VaadinApplicationContext create(OnmsServiceManager manager) {
                VaadinApplicationContextImpl context = new VaadinApplicationContextImpl();
                context.setSessionId(request.getWrappedSession().getId());
                context.setUiId(getUIId());
                context.setUsername(request.getRemoteUser());
                return context;
            }
        });
        m_verticesUpdateManager = new OsgiVerticesUpdateManager(m_serviceManager, m_applicationContext);
        m_serviceManager.getEventRegistry().addPossibleEventConsumer(this, m_applicationContext);

        // Set the algorithm last so that the criteria and SZLs are
        // in place before we run the layout algorithm.
        m_graphContainer.setSessionId(m_applicationContext.getSessionId());
        m_graphContainer.setLayoutAlgorithm(new TopoFRLayoutAlgorithm());

        createLayouts();
        setupErrorHandler(); // Set up an error handler for UI-level exceptions
        setupAutoRefresher(); // Add an auto refresh handler to the GraphContainer

        loadUserSettings();
        // the layout must be created BEFORE loading the hop criteria and the semantic zoom level
        TopologyUIRequestHandler handler = new TopologyUIRequestHandler();
        getSession().addRequestHandler(handler); // Add a request handler that parses incoming focusNode and szl query parameters
        handler.handleRequestParameter(request); // deal with those in init case

        // Add the default criteria if we do not have already a criteria set
        if (getWrappedVertexHopCriteria(m_graphContainer).isEmpty() && noAdditionalFocusCriteria()) {
            m_graphContainer.addCriteria(m_graphContainer.getBaseTopology().getDefaultCriteria()); // set default
        }

        // If no Topology Provider was selected (due to loadUserSettings(), fallback to default
        if (m_graphContainer.getBaseTopology() == null
                || m_graphContainer.getBaseTopology() == MergingGraphProvider.NULL_PROVIDER) {
            MetaTopologySelectorOperation defaultTopologySelectorOperation = createOperationForDefaultGraphProvider(m_bundlecontext, "(|(label=Enhanced Linkd)(label=Linkd))");
            Objects.requireNonNull(defaultTopologySelectorOperation, "No default GraphProvider found."); // no default found, abort
            defaultTopologySelectorOperation.execute(m_graphContainer);
        }

        // We set the listeners at the end, to not fire them all the time when initializing the UI
        setupListeners();

        // We force a reload of the topology provider as it may not have been initialized
        m_graphContainer.getBaseTopology().refresh();

        // We force a reload to trigger a fireGraphChanged()
        m_graphContainer.setDirty(true);
        m_graphContainer.redoLayout();

        // Trigger a selectionChanged
        m_selectionManager.selectionChanged(m_selectionManager);
    }

    private void setupListeners() {
        getPage().addUriFragmentChangedListener(this);
        m_selectionManager.addSelectionListener(this);
        m_graphContainer.addChangeListener(this);
        m_graphContainer.getMapViewManager().addListener(this);
        m_commandManager.addMenuItemUpdateListener(this);
        m_commandManager.addCommandUpdateListener(this);

        m_graphContainer.addChangeListener(m_searchBox);
        m_selectionManager.addSelectionListener(m_searchBox);

        m_graphContainer.addChangeListener(m_verticesUpdateManager);
        m_selectionManager.addSelectionListener(m_verticesUpdateManager);

        // Register the Info Panel to listen for certain events
<<<<<<< HEAD
        final InfoPanelItemProvider infoPanelItemProvider = new InfoPanelItemProvider();
        m_selectionManager.addSelectionListener(infoPanelItemProvider);
        m_commandManager.addMenuItemUpdateListener(infoPanelItemProvider);
        m_graphContainer.addChangeListener(infoPanelItemProvider);

        // Register the Toolbar Panel
        m_graphContainer.addChangeListener(m_toolbarPanel);
        m_selectionManager.addSelectionListener(m_toolbarPanel);
=======
        final InfoPanelItemManager infoPanelItemManager = new InfoPanelItemManager();
        m_selectionManager.addSelectionListener(infoPanelItemManager);
        m_commandManager.addMenuItemUpdateListener(infoPanelItemManager);
        m_graphContainer.addChangeListener(infoPanelItemManager);
>>>>>>> 5a607ceb
    }

    private boolean noAdditionalFocusCriteria() {
        Criteria[] crits = m_graphContainer.getCriteria();
        for(Criteria criteria : crits){
            if (criteria instanceof CategoryHopCriteria) {
                return false;
            }
        }
        return true;
    }

    private void createLayouts() {
        m_rootLayout = new VerticalLayout();
        m_rootLayout.setSizeFull();
        m_rootLayout.addStyleName("root-layout");
        m_rootLayout.addStyleName("topo-root-layout");
        setContent(m_rootLayout);

        addHeader();

        addContentLayout();

        addNoContentWindow();
    }

    private void addNoContentWindow() {
        m_noContentWindow = new NoContentAvailableWindow(m_graphContainer);
        m_noContentWindow.setVisible(true);
        addWindow(m_noContentWindow);
    }

    private void setupErrorHandler() {
        setErrorHandler(new DefaultErrorHandler() {

            @Override
            public void error(com.vaadin.server.ErrorEvent event) {
                Notification.show("An Exception Occurred: see karaf.log", Notification.Type.TRAY_NOTIFICATION);
                LOG.warn("An Exception Occurred: in the TopologyUI", event.getThrowable());

            }
        });
    }

    private void setupAutoRefresher() {
        if (m_graphContainer.hasAutoRefreshSupport()) {
            Refresher refresher = new Refresher();
            refresher.setRefreshInterval((int)m_graphContainer.getAutoRefreshSupport().getInterval() * 1000); // ask every 1 seconds for changes
            refresher.addListener(new DynamicUpdateRefresher());
            addExtension(refresher);
        }
    }

    private void addHeader() {
        if (m_headerHtml != null && m_showHeader) {
            InputStream is = null;
            try {
                is = new ByteArrayInputStream(m_headerHtml.getBytes());
                final CustomLayout headerLayout = new CustomLayout(is);
                headerLayout.setWidth("100%");
                headerLayout.addStyleName("onmsheader");
                m_rootLayout.addComponent(headerLayout);
            } catch (final IOException e) {
                try {
                    is.close();
                } catch (final IOException closeE) {
                    LOG.debug("failed to close HTML input stream", closeE);
                }
                LOG.debug("failed to get header layout data", e);
            }
        }
    }

    private void addContentLayout() {
        m_layout = new VerticalLayout();
        m_layout.setSizeFull();

        // Set expand ratio so that all extra space is allocated to this vertical component
        m_rootLayout.addComponent(m_layout);
        m_rootLayout.setExpandRatio(m_layout, 1);

        m_mapLayout = createMapLayout();
        m_mapLayout.setSizeFull();

        menuBarUpdated(m_commandManager);
        if(m_widgetManager.widgetCount() != 0) {
            updateWidgetView(m_widgetManager);
        }else {
            m_layout.addComponent(m_mapLayout);
        }
    }

    private Component createMapLayout() {
        // Topology (Map) Component
        m_topologyComponent = new TopologyComponent(m_graphContainer, m_iconRepositoryManager, this);
        m_topologyComponent.setSizeFull();
        m_topologyComponent.addMenuItemStateListener(this);
        m_topologyComponent.addVertexUpdateListener(this);

        // Search Box
        m_searchBox = new SearchBox(m_serviceManager, new CommandManager.DefaultOperationContext(this, m_graphContainer, OperationContext.DisplayLocation.SEARCH));

        // Info Panel
        m_infoPanel = new InfoPanel(m_searchBox);

        // Toolbar
        m_toolbarPanel = new ToolbarPanel(new ToolbarPanelController() {
            @Override
            public void refreshUI() {
                new TopologyUI.DynamicUpdateRefresher().refreshUI();
            }

            @Override
            public void saveHistory() {
                TopologyUI.this.saveHistory();
            }

            @Override
            public void setActiveTool(ActiveTool activeTool) {
                Objects.requireNonNull(activeTool);
                m_topologyComponent.setActiveTool(activeTool.name());
            }

            @Override
            public void showAllMap() {
                m_topologyComponent.showAllMap();
            }

            @Override
            public void centerMapOnSelection() {
                m_topologyComponent.centerMapOnSelection();
            }

            @Override
            public void toggleHighlightFocus() {
                m_topologyComponent.getState().setHighlightFocus(!m_topologyComponent.getState().isHighlightFocus());
                m_topologyComponent.updateGraph();
            }

            @Override
            public void setSemanticZoomLevel(int semanticZoomLevel) {
                m_graphContainer.setSemanticZoomLevel(semanticZoomLevel);
                m_graphContainer.redoLayout();
            }

            public int getSemanticZoomLevel() {
                return m_graphContainer.getSemanticZoomLevel();
            }

            @Override
            public Property<Double> getScaleProperty() {
                return m_graphContainer.getScaleProperty();
            }
        });

        // Map Layout (we need to wrap it in an absolute layout otherwise it shows up twice on the topology map)
        AbsoluteLayout mapLayout = new AbsoluteLayout();
        mapLayout.addComponent(m_topologyComponent, "top:0px; left: 0px; right: 0px; bottom: 0px;");
        mapLayout.setSizeFull();

        HorizontalLayout layout = new HorizontalLayout();
        layout.addStyleName("map-layout");
        layout.addComponent(m_infoPanel);
        layout.addComponent(mapLayout);
        layout.addComponent(m_toolbarPanel);
        layout.setExpandRatio(mapLayout, 1);
        layout.setSizeFull();

        return layout;
    }

    // See if the history manager has an existing fragment stored for
    // this user. Do this before laying out the UI because the history
    // may change during layout.
    private void loadUserSettings() {
        applyHistory(m_applicationContext.getUsername(), m_historyManager.getHistoryHash(m_applicationContext.getUsername()));
        m_graphContainer.redoLayout();
    }

    private void applyHistory(String username, String fragment) {
        // If there was existing history, then restore that history snapshot.
        if (fragment != null) {
            LoggerFactory.getLogger(this.getClass()).info("Restoring history for user {}: {}", username, fragment);
            if (getPage() != null) {
                getPage().setUriFragment(fragment);
            }
            m_historyManager.applyHistory(username, fragment, m_graphContainer);
        }
    }

    /**
     * Updates the bottom widget area with the registered widgets
     * 
     * Any widget with the service property of 'location=bottom' are
     * included.
     * 
     * @param widgetManager The WidgetManager.
     */
    private void updateWidgetView(WidgetManager widgetManager) {
        if (m_layout != null) {
            synchronized (m_layout) {
                m_layout.removeAllComponents();
                if(widgetManager.widgetCount() == 0) {
                    m_layout.addComponent(m_mapLayout);
                } else {
                    VerticalSplitPanel bottomLayoutBar = new VerticalSplitPanel();
                    bottomLayoutBar.setFirstComponent(m_mapLayout);
                    // Split the screen 70% top, 30% bottom
                    bottomLayoutBar.setSplitPosition(70, Unit.PERCENTAGE);
                    bottomLayoutBar.setSizeFull();
                    bottomLayoutBar.setSecondComponent(getTabSheet(widgetManager, this));
                    m_layout.addComponent(bottomLayoutBar);
                    updateTabVisibility();
                }
                m_layout.markAsDirty();
            }
        }
    }

    /**
     * Gets a {@link TabSheet} view for all widgets in this manager.
     * 
     * @return TabSheet
     */
    private Component getTabSheet(WidgetManager manager, WidgetContext widgetContext) {
        // Use an absolute layout for the bottom panel
        AbsoluteLayout bottomLayout = new AbsoluteLayout();
        bottomLayout.setSizeFull();
        
        tabSheet = new TabSheet();
        tabSheet.setSizeFull();

        for(IViewContribution viewContrib : manager.getWidgets()) {
            // Create a new view instance
            final Component view = viewContrib.getView(m_applicationContext, widgetContext);
            try {
                m_graphContainer.getSelectionManager().addSelectionListener((SelectionListener)view);
            } catch (ClassCastException e) {}
            try {
                ((SelectionNotifier)view).addSelectionListener(m_graphContainer.getSelectionManager());
            } catch (ClassCastException e) {}

            // Icon can be null
            tabSheet.addTab(view, viewContrib.getTitle(), viewContrib.getIcon());

            // If the component supports the HasExtraComponents interface, then add the extra 
            // components to the tab bar
            try {
                Component[] extras = ((HasExtraComponents)view).getExtraComponents();
                if (extras != null && extras.length > 0) {
                    // For any extra controls, add a horizontal layout that will float
                    // on top of the right side of the tab panel
                    final HorizontalLayout extraControls = new HorizontalLayout();
                    extraControls.setHeight(32, Unit.PIXELS);
                    extraControls.setSpacing(true);

                    // Add the extra controls to the layout
                    for (Component component : extras) {
                        extraControls.addComponent(component);
                        extraControls.setComponentAlignment(component, Alignment.MIDDLE_RIGHT);
                    }

                    // Add a TabSheet.SelectedTabChangeListener to show or hide the extra controls
                    tabSheet.addSelectedTabChangeListener(new SelectedTabChangeListener() {
                        private static final long serialVersionUID = 6370347645872323830L;

                        @Override
                        public void selectedTabChange(SelectedTabChangeEvent event) {
                            final TabSheet source = (TabSheet) event.getSource();
                            if (source == tabSheet) {
                                // Bizarrely enough, getSelectedTab() returns the contained
                                // Component, not the Tab itself.
                                //
                                // If the first tab was selected...
                                if (source.getSelectedTab() == view) {
                                    extraControls.setVisible(true);
                                } else {
                                    extraControls.setVisible(false);
                                }
                            }
                        }
                    });

                    // Place the extra controls on the absolute layout
                    bottomLayout.addComponent(extraControls, "top:0px;right:5px;z-index:100");
                }
            } catch (ClassCastException e) {}
            view.setSizeFull();
        }

        // Add the tabsheet to the layout
        bottomLayout.addComponent(tabSheet, "top: 0; left: 0; bottom: 0; right: 0;");

        return bottomLayout;
    }

    private void updateTabVisibility() {
        for (int i=0; i<tabSheet.getComponentCount(); i++) {
            TabSheet.Tab tab = tabSheet.getTab(i);
            if (tab.getComponent() instanceof SelectionAwareTable) {
                ContentType contentType = ((SelectionAwareTable) tab.getComponent()).getContentType();
                boolean visible = m_graphContainer.getBaseTopology().contributesTo(contentType);
                tab.setVisible(visible);
            }
        }
    }

	@Override
	public void updateMenuItems() {
		updateMenuItems(m_menuBar.getItems());
	}

	private void updateMenuItems(List<MenuItem> menuItems) {
		for(MenuItem menuItem : menuItems) {
			if(menuItem.hasChildren()) {
				updateMenuItems(menuItem.getChildren());
			}else {
				m_commandManager.updateMenuItem(menuItem, m_graphContainer, this);
			}
		}
	}

	@Override
	public void menuBarUpdated(CommandManager commandManager) {
		if(m_menuBar != null) {
			m_rootLayout.removeComponent(m_menuBar);
		}

		if(m_contextMenu != null) {
			m_contextMenu.detach();
		}

		m_menuBar = commandManager.getMenuBar(m_graphContainer, this);
		m_menuBar.setWidth(100, Unit.PERCENTAGE);
		// Set expand ratio so that extra space is not allocated to this vertical component
        if (m_showHeader) {
            m_rootLayout.addComponent(m_menuBar, 1);
        } else {
            m_rootLayout.addComponent(m_menuBar, 0);
        }

		m_contextMenu = commandManager.getContextMenu(new DefaultOperationContext(this, m_graphContainer, DisplayLocation.CONTEXTMENU));
		m_contextMenu.setAsContextMenuOf(this);

        updateMenuItems();
	}

	@Override
	public void showContextMenu(Object target, int left, int top) {
		// The target must be set before we update the operation context because the op context
		// operations are dependent on the target of the right-click
		m_contextMenu.setTarget(target);
		m_contextMenu.updateOperationContext(new DefaultOperationContext(this, m_graphContainer, DisplayLocation.CONTEXTMENU));
		m_contextMenu.open(left, top);
	}

    public WidgetManager getWidgetManager() {
        return m_widgetManager;
    }

    public void setWidgetManager(WidgetManager widgetManager) {
        if(m_widgetManager != null) {
            m_widgetManager.removeUpdateListener(this);
        }
        m_widgetManager = widgetManager;
        m_widgetManager.addUpdateListener(this);
    }

    @Override
    public void widgetListUpdated(WidgetManager widgetManager) {
        if(!isClosing()) {
            if(widgetManager == m_widgetManager) {
                updateWidgetView(widgetManager);
            }
        }
    }

    @Override
    public GraphContainer getGraphContainer() {
        return m_graphContainer;
    }

    @Override
    public void uriFragmentChanged(UriFragmentChangedEvent event) {
        m_settingFragment++;
        String fragment = event.getUriFragment();
        m_historyManager.applyHistory(m_applicationContext.getUsername(), fragment, m_graphContainer);

        // This is a hack to fix issue SPC-796 so that the display states of the 
        // TopologyComponent and NoContentAvailableWindow are reset correctly 
        // after a history operation
        graphChanged(m_graphContainer);

        //Manually trigger the searchbox to refresh
        m_searchBox.graphChanged(m_graphContainer);

        m_settingFragment--;
    }

    private void saveHistory() {
        if (m_settingFragment == 0) {
            String fragment = m_historyManager.createHistory(m_applicationContext.getUsername(), m_graphContainer);
            if (getPage() != null) {
                getPage().setUriFragment(fragment, false);
            }
        }
    }

    @Override
    public void graphChanged(GraphContainer graphContainer) {
        // are there any vertices to display?
        boolean verticesAvailable = !graphContainer.getGraph().getDisplayVertices().isEmpty();

        // toggle view
        if (verticesAvailable) {
            m_noContentWindow.setVisible(false);
            removeWindow(m_noContentWindow);
            m_topologyComponent.setEnabled(true);
        } else {
            m_topologyComponent.setEnabled(false);
            m_noContentWindow.setVisible(true);
            if(!m_noContentWindow.isAttached()){
                addWindow(m_noContentWindow);
            }

        }

        updateTabVisibility();
        updateMenuItems();

        synchronized (m_currentHudDisplayLock) {
            if (m_currentHudDisplay != null) {
                m_currentHudDisplay.setVertexFocusCount(getFocusVertices(m_graphContainer));
            }
        }
    }

    private int getFocusVertices(GraphContainer graphContainer) {
        int count = 0;
        Criteria[] crits = graphContainer.getCriteria();
        for(Criteria criteria : crits){
            try{
                VertexHopCriteria catCrit = (VertexHopCriteria) criteria;
                count += catCrit.getVertices().size();
            } catch(ClassCastException e){}

        }
        return count;
    }

    @Override
    public void boundingBoxChanged(MapViewManager viewManager) {
        saveHistory();
    }

    @Override
    public void onVertexUpdate() {
        saveHistory();
    }

    public void setHeaderProvider(OnmsHeaderProvider headerProvider) {
        m_headerProvider = headerProvider;
    }

    /**
     * Parameter is a String because config has String values
     * @param boolVal
     */
    //@Override
    public void setShowHeader(String boolVal) {
        m_showHeader = Boolean.valueOf(boolVal);
    }

    @Override
    public void selectionChanged(SelectionContext selectionContext) {
        synchronized (m_currentHudDisplayLock) {
            if (m_currentHudDisplay != null) {
                m_currentHudDisplay.setVertexSelectionCount(selectionContext.getSelectedVertexRefs().size());
                m_currentHudDisplay.setEdgeSelectionCount(selectionContext.getSelectedEdgeRefs().size());
            }
        }

        if(m_topologyComponent != null) m_topologyComponent.setActiveTool("pan");
        saveHistory();
    }

    @Override
    public void detach() {
        m_commandManager.removeCommandUpdateListener(this);
        m_commandManager.removeMenuItemUpdateListener(this);
        super.detach();    //To change body of overridden methods use File | Settings | File Templates.
    }

    public void setServiceManager(BundleContext bundleContext) {
        this.m_serviceManager = new OnmsServiceManagerLocator().lookup(bundleContext);
        this.m_bundlecontext = bundleContext;
    }

    public VaadinApplicationContext getApplicationContext() {
        return m_applicationContext;
    }

    @Override
    @EventConsumer
    public void verticesUpdated(VerticesUpdateManager.VerticesUpdateEvent event) {
        Collection<VertexRef> selectedVertexRefs = m_selectionManager.getSelectedVertexRefs();
        Set<VertexRef> vertexRefs = event.getVertexRefs();
        if(!selectedVertexRefs.equals(vertexRefs) && !event.allVerticesSelected()) {
            m_selectionManager.setSelectedVertexRefs(vertexRefs);
        }
    }
}<|MERGE_RESOLUTION|>--- conflicted
+++ resolved
@@ -372,56 +372,19 @@
                    : Collections.emptySet();
         };
 
-<<<<<<< HEAD
         // Panel Item to visualize the meta info
-        private final InfoPanelItem topologyProviderInfoPanelItem = new InfoPanelItem() {
-
-            private TopologyProviderInfo getMetaInfo() {
-                TopologyProviderInfo topologyProviderInfo = getGraphContainer().getBaseTopology().getTopologyProviderInfo();
-
-                if (Objects.isNull(topologyProviderInfo)) {
-                    topologyProviderInfo = new DefaultTopologyProviderInfo();
-                }
-
-                return topologyProviderInfo;
-            }
-
-            @Override
-            public Component getComponent(GraphContainer container) {
-                return new Label(getMetaInfo().getDescription());
-            }
-
-            @Override
-            public boolean contributesTo(GraphContainer container) {
-                // only show if no selection
-                return container.getSelectionManager().getSelectedEdgeRefs().isEmpty()
-                        && container.getSelectionManager().getSelectedVertexRefs().isEmpty();
-            }
-
-            @Override
-            public String getTitle(GraphContainer container) {
-                return getMetaInfo().getName();
-            }
-
-            @Override
-            public int getOrder() {
-                return 0;
-            }
-=======
-        // Panel InfoPanelItem to visualize the meta info
-        private final InfoPanelItemProvider metaInfoPanelItemProvider = (container) -> {
-            MetaInfo metaInfo = Optional.ofNullable(getGraphContainer().getBaseTopology().getMetaInfo())
-                    .orElseGet(DefaultMetaInfo::new);
+        private final InfoPanelItemProvider topologyProviderInfoPanelItem = (container) -> {
+            TopologyProviderInfo metaInfo = Optional.ofNullable(getGraphContainer().getBaseTopology().getTopologyProviderInfo())
+                    .orElseGet(DefaultTopologyProviderInfo::new);
 
             // Only contribute if no selection
             return (container.getSelectionManager().getSelectedEdgeRefs().isEmpty() &&
                     container.getSelectionManager().getSelectedVertexRefs().isEmpty())
                     ? Collections.singleton(new DefaultInfoPanelItem()
-                                                .withOrder(0)
-                                                .withTitle(metaInfo.getName())
-                                                .withComponent(new Label(metaInfo.getDescription())))
+                    .withOrder(0)
+                    .withTitle(metaInfo.getName())
+                    .withComponent(new Label(metaInfo.getDescription())))
                     : Collections.emptySet();
->>>>>>> 5a607ceb
         };
 
         private Component wrap(final InfoPanelItem item) {
@@ -453,38 +416,9 @@
         }
 
         private List<Component> getInfoPanelComponents() {
-<<<<<<< HEAD
-            final List<InfoPanelItem> infoPanelItems = findInfoPanelItems();
-            infoPanelItems.add(selectionContextPanelItem); // manually add this, as it is not exposed via osgi
-            infoPanelItems.add(topologyProviderInfoPanelItem); // same here
-            return infoPanelItems.stream()
-                    .filter(item -> {
-                        try {
-                            return item.contributesTo(m_graphContainer);
-                        } catch (Throwable t) {
-                            // See NMS-8394
-                            LOG.error("An error occurred while determining if info panel item {} should be displayed. "
-                                    + "The component will not be displayed.", item.getClass(), t);
-                            return false;
-                        }
-                    })
-                    .sorted()
-                    .map(item -> {
-                        try {
-                            return wrap(item);
-                        } catch (Throwable t) {
-                            // See NMS-8394
-                            LOG.error("An error occurred while retriveing the component from info panel item {}. "
-                                    + "The component will not be displayed.", item.getClass(), t);
-                            return null;
-                        }
-                    })
-                    .filter(component -> component != null) // Skip any nulls from components with exceptions
-                    .collect(Collectors.toList());
-=======
             final List<InfoPanelItemProvider> infoPanelItemProviders = findInfoPanelItems();
             infoPanelItemProviders.add(selectionContextPanelItem); // manually add this, as it is not exposed via osgi
-            infoPanelItemProviders.add(metaInfoPanelItemProvider); // same here
+            infoPanelItemProviders.add(topologyProviderInfoPanelItem); // same here
             return infoPanelItemProviders.stream()
                                          .flatMap(provider -> {
                                              try {
@@ -500,7 +434,6 @@
                                          .sorted()
                                          .map(this::wrap)
                                          .collect(Collectors.toList());
->>>>>>> 5a607ceb
         }
 
         private List<InfoPanelItemProvider> findInfoPanelItems() {
@@ -670,21 +603,14 @@
         m_selectionManager.addSelectionListener(m_verticesUpdateManager);
 
         // Register the Info Panel to listen for certain events
-<<<<<<< HEAD
-        final InfoPanelItemProvider infoPanelItemProvider = new InfoPanelItemProvider();
-        m_selectionManager.addSelectionListener(infoPanelItemProvider);
-        m_commandManager.addMenuItemUpdateListener(infoPanelItemProvider);
-        m_graphContainer.addChangeListener(infoPanelItemProvider);
-
-        // Register the Toolbar Panel
-        m_graphContainer.addChangeListener(m_toolbarPanel);
-        m_selectionManager.addSelectionListener(m_toolbarPanel);
-=======
         final InfoPanelItemManager infoPanelItemManager = new InfoPanelItemManager();
         m_selectionManager.addSelectionListener(infoPanelItemManager);
         m_commandManager.addMenuItemUpdateListener(infoPanelItemManager);
         m_graphContainer.addChangeListener(infoPanelItemManager);
->>>>>>> 5a607ceb
+
+        // Register the Toolbar Panel
+        m_graphContainer.addChangeListener(m_toolbarPanel);
+        m_selectionManager.addSelectionListener(m_toolbarPanel);
     }
 
     private boolean noAdditionalFocusCriteria() {
