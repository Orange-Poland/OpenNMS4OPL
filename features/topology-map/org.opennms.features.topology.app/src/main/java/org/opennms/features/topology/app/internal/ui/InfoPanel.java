--- conflicted
+++ resolved
@@ -33,12 +33,8 @@
 import com.google.common.collect.Lists;
 import com.vaadin.ui.Component;
 import com.vaadin.ui.CssLayout;
-<<<<<<< HEAD
 import org.opennms.features.vaadin.components.graph.InlineGraphContainer;
-=======
-import com.vaadin.ui.HorizontalLayout;
 import com.vaadin.ui.Label;
->>>>>>> 6e770f34
 
 public class InfoPanel extends CssLayout {
 
@@ -84,20 +80,15 @@
     private void refreshInfoArea() {
         removeAllComponents();
         if (expanded) {
-<<<<<<< HEAD
             staticComponents.forEach(sc -> addComponent(sc));
             dynamicComponents.forEach(c -> addComponent(c));
-=======
-            infoArea.removeAllComponents();
-            staticComponents.forEach(sc -> infoArea.addComponent(sc));
-            dynamicComponents.forEach(c -> infoArea.addComponent(c));
+
             // Add an empty component with width = 350px to always force the max length
             // This is required as otherwise the left area of the info panel would be empty, even if the info panel
             // is not shown.
             Label label = new Label();
             label.setWidth(350, Unit.PIXELS);
-            infoArea.addComponent(label);
->>>>>>> 6e770f34
+            addComponent(label);
         } else {
             addComponent(toggleButton);
         }
