--- conflicted
+++ resolved
@@ -136,21 +136,12 @@
     private void buildLayout() {
         // Mock ALL the things
         final GraphContainer mockGraphContainer = Mockito.mock(GraphContainer.class);
-<<<<<<< HEAD
-        final DefaultLayout layout = new DefaultLayout();
+        layout = new DefaultLayout();
         final TestGraph testGraph = new TestGraph(layout, vertices, edges);
         Mockito.when(mockGraphContainer.getGraph()).thenReturn(testGraph);
 
         // Update layouts and ensure no exception is thrown
         new HierarchyLayoutAlgorithm().updateLayout(testGraph);
-=======
-        layout = new DefaultLayout(mockGraphContainer);
-        final TestGraph testGraph = new TestGraph(layout, vertices, edges);
-        Mockito.when(mockGraphContainer.getGraph()).thenReturn(testGraph);
-
-        // Update the layout
-        new HierarchyLayoutAlgorithm().updateLayout(mockGraphContainer);
->>>>>>> f2b5be3d
     }
 
     private void expectVertexToBeAt(int idx, double x, double y) {
