<?xml version="1.0" encoding="UTF-8"?>
<project xmlns="http://maven.apache.org/POM/4.0.0" xmlns:xsi="http://www.w3.org/2001/XMLSchema-instance" xsi:schemaLocation="http://maven.apache.org/POM/4.0.0 http://maven.apache.org/xsd/maven-4.0.0.xsd">

    <modelVersion>4.0.0</modelVersion>

    <groupId>${groupId}</groupId>
    <artifactId>${artifactId}</artifactId>
    <version>${version}</version>
    <packaging>bundle</packaging>

    <name>OpenNMS Features Example Operation Module</name>
    <description>This is an OSGi bundle created with the OpenNMS Operation archetype</description>

    <properties>
<<<<<<< HEAD
      <opennms.dependency.version>15.0.0-PJSM-SNAPSHOT</opennms.dependency.version>
=======
      <opennms.dependency.version>16.0.0-SNAPSHOT</opennms.dependency.version>
>>>>>>> dbd73538
    </properties>

    <dependencies>
        <dependency>
            <groupId>org.osgi</groupId>
            <artifactId>org.osgi.core</artifactId>
            <version>4.3.0</version>
            <scope>provided</scope>
        </dependency>
        <dependency>
            <groupId>org.opennms.osgi.features.topology</groupId>
            <artifactId>opennms-topology-api</artifactId>
            <version>${opennms.dependency.version}</version>
            <type>pom</type>
        </dependency>
        <dependency>
            <groupId>org.opennms.osgi.features.topology</groupId>
            <artifactId>vaadin</artifactId>
            <version>${opennms.dependency.version}</version>
            <type>pom</type>
        </dependency>
    </dependencies>

    <build>
        <plugins>
            <plugin>
                <groupId>org.apache.felix</groupId>
                <artifactId>maven-bundle-plugin</artifactId>
                <version>2.3.7</version>
                <extensions>true</extensions>
                <configuration>
                    <instructions>
                        <Bundle-RequiredExecutionEnvironment>JavaSE-1.7</Bundle-RequiredExecutionEnvironment>
                        <Bundle-SymbolicName>${project.artifactId}</Bundle-SymbolicName>
                        <Bundle-Version>${project.version}</Bundle-Version>
                    </instructions>
                </configuration>
            </plugin>
        </plugins>
    </build>

</project><|MERGE_RESOLUTION|>--- conflicted
+++ resolved
@@ -12,11 +12,7 @@
     <description>This is an OSGi bundle created with the OpenNMS Operation archetype</description>
 
     <properties>
-<<<<<<< HEAD
-      <opennms.dependency.version>15.0.0-PJSM-SNAPSHOT</opennms.dependency.version>
-=======
-      <opennms.dependency.version>16.0.0-SNAPSHOT</opennms.dependency.version>
->>>>>>> dbd73538
+      <opennms.dependency.version>16.0.0-PJSM-SNAPSHOT</opennms.dependency.version>
     </properties>
 
     <dependencies>
