--- conflicted
+++ resolved
@@ -34,27 +34,12 @@
 
 public interface Operation {
     
-<<<<<<< HEAD
     String OPERATION_MENU_LOCATION = "operation.menuLocation";
     String OPERATION_CONTEXT_LOCATION = "operation.contextMenuLocation";
     String OPERATION_LABEL = "operation.label";
 
-    interface Undoer {
-        void undo(OperationContext operationContext);
-    }
-
-    Undoer execute(List<VertexRef> targets, OperationContext operationContext);
+    void execute(List<VertexRef> targets, OperationContext operationContext);
     boolean display(List<VertexRef> targets, OperationContext operationContext);
     boolean enabled(List<VertexRef> targets, OperationContext operationContext);
     String getId();
-=======
-    public static final String OPERATION_MENU_LOCATION = "operation.menuLocation";
-    public static final String OPERATION_CONTEXT_LOCATION = "operation.contextMenuLocation";
-    public static final String OPERATION_LABEL = "operation.label";
-    
-    public void execute(List<VertexRef> targets, OperationContext operationContext);
-    public boolean display(List<VertexRef> targets, OperationContext operationContext);
-    public boolean enabled(List<VertexRef> targets, OperationContext operationContext);
-    public String getId();
->>>>>>> ebc80572
 }