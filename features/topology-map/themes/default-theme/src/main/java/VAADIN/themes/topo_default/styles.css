--- conflicted
+++ resolved
@@ -443,15 +443,12 @@
     font-weight: bold;
 }
 
-<<<<<<< HEAD
-=======
 .info-panel-area {
     height: 100%;
     max-width: 350px; /* When changing this, also change the width of the dummy label in InfoPanel#refreshInfoArea */
     overflow-y: auto;
 }
 
->>>>>>> 6e770f34
 /** Simulation Info Panel Styling */
 .info-panel-component .v-slot-simulation .v-slot-warning {
     color: orange;
