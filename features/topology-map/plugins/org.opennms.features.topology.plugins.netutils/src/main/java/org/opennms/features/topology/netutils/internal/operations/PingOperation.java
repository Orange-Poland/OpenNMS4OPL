/*******************************************************************************
 * This file is part of OpenNMS(R).
 *
 * Copyright (C) 2012-2014 The OpenNMS Group, Inc.
 * OpenNMS(R) is Copyright (C) 1999-2014 The OpenNMS Group, Inc.
 *
 * OpenNMS(R) is a registered trademark of The OpenNMS Group, Inc.
 *
 * OpenNMS(R) is free software: you can redistribute it and/or modify
 * it under the terms of the GNU Affero General Public License as published
 * by the Free Software Foundation, either version 3 of the License,
 * or (at your option) any later version.
 *
 * OpenNMS(R) is distributed in the hope that it will be useful,
 * but WITHOUT ANY WARRANTY; without even the implied warranty of
 * MERCHANTABILITY or FITNESS FOR A PARTICULAR PURPOSE.  See the
 * GNU Affero General Public License for more details.
 *
 * You should have received a copy of the GNU Affero General Public License
 * along with OpenNMS(R).  If not, see:
 *      http://www.gnu.org/licenses/
 *
 * For more information contact:
 *     OpenNMS(R) Licensing <license@opennms.org>
 *     http://www.opennms.org/
 *     http://www.opennms.com/
 *******************************************************************************/

package org.opennms.features.topology.netutils.internal.operations;

import java.util.List;
import java.util.Objects;
import java.util.Optional;
import java.util.stream.Collectors;

import org.opennms.core.utils.InetAddressUtils;
import org.opennms.features.topology.api.AbstractOperation;
import org.opennms.features.topology.api.OperationContext;
import org.opennms.features.topology.api.topo.Vertex;
import org.opennms.features.topology.api.topo.VertexRef;
import org.opennms.features.topology.netutils.internal.ping.PingWindow;
import org.opennms.netmgt.dao.api.MonitoringLocationDao;
import org.opennms.netmgt.dao.api.NodeDao;
import org.opennms.netmgt.icmp.proxy.LocationAwarePingClient;
import org.opennms.netmgt.model.OnmsIpInterface;
import org.opennms.netmgt.model.OnmsNode;
import org.opennms.netmgt.model.monitoringLocations.OnmsMonitoringLocation;

import com.google.common.base.Strings;
import com.google.common.collect.Lists;

public class PingOperation extends AbstractOperation {

    private LocationAwarePingClient pingClient;

    private MonitoringLocationDao monitoringLocationDao;

    private NodeDao nodeDao;

    public PingOperation(LocationAwarePingClient pingClient, MonitoringLocationDao monitoringLocationDao, NodeDao nodeDao) {
        this.pingClient = Objects.requireNonNull(pingClient);
        this.monitoringLocationDao = Objects.requireNonNull(monitoringLocationDao);
        this.nodeDao = Objects.requireNonNull(nodeDao);
    }

    @Override
    public void execute(final List<VertexRef> targets, final OperationContext operationContext) {
        final VertexRef target = targets.get(0);
        final Vertex vertex = getVertexItem(operationContext, target);
        final Optional<OnmsNode> node = getNodeIfAvailable(vertex);

        final List<String> locations = monitoringLocationDao.findAll().stream().map(OnmsMonitoringLocation::getLocationName).collect(Collectors.toList());
        final String defaultLocation = node.isPresent()
                ? node.get().getLocation().getLocationName()
                : MonitoringLocationDao.DEFAULT_MONITORING_LOCATION_ID;

<<<<<<< HEAD
        final List<InetAddress> ipAddresses = node.isPresent()
                ? Lists.newArrayList(node.get().getIpInterfaces()).stream().map(OnmsIpInterface::getIpAddress).collect(Collectors.toList())
                : Lists.newArrayList(InetAddressUtils.addr(vertex.getIpAddress()));
        final InetAddress defaultIp = getDefaultIp(vertex, node);
=======
        final List<String> ipAddresses = node.isPresent()
                ? Lists.newArrayList(node.get().getIpInterfaces()).stream().map(eachInterface -> InetAddressUtils.str(eachInterface.getIpAddress())).collect(Collectors.toList())
                : Lists.newArrayList(vertex.getIpAddress());
        final String defaultIp = getDefaultIp(vertex, node);
>>>>>>> f44ddf46

        final String caption = String.format("Ping - %s (%s)", vertex.getLabel(), vertex.getIpAddress());
        new PingWindow(pingClient,
                locations, ipAddresses,
                defaultLocation, defaultIp,
                caption)
                .open();
    }

    private String getDefaultIp(Vertex vertex, Optional<OnmsNode> node) {
        if (hasValidIpAddress(vertex)) {
            return vertex.getIpAddress();
        }
        if (node.isPresent() && node.get().getPrimaryInterface() != null) {
            return InetAddressUtils.str(node.get().getPrimaryInterface().getIpAddress());
        }
        if (node.isPresent()) {
            return InetAddressUtils.str(node.get().getIpInterfaces().iterator().next().getIpAddress());
        }
        throw new IllegalStateException("The vertex does not have a ip address or a node assigned.");
    }

    @Override
    public boolean enabled(List<VertexRef> targets, OperationContext operationContext) {
        if (targets.size() == 1) {
            final Vertex vertexItem = getVertexItem(operationContext, targets.get(0));
            if (vertexItem != null) {
                return hasValidIpAddress(vertexItem) || hasValidNodeId(vertexItem);
            }
        }
        return false;
    }

    @Override
    public boolean display(final List<VertexRef> targets, final OperationContext operationContext) {
        return targets != null && targets.size() > 0;
    }

    @Override
    public String getId() {
        return "ping";
    }


    /**
     * Verifies that the provided vertex has a valid node assigned and the node has at least one ip address.
     *
     * @param vertex The vertex to check
     * @return True if a node with at least one ip address is assigned, false otherwise.
     */
    private boolean hasValidNodeId(Vertex vertex) {
        return vertex.getNodeID() != null && getNodeIfAvailable(vertex).isPresent();
    }

    private boolean hasValidIpAddress(Vertex vertexItem) {
        // Only enable if we actually have something to ping
        // Be aware that originally the ip address was also resolved via InetAddressUtils.getInetAddress(ipAddress)
        // but in cases were the ipAddress is not reachable, the response thread would block and causing
        // the ui to build the menubar very slowly. Therefore this was changed. See NMS-10452
        return !Strings.isNullOrEmpty(vertexItem.getIpAddress());
    }

    /**
     * Returns an Optional containing a node id {@link Vertex#getNodeID()} exists in the OpenNMS Database and that the node
     * has at least one ip interface.
     *
     * @param   vertex The vertex to verify.
     * @return  A non empty optional if a node with node id {@link Vertex#getNodeID()} exists and
     *          that node has at least one ip interface defined.
     */
    private Optional<OnmsNode> getNodeIfAvailable(Vertex vertex) {
        Objects.requireNonNull(vertex);
        Objects.requireNonNull(vertex.getNodeID());

        final OnmsNode node = nodeDao.get(vertex.getNodeID());
        if (node != null && !node.getIpInterfaces().isEmpty()) {
            return Optional.of(node);
        }
        return Optional.empty();
    }
}<|MERGE_RESOLUTION|>--- conflicted
+++ resolved
@@ -74,17 +74,10 @@
                 ? node.get().getLocation().getLocationName()
                 : MonitoringLocationDao.DEFAULT_MONITORING_LOCATION_ID;
 
-<<<<<<< HEAD
-        final List<InetAddress> ipAddresses = node.isPresent()
-                ? Lists.newArrayList(node.get().getIpInterfaces()).stream().map(OnmsIpInterface::getIpAddress).collect(Collectors.toList())
-                : Lists.newArrayList(InetAddressUtils.addr(vertex.getIpAddress()));
-        final InetAddress defaultIp = getDefaultIp(vertex, node);
-=======
         final List<String> ipAddresses = node.isPresent()
                 ? Lists.newArrayList(node.get().getIpInterfaces()).stream().map(eachInterface -> InetAddressUtils.str(eachInterface.getIpAddress())).collect(Collectors.toList())
                 : Lists.newArrayList(vertex.getIpAddress());
         final String defaultIp = getDefaultIp(vertex, node);
->>>>>>> f44ddf46
 
         final String caption = String.format("Ping - %s (%s)", vertex.getLabel(), vertex.getIpAddress());
         new PingWindow(pingClient,
