/*******************************************************************************
 * This file is part of OpenNMS(R).
 *
 * Copyright (C) 2012 The OpenNMS Group, Inc.
 * OpenNMS(R) is Copyright (C) 1999-2012 The OpenNMS Group, Inc.
 *
 * OpenNMS(R) is a registered trademark of The OpenNMS Group, Inc.
 *
 * OpenNMS(R) is free software: you can redistribute it and/or modify
 * it under the terms of the GNU General Public License as published
 * by the Free Software Foundation, either version 3 of the License,
 * or (at your option) any later version.
 *
 * OpenNMS(R) is distributed in the hope that it will be useful,
 * but WITHOUT ANY WARRANTY; without even the implied warranty of
 * MERCHANTABILITY or FITNESS FOR A PARTICULAR PURPOSE.  See the
 * GNU General Public License for more details.
 *
 * You should have received a copy of the GNU General Public License
 * along with OpenNMS(R).  If not, see:
 *      http://www.gnu.org/licenses/
 *
 * For more information contact:
 *     OpenNMS(R) Licensing <license@opennms.org>
 *     http://www.opennms.org/
 *     http://www.opennms.com/
 *******************************************************************************/

package org.opennms.features.topology.netutils.internal;

import java.net.MalformedURLException;
import java.net.URL;

import com.vaadin.server.ExternalResource;
import com.vaadin.shared.ui.label.ContentMode;
import com.vaadin.shared.ui.MarginInfo;
import com.vaadin.ui.Alignment;
import com.vaadin.ui.Button;
import com.vaadin.ui.CheckBox;
import com.vaadin.ui.Embedded;
import com.vaadin.ui.GridLayout;
import com.vaadin.ui.Label;
import com.vaadin.ui.NativeSelect;
import com.vaadin.ui.Notification;
import com.vaadin.ui.TextField;
import com.vaadin.ui.VerticalLayout;
import com.vaadin.ui.VerticalSplitPanel;
import com.vaadin.ui.Window;
import com.vaadin.ui.Button.ClickEvent;

/**
 * The PingWindow class creates a Vaadin Sub-window with a form and results section
 * for the Ping functionality of a Node.
 * @author Leonardo Bell
 * @author Philip Grenon
 * @version 1.0
 */
@SuppressWarnings("serial")
public class PingWindow extends Window{

	private final double sizePercentage = 0.80; // Window size proportionate to main window
	protected NativeSelect ipDropdown = null; //Dropdown component for IP Address
	protected NativeSelect packetSizeDropdown = null; //Dropdown component for Packet Size
	private Label nodeLabel = null; //Label displaying the name of the Node at the top of the window
	protected TextField requestsField = null; //Textfield for "Number of Requests" variable
	protected TextField timeoutField = null; //Textfield for "Time-Out (seconds)" variable
	protected CheckBox numericalDataCheckBox = null; //Checkbox for toggling numeric output
	protected Button pingButton; //Button to execute the ping operation
	private Embedded resultsBrowser = null; //Browser which displays the ping results
	private VerticalLayout topLayout = null; //Contains the form components
	private VerticalLayout bottomLayout = null; //Contains the results browser
	private VerticalSplitPanel vSplit = null; //Splits up the top layout and bottom layout
	private int margin = 40; //Padding around the results browser
	private int splitHeight = 240; //Height from top of the window to the split location in pixels
	private int topHeight = 280; //Set height size for everything above the split
	private final String noLabel = "no such label"; //Label given to vertexes that have no real label.
	private String baseAddress;
	
	/**
	 * The PingWindow method constructs a PingWindow component with a size proportionate to the 
	 * width and height of the main window.
	 * @param node 
	 * @param width Width of Main window
	 * @param height Height of Main window
	 */
	public PingWindow(final Node node, final String baseAddress){

		this.baseAddress = baseAddress;

		String label = "";
		String ipAddress = "";
		if (node != null) {
			label = node.getLabel();
			ipAddress = node.getIPAddress();
		}
		String caption = "";
		/*Sets up window settings*/
		if (label == null || label.equals("") || label.equalsIgnoreCase(noLabel)) {
			label = "";
		} 
		if (!label.equals("")) caption = " - " + label;
		setCaption("Ping" + caption);
		setImmediate(true);
		setResizable(false);

		/*Initialize the header of the Sub-window with the name of the selected Node*/
		String nodeName = "<div style=\"text-align: center; font-size: 18pt; font-weight:bold;\">" + label + "</div>";
		nodeLabel = new Label(nodeName);
		nodeLabel.setContentMode(ContentMode.HTML);

		/*Creating various layouts to encapsulate all of the components*/
		VerticalLayout mainLayout = new VerticalLayout();
		mainLayout.setSizeFull();
		vSplit = new VerticalSplitPanel();
		topLayout = new VerticalLayout();
		bottomLayout = new VerticalLayout();
		VerticalLayout form = new VerticalLayout();
		GridLayout grid = new GridLayout(2,4);
		grid.setWidth("420");
		grid.setHeight("120");

		/*Sets up IP Address dropdown with the Name as default*/
		ipDropdown = new NativeSelect();
		ipDropdown.addItem(ipAddress);
		ipDropdown.select(ipAddress);

		/*Sets up Packet Size dropdown with different values*/
		packetSizeDropdown = new NativeSelect();
		packetSizeDropdown.addItem("16");
		packetSizeDropdown.addItem("32");
		packetSizeDropdown.addItem("64");
		packetSizeDropdown.addItem("128");
		packetSizeDropdown.addItem("256");
		packetSizeDropdown.addItem("512");
		packetSizeDropdown.addItem("1024");
		packetSizeDropdown.select("16");

		/*Creates the Numerical Output Check box and sets up the listener*/
		numericalDataCheckBox = new CheckBox("Use Numerical Node Names");
		numericalDataCheckBox.setImmediate(true);
		numericalDataCheckBox.setValue(false);

		/*Creates the form labels and text fields*/
		Label ipLabel = new Label("IP Address: ");
		Label requestsLabel = new Label("Number of Requests: ");
		Label timeoutLabel = new Label("Time-Out (seconds): ");
		Label packetLabel = new Label("Packet Size: ");
		requestsField = new TextField();
		requestsField.setMaxLength(4); //Max buffer of 4 to prevent buffer overflow
		timeoutField = new TextField();
		timeoutField.setMaxLength(4); //Max buffer of 4 to prevent buffer overflow

		/*Add all of the components to the GridLayout*/
		grid.addComponent(ipLabel);
		grid.setComponentAlignment(ipLabel, Alignment.MIDDLE_LEFT);
		grid.addComponent(ipDropdown);
		grid.setComponentAlignment(ipDropdown, Alignment.MIDDLE_LEFT);
		grid.addComponent(requestsLabel);
		grid.setComponentAlignment(requestsLabel, Alignment.MIDDLE_LEFT);
		grid.addComponent(requestsField);
		grid.setComponentAlignment(requestsField, Alignment.MIDDLE_LEFT);
		grid.addComponent(timeoutLabel);
		grid.setComponentAlignment(timeoutLabel, Alignment.MIDDLE_LEFT);
		grid.addComponent(timeoutField);
		grid.setComponentAlignment(timeoutField, Alignment.MIDDLE_LEFT);
		grid.addComponent(packetLabel);
		grid.setComponentAlignment(packetLabel, Alignment.MIDDLE_LEFT);
		grid.addComponent(packetSizeDropdown);
		grid.setComponentAlignment(packetSizeDropdown, Alignment.MIDDLE_LEFT);

		/*Creates the Ping button and sets up the listener*/
		pingButton = new Button("Ping"); 
		pingButton.addClickListener(new Button.ClickListener() {
			public void buttonClick(ClickEvent event) {
				changeBrowserURL(buildURL());
			}
		}); 

		/*Adds components to the form and sets the width and spacing*/
		form.addComponent(grid);
		form.addComponent(numericalDataCheckBox);
		form.addComponent(pingButton);
		form.setWidth("100%");
		form.setSpacing(true);

		/*Adds components to the Top Layout and sets the width and margins*/
		topLayout.addComponent(nodeLabel);
		topLayout.setComponentAlignment(nodeLabel, Alignment.MIDDLE_CENTER);
		topLayout.addComponent(form);
		topLayout.setSizeFull();
		topLayout.setMargin(new MarginInfo(true, true, false, true));

		/*Sets attributes for bottom layout component*/
		bottomLayout.setSizeFull();
		bottomLayout.setMargin(true);
		bottomLayout.setImmediate(true);

		buildEmbeddedBrowser();

		/*Setting first and second components for the split panel and setting the panel divider position*/
		vSplit.setFirstComponent(topLayout);
		vSplit.setSecondComponent(bottomLayout);
		vSplit.setSplitPosition(splitHeight, Unit.PIXELS);
		vSplit.setLocked(true);

		/*Adds split panel to the main layout and expands the split panel to 100% of the layout space*/
		mainLayout.addComponent(vSplit);
		mainLayout.setExpandRatio(vSplit, 1);

		setContent(mainLayout);
	}

	@Override
	public void attach() {
		super.attach();

		int width = (int)getUI().getWidth();
		int height = (int)getUI().getHeight();

		int windowWidth = (int)(sizePercentage * width), windowHeight = (int)(sizePercentage * height);
		setWidth("" + windowWidth + "px");
		setHeight("" + windowHeight + "px");
		setPositionX((width - windowWidth)/2);
		setPositionY((height - windowHeight)/2);

		resultsBrowser.setWidth("" + (int)(this.getWidth()-margin) + "px"); //Cuts off "close" button from window
		resultsBrowser.setHeight("" + (int)(this.getHeight() - topHeight - margin) + "px");
	}

	/**
	 * The changeBrowserURL method changes the address of the results browser whenever a new
	 * ping request form is submitted and refreshes the browser.
	 * @param url New web address
	 */
	private void changeBrowserURL(URL url) {
		if (url != null) {
			/* This setVisible(false/true) toggle is used to refresh the browser.
			 * Due to to the fact that the updates to the client require a call to
			 * the server, this is currently one of the only ways to accomplish the
			 * the needed update.
			 */
			resultsBrowser.setVisible(false); 
			resultsBrowser.setSource(new ExternalResource(url));
			resultsBrowser.setVisible(true);
		}
	}

	/**
	 * The buildURL method takes the current values in the form and formats them into the
	 * URL string that is used to redirect the results browser to the Ping page.
	 * @return Web address for ping command with submitted parameters
	 * @throws MalformedURLException
	 */
    protected URL buildURL() {
        boolean validInput = false;
        try {
            validInput = validateInput();
        } catch (NumberFormatException e) {
<<<<<<< HEAD

=======
>>>>>>> fda005ee
            Notification.show("Inputs must be integers", Notification.Type.WARNING_MESSAGE);
            return null;
        }
        if (validInput) {
            URL baseUrl;
            final StringBuilder options = new StringBuilder(baseAddress);
            try {
                baseUrl = getUI().getPage().getLocation().toURL();
            
            
            

            options.append("&address=").append(ipDropdown.getValue())
                .append("&timeout=").append(timeoutField.getValue())
                .append("&numberOfRequests=").append(requestsField.getValue())
                .append("&packetSize=").append(Integer.parseInt(packetSizeDropdown.getValue().toString()) - 8);
            if (numericalDataCheckBox.getValue().equals(true)) {
                options.append("&numericOutput=true");
            }
            
                return new URL(baseUrl, options.toString());
            } catch (final MalformedURLException e) {
                Notification.show("Could not build URL: " + options.toString(), Notification.Type.WARNING_MESSAGE);
                return null;
            }
        } else {
            Notification.show("Inputs must be between 0 and 9999", Notification.Type.WARNING_MESSAGE);
            return null;
        }
    }

	/**
	 * The validateInput method checks the timeout text field and the
	 * number of requests field to make sure the input given by the
	 * user was formatted correctly.
	 * @return Whether input was correctly formatted
	 */
	protected boolean validateInput() throws NumberFormatException {
		int timeout = 0, requests = 0;
		
		if ("".equals(timeoutField.getValue().toString())) timeout = 1;
		else timeout = Integer.parseInt(timeoutField.getValue().toString());
		if ("".equals(requestsField.getValue().toString())) requests = 1;
		else requests = Integer.parseInt(requestsField.getValue().toString());
		
		if (timeout < 1 || timeout > 9999) return false;
		if (requests < 1 || requests > 9999) return false;
		return true;
	}

	/**
	 * The buildEmbeddedBrowser method creates a new browser instance and adds it to the 
	 * bottom layout. The browser is set to invisible by default.
	 */
	private void buildEmbeddedBrowser() {
		resultsBrowser = new Embedded();
		resultsBrowser.setType(Embedded.TYPE_BROWSER);
		resultsBrowser.setImmediate(true);
		resultsBrowser.setVisible(false);
		bottomLayout.addComponent(resultsBrowser);
	}

}<|MERGE_RESOLUTION|>--- conflicted
+++ resolved
@@ -256,10 +256,6 @@
         try {
             validInput = validateInput();
         } catch (NumberFormatException e) {
-<<<<<<< HEAD
-
-=======
->>>>>>> fda005ee
             Notification.show("Inputs must be integers", Notification.Type.WARNING_MESSAGE);
             return null;
         }
