/*******************************************************************************
 * This file is part of OpenNMS(R).
 *
 * Copyright (C) 2012-2014 The OpenNMS Group, Inc.
 * OpenNMS(R) is Copyright (C) 1999-2014 The OpenNMS Group, Inc.
 *
 * OpenNMS(R) is a registered trademark of The OpenNMS Group, Inc.
 *
 * OpenNMS(R) is free software: you can redistribute it and/or modify
 * it under the terms of the GNU Affero General Public License as published
 * by the Free Software Foundation, either version 3 of the License,
 * or (at your option) any later version.
 *
 * OpenNMS(R) is distributed in the hope that it will be useful,
 * but WITHOUT ANY WARRANTY; without even the implied warranty of
 * MERCHANTABILITY or FITNESS FOR A PARTICULAR PURPOSE.  See the
 * GNU Affero General Public License for more details.
 *
 * You should have received a copy of the GNU Affero General Public License
 * along with OpenNMS(R).  If not, see:
 *      http://www.gnu.org/licenses/
 *
 * For more information contact:
 *     OpenNMS(R) Licensing <license@opennms.org>
 *     http://www.opennms.org/
 *     http://www.opennms.com/
 *******************************************************************************/

package org.opennms.features.topology.plugins.topo.linkd.internal;

import java.net.InetAddress;
import java.util.ArrayList;
import java.util.Collections;
import java.util.HashMap;
import java.util.HashSet;
import java.util.List;
import java.util.Map;
import java.util.Objects;
import java.util.Set;

import org.apache.commons.lang3.tuple.Pair;
import org.opennms.core.utils.InetAddressUtils;
import org.opennms.features.topology.api.browsers.ContentType;
import org.opennms.features.topology.api.browsers.SelectionAware;
import org.opennms.features.topology.api.browsers.SelectionChangedListener;
import org.opennms.features.topology.api.topo.AbstractTopologyProvider;
import org.opennms.features.topology.api.topo.AbstractVertex;
import org.opennms.features.topology.api.topo.Defaults;
import org.opennms.features.topology.api.topo.GraphProvider;
import org.opennms.features.topology.api.topo.Vertex;
import org.opennms.features.topology.api.topo.VertexRef;
import org.opennms.netmgt.dao.api.BridgeTopologyDao;
import org.opennms.netmgt.dao.api.CdpElementDao;
import org.opennms.netmgt.dao.api.CdpLinkDao;
import org.opennms.netmgt.dao.api.IpInterfaceDao;
import org.opennms.netmgt.dao.api.IpNetToMediaDao;
import org.opennms.netmgt.dao.api.IsIsElementDao;
import org.opennms.netmgt.dao.api.IsIsLinkDao;
import org.opennms.netmgt.dao.api.LldpElementDao;
import org.opennms.netmgt.dao.api.LldpLinkDao;
import org.opennms.netmgt.dao.api.NodeDao;
import org.opennms.netmgt.dao.api.OspfLinkDao;
import org.opennms.netmgt.dao.api.SnmpInterfaceDao;
import org.opennms.netmgt.dao.api.TopologyDao;
import org.opennms.netmgt.model.CdpElement;
import org.opennms.netmgt.model.CdpLink;
import org.opennms.netmgt.model.FilterManager;
import org.opennms.netmgt.model.IpNetToMedia;
import org.opennms.netmgt.model.IsIsElement;
import org.opennms.netmgt.model.IsIsLink;
import org.opennms.netmgt.model.LldpElement;
import org.opennms.netmgt.model.LldpLink;
import org.opennms.netmgt.model.OnmsIpInterface;
import org.opennms.netmgt.model.OnmsNode;
import org.opennms.netmgt.model.OnmsSnmpInterface;
import org.opennms.netmgt.model.OspfLink;
import org.opennms.netmgt.model.PrimaryType;
import org.opennms.netmgt.model.topology.BridgePort;
import org.opennms.netmgt.model.topology.BridgeTopologyException;
import org.opennms.netmgt.model.topology.BroadcastDomain;
import org.opennms.netmgt.model.topology.SharedSegment;
import org.opennms.netmgt.model.topology.Topology;
import org.slf4j.Logger;
import org.slf4j.LoggerFactory;
import org.springframework.transaction.support.TransactionOperations;

import com.codahale.metrics.MetricRegistry;
import com.codahale.metrics.Timer;
import com.google.common.collect.Lists;

public class LinkdTopologyProvider extends AbstractTopologyProvider implements GraphProvider {

    static final String getEdgeId(AbstractVertex vertex, BridgePort bp) {
        return vertex.getId() + "|" + bp.getNodeId() + ":" + bp.getBridgePort();
    }
    static final String getEdgeId(AbstractVertex vertex, String mac) {
        return vertex.getId() + "|" + mac;
    }

    static final String getEdgeId(SharedSegment segment) throws BridgeTopologyException {
        return  segment.getDesignatedBridge()+":"+segment.getDesignatedPort().getBridgePort();
    }
    
    static final String getDefaultEdgeId(int sourceId,int targetId) {
        return Math.min(sourceId, targetId) + "|" + Math.max(sourceId, targetId);
    }
    
    static final String getEdgeId(BridgePort sourcebp, BridgePort targetbp ) {
        if (sourcebp.getNodeId().intValue() < targetbp.getNodeId().intValue()) {
            return sourcebp.getNodeId()+":"+sourcebp.getBridgePort()+"|"+targetbp.getNodeId()+":"+targetbp.getBridgePort();
        }
        return  targetbp.getNodeId()+":"+targetbp.getBridgePort()+"|"+sourcebp.getNodeId()+":"+sourcebp.getBridgePort();
    }

    static final String getEdgeId(BridgePort sourcebp, String targetmac ) {
            return sourcebp.getNodeId()+":"+sourcebp.getBridgePort()+"|"+targetmac;
    }

    private static Logger LOG = LoggerFactory.getLogger(LinkdTopologyProvider.class);

    private TransactionOperations m_transactionOperations;
    private NodeDao m_nodeDao;
    private SnmpInterfaceDao m_snmpInterfaceDao;
    private IpInterfaceDao m_ipInterfaceDao;
    private TopologyDao m_topologyDao;
    private FilterManager m_filterManager;

    private LldpLinkDao m_lldpLinkDao;
    private LldpElementDao m_lldpElementDao;
    private CdpLinkDao m_cdpLinkDao;
    private CdpElementDao m_cdpElementDao;
    private OspfLinkDao m_ospfLinkDao;
    private IsIsLinkDao m_isisLinkDao;
    private IsIsElementDao m_isisElementDao;
    private BridgeTopologyDao m_bridgeTopologyDao;
    private IpNetToMediaDao m_ipNetToMediaDao;

    private Map<Integer, OnmsIpInterface> m_nodeToOnmsIpPrimaryMap =new HashMap<>();
    private Map<Integer, Map<Integer,OnmsSnmpInterface>> m_nodeToOnmsSnmpMap = new HashMap<>();
    private Map<String, Integer> m_macToNodeidMap = new HashMap<>();
    private Map<String, OnmsIpInterface> m_macToOnmsIpMap = new HashMap<>();
    private Map<String, OnmsSnmpInterface> m_macToOnmsSnmpMap = new HashMap<>();

    private final Timer m_loadFullTimer;
    private final Timer m_loadIpInterfacesTimer;
    private final Timer m_loadSnmpInterfacesTimer;
    private final Timer m_loadIpNetToMediaTimer;
    private final Timer m_loadLldpLinksTimer;
    private final Timer m_loadOspfLinksTimer;
    private final Timer m_loadCdpLinksTimer;
    private final Timer m_loadIsisLinksTimer;
    private final Timer m_loadBridgeLinksTimer;
    private final Timer m_loadVerticesTimer;
    private final Timer m_loadEdgesTimer;

    public static final String TOPOLOGY_NAMESPACE_LINKD = "nodes";
    
    private SelectionAware selectionAwareDelegate = new LinkdSelectionAware();

    public LinkdTopologyProvider(MetricRegistry registry) {
        super(TOPOLOGY_NAMESPACE_LINKD);
        Objects.requireNonNull(registry);
        m_loadFullTimer = registry.timer(MetricRegistry.name("enlinkd", "load", "full"));
        m_loadIpInterfacesTimer = registry.timer(MetricRegistry.name("enlinkd", "load", "ipinterfaces"));
        m_loadSnmpInterfacesTimer = registry.timer(MetricRegistry.name("enlinkd", "load", "snmpinterfaces"));
        m_loadIpNetToMediaTimer = registry.timer(MetricRegistry.name("enlinkd", "load", "ipnettomedia"));
        m_loadLldpLinksTimer = registry.timer(MetricRegistry.name("enlinkd", "load", "links", "lldp"));
        m_loadOspfLinksTimer = registry.timer(MetricRegistry.name("enlinkd", "load", "links", "ospf"));
        m_loadCdpLinksTimer = registry.timer(MetricRegistry.name("enlinkd", "load", "links", "cdp"));
        m_loadIsisLinksTimer = registry.timer(MetricRegistry.name("enlinkd", "load", "links", "isis"));
        m_loadBridgeLinksTimer = registry.timer(MetricRegistry.name("enlinkd", "load", "links", "bridge"));
        m_loadVerticesTimer = registry.timer(MetricRegistry.name("enlinkd", "load", "vertices", "none"));
        m_loadEdgesTimer = registry.timer(MetricRegistry.name("enlinkd", "load", "edges", "none"));
    }

    private OnmsSnmpInterface getSnmpInterface(Integer nodeid, Integer ifindex) {
        if(m_nodeToOnmsSnmpMap.containsKey(nodeid)) {
            if (m_nodeToOnmsSnmpMap.get(nodeid).containsKey(ifindex)) {
                return m_nodeToOnmsSnmpMap.get(nodeid).get(ifindex);
            }
        }
        OnmsSnmpInterface snmpiface = new OnmsSnmpInterface();
        OnmsNode node = new OnmsNode();
        node.setId(nodeid);
        snmpiface.setNode(node);
        snmpiface.setIfIndex(ifindex);
        snmpiface.setIfName("No Interface Found");
        return snmpiface;
    }
    
    @Override
    public SelectionChangedListener.Selection getSelection(List<VertexRef> selectedVertices, ContentType type) {
       return selectionAwareDelegate.getSelection(selectedVertices, type);
    }

    @Override
    public boolean contributesTo(ContentType type) {
        return selectionAwareDelegate.contributesTo(type);
    }

    protected void connectVertices(String id,AbstractVertex sourceV, AbstractVertex targetV,  
            OnmsSnmpInterface sourceinterface,
            OnmsSnmpInterface targetInterface,
            String sourceAddr,
            String targetAddr,
            Topology.ProtocolSupported discoveredBy) {
        addEdges(LinkdEdge.create(id, sourceV, targetV, sourceinterface, targetInterface,sourceAddr,targetAddr,discoveredBy));
    }
    
    private void loadVertices() {
        for (OnmsNode node : m_nodeDao.findAll()) {
            OnmsIpInterface primary = m_nodeToOnmsIpPrimaryMap.get(node.getId());
            addVertices(LinkdVertex.create(node,primary));
        }
    }
    
    private void loadEdges() {

        Timer.Context context = m_loadLldpLinksTimer.time();
        try{
            getLldpLinks();
            LOG.info("loadEdges: LldpLink loaded");
        } catch (Exception e){
            LOG.error("Loading LldpLink failed: {}",e.getMessage(),e);
        } finally {
            context.stop();
        }

        context = m_loadOspfLinksTimer.time();
        try{
            getOspfLinks();
            LOG.info("loadEdges: OspfLink loaded");
        } catch (Exception e){
            LOG.error("Loading OspfLink failed: {}",e.getMessage(),e);
        } finally {
            context.stop();
        }

        context = m_loadCdpLinksTimer.time();
        try{
            getCdpLinks();
            LOG.info("loadEdges: CdpLink loaded");
        } catch (Exception e){
            LOG.error("Loading CdpLink failed: {}",e.getMessage(),e);
        } finally {
            context.stop();
        }

        context = m_loadIsisLinksTimer.time();
        try{
            getIsIsLinks();
            LOG.info("loadEdges: IsIsLink loaded");
        } catch (Exception e){
            LOG.error("Exception getting IsIs link: "+e.getMessage(),e);
        } finally {
            context.stop();
        }

        context = m_loadBridgeLinksTimer.time();
        try{
            getBridgeLinks();
            LOG.info("loadEdges: BridgeLink loaded");
        } catch (Exception e){
            LOG.error("Loading BridgeLink failed: {}",e.getMessage(),e);
        } finally {
            context.stop();
        }
    }


    private void getLldpLinks() {

        List<LldpLink> allLinks = m_lldpLinkDao.findAll();
        // Index the LLDP elements by node id
        Map<Integer, LldpElement> nodelldpelementidMap = new HashMap<Integer, LldpElement>();
        Map<Integer, LinkdVertex> nodeVertexMap = new HashMap<Integer, LinkdVertex>();
        for (LldpElement lldpelement: m_lldpElementDao.findAll()) {
            nodelldpelementidMap.put(lldpelement.getNode().getId(), lldpelement);
            LinkdVertex vertex = (LinkdVertex)getVertex(TOPOLOGY_NAMESPACE_LINKD, lldpelement.getNode().getNodeId());
            vertex.getProtocolSupported().add(Topology.ProtocolSupported.LLDP);
            nodeVertexMap.put(lldpelement.getNode().getId(), vertex);
        }

        List<Pair<LldpLink, LldpLink>> matchedLinks = matchLldpLinks(nodelldpelementidMap, allLinks);

        for (Pair<LldpLink, LldpLink> pair : matchedLinks) {
            LldpLink sourceLink = pair.getLeft();
            LldpLink targetLink = pair.getRight();
            LinkdVertex source = nodeVertexMap.get(sourceLink.getNode().getId());
            LinkdVertex target = nodeVertexMap.get(targetLink.getNode().getId());
            OnmsSnmpInterface sourceSnmpInterface = getSnmpInterface(sourceLink.getNode().getId(), sourceLink.getLldpPortIfindex());
            OnmsSnmpInterface targetSnmpInterface = getSnmpInterface(targetLink.getNode().getId(), targetLink.getLldpPortIfindex());
            connectVertices(getDefaultEdgeId(sourceLink.getId(), targetLink.getId()),
                    source,target,
                    sourceSnmpInterface,targetSnmpInterface,
                    sourceLink.getLldpPortDescr(),targetLink.getLldpPortDescr(),
                    ProtocolSupported.LLDP);
        }
    }

    List<Pair<LldpLink, LldpLink>> matchLldpLinks(Map<Integer, LldpElement> nodelldpelementidMap, List<LldpLink> allLinks) {
        List<Pair<LldpLink, LldpLink>> results = new ArrayList<>();

        // 1.) create mapping
        Map<CompositeKey, LldpLink> targetLinkMap = new HashMap<>();
        for(LldpLink targetLink : allLinks){

            CompositeKey key = new CompositeKey(
                    targetLink.getLldpRemChassisId(),
                    nodelldpelementidMap.get(targetLink.getNode().getId()).getLldpChassisId(),
                    targetLink.getLldpPortId(),
                    targetLink.getLldpPortIdSubType(),
                    targetLink.getLldpRemPortId(),
                    targetLink.getLldpRemPortIdSubType());
            targetLinkMap.put(key, targetLink);
        }

        // 2.) iterate
        Set<Integer> parsed = new HashSet<Integer>();
        for (LldpLink sourceLink : allLinks) {
            if (parsed.contains(sourceLink.getId())) {
                continue;
            }
            String sourceLldpChassisId = nodelldpelementidMap.get(sourceLink.getNode().getId()).getLldpChassisId();
            if (sourceLldpChassisId.equals(sourceLink.getLldpRemChassisId())) {
                if (LOG.isDebugEnabled()) {
                    LOG.debug("getLldpLinks: self link not adding source: {}",sourceLink.printTopology());
                }
                parsed.add(sourceLink.getId());
                continue;
            }
            if (LOG.isDebugEnabled()) {
                LOG.debug("getLldpLinks: source: {}",sourceLink.printTopology());
            }

            CompositeKey key = new CompositeKey(
                    nodelldpelementidMap.get(sourceLink.getNode().getId()).getLldpChassisId(),
                    sourceLink.getLldpRemChassisId(),
                    sourceLink.getLldpRemPortId(),
                    sourceLink.getLldpRemPortIdSubType(),
                    sourceLink.getLldpPortId(),
                    sourceLink.getLldpPortIdSubType());
            LldpLink targetLink = targetLinkMap.get(key);

            if (targetLink == null) {
                LOG.debug("getLldpLinks: cannot found target for source: '{}'", sourceLink.getId());
                continue;
            }

            if (LOG.isDebugEnabled()) {
                LOG.debug("getLldpLinks: lldp: {} target: {}", sourceLink.getLldpRemChassisId(), targetLink.printTopology());
            }

            parsed.add(sourceLink.getId());
            parsed.add(targetLink.getId());
<<<<<<< HEAD
            LinkdVertex source = nodeVertexMap.get(sourceLink.getNode().getId());
            LinkdVertex target = nodeVertexMap.get(targetLink.getNode().getId());
            OnmsSnmpInterface sourceSnmpInterface = getSnmpInterface(sourceLink.getNode().getId(), sourceLink.getLldpPortIfindex());
            OnmsSnmpInterface targetSnmpInterface = getSnmpInterface(targetLink.getNode().getId(), targetLink.getLldpPortIfindex());
            connectVertices(getDefaultEdgeId(sourceLink.getId(), targetLink.getId()),
                            source,target,
                            sourceSnmpInterface,targetSnmpInterface,
                            sourceLink.getLldpPortDescr(),targetLink.getLldpPortDescr(),
                            Topology.ProtocolSupported.LLDP);

=======
            results.add(Pair.of(sourceLink, targetLink));
>>>>>>> 53a819a4
        }
        return results;
    }

    private void getOspfLinks() {

        List<OspfLink> allLinks = getOspfLinkDao().findAll();
        List<Pair<OspfLink, OspfLink>> matchedLinks = matchOspfLinks(allLinks);

        for (Pair<OspfLink, OspfLink> pair : matchedLinks) {
            OspfLink sourceLink = pair.getLeft();
            OspfLink targetLink = pair.getRight();

            LinkdVertex source = (LinkdVertex)getVertex(TOPOLOGY_NAMESPACE_LINKD, sourceLink.getNode().getNodeId());
            source.getProtocolSupported().add(ProtocolSupported.OSPF);
            LinkdVertex target = (LinkdVertex)getVertex(TOPOLOGY_NAMESPACE_LINKD, targetLink.getNode().getNodeId());
            target.getProtocolSupported().add(ProtocolSupported.OSPF);
            OnmsSnmpInterface sourceSnmpInterface = getSnmpInterface(sourceLink.getNode().getId(), sourceLink.getOspfIfIndex());
            OnmsSnmpInterface targetSnmpInterface = getSnmpInterface(targetLink.getNode().getId(), targetLink.getOspfIfIndex());
            connectVertices(getDefaultEdgeId(sourceLink.getId(), targetLink.getId()),
                    source,target,
                    sourceSnmpInterface,targetSnmpInterface,
                    InetAddressUtils.str(targetLink.getOspfRemIpAddr()),
                    InetAddressUtils.str(sourceLink.getOspfRemIpAddr()),
                    ProtocolSupported.OSPF);
        }
    }

    List<Pair<OspfLink, OspfLink>> matchOspfLinks(List<OspfLink> allLinks){
        List<Pair<OspfLink, OspfLink>> results = new ArrayList<>();
        Set<Integer> parsed = new HashSet<Integer>();

        // build mapping:
        Map<CompositeKey, OspfLink> targetLinks = new HashMap<>();
        for(OspfLink targetLink : allLinks){
            targetLinks.put(new CompositeKey(targetLink.getOspfIpAddr(), targetLink.getOspfRemIpAddr()) , targetLink);
        }

        for(OspfLink sourceLink : allLinks) {
            if (parsed.contains(sourceLink.getId())) {
                continue;
            }
            parsed.add(sourceLink.getId());
            if (LOG.isDebugEnabled()) {
                LOG.debug("getOspfLinks: source: {}", sourceLink.printTopology());
            }
            OspfLink targetLink = targetLinks.get(new CompositeKey(sourceLink.getOspfRemIpAddr() , sourceLink.getOspfIpAddr()));
            if(targetLink == null) {
                LOG.debug("getOspfLinks: cannot find target for source: '{}'", sourceLink.getId());
                continue;
            }

            if (sourceLink.getId().equals(targetLink.getId()) || parsed.contains(targetLink.getId())) {
                    continue;
<<<<<<< HEAD
                }
                if(sourceLink.getOspfRemIpAddr().equals(targetLink.getOspfIpAddr()) && targetLink.getOspfRemIpAddr().equals(sourceLink.getOspfIpAddr())) {
                    LOG.info("getOspfLinks: target: {}", targetLink.printTopology());
                    parsed.add(targetLink.getId());
                    LinkdVertex source = (LinkdVertex)getVertex(TOPOLOGY_NAMESPACE_LINKD, sourceLink.getNode().getNodeId());
                    source.getProtocolSupported().add(Topology.ProtocolSupported.OSPF);
                    LinkdVertex target = (LinkdVertex)getVertex(TOPOLOGY_NAMESPACE_LINKD, targetLink.getNode().getNodeId());
                    target.getProtocolSupported().add(Topology.ProtocolSupported.OSPF);
                    OnmsSnmpInterface sourceSnmpInterface = getSnmpInterface(sourceLink.getNode().getId(), sourceLink.getOspfIfIndex());
                    OnmsSnmpInterface targetSnmpInterface = getSnmpInterface(targetLink.getNode().getId(), targetLink.getOspfIfIndex());
                    connectVertices(getDefaultEdgeId(sourceLink.getId(), targetLink.getId()),
                                    source,target,
                                    sourceSnmpInterface,targetSnmpInterface,
                                    InetAddressUtils.str(targetLink.getOspfRemIpAddr()),
                                    InetAddressUtils.str(sourceLink.getOspfRemIpAddr()),
                                    Topology.ProtocolSupported.OSPF);
                    continue SOURCE;
                }
=======
>>>>>>> 53a819a4
            }

            LOG.debug("getOspfLinks: target: {}", targetLink.printTopology());
            parsed.add(targetLink.getId());
           results.add(Pair.of(sourceLink, targetLink));
        }
        return results;
    }




    private void getCdpLinks() {
        List<CdpElement> cdpElements = m_cdpElementDao.findAll();
        List<CdpLink> allLinks = m_cdpLinkDao.findAll();
        List<Pair<CdpLink, CdpLink>> matchedCdpLinks = matchCdpLinks(cdpElements, allLinks);

        for(Pair<CdpLink, CdpLink> pair : matchedCdpLinks) {
            CdpLink sourceLink = pair.getLeft();
            CdpLink targetLink = pair.getRight();
            LinkdVertex source = (LinkdVertex) getVertex(TOPOLOGY_NAMESPACE_LINKD, sourceLink.getNode().getNodeId());
            source.getProtocolSupported().add(ProtocolSupported.CDP);
            LinkdVertex target = (LinkdVertex) getVertex(TOPOLOGY_NAMESPACE_LINKD, targetLink.getNode().getNodeId());
            target.getProtocolSupported().add(ProtocolSupported.CDP);
            OnmsSnmpInterface sourceSnmpInterface = getSnmpInterface(sourceLink.getNode().getId(), sourceLink.getCdpCacheIfIndex());
            OnmsSnmpInterface targetSnmpInterface = getSnmpInterface(targetLink.getNode().getId(), targetLink.getCdpCacheIfIndex());
            connectVertices(getDefaultEdgeId(sourceLink.getId(), targetLink.getId()),
                source, target,
                sourceSnmpInterface, targetSnmpInterface,
                targetLink.getCdpCacheAddress(),
                sourceLink.getCdpCacheAddress(),
                ProtocolSupported.CDP);
        }
    }

    List<Pair<CdpLink, CdpLink>> matchCdpLinks(final List<CdpElement> cdpElements, final List<CdpLink> allLinks) {

        // 1. create lookup maps:
        Map<Integer, CdpElement> cdpelementmap = new HashMap<Integer, CdpElement>();
        for (CdpElement cdpelement: cdpElements) {
            cdpelementmap.put(cdpelement.getNode().getId(), cdpelement);
        }
        Map<CompositeKey, CdpLink> targetLinkMap = new HashMap<>();
        for (CdpLink targetLink : allLinks) {
            CompositeKey key = new CompositeKey(targetLink.getCdpCacheDevicePort(),
                    targetLink.getCdpInterfaceName(),
                    cdpelementmap.get(targetLink.getNode().getId()).getCdpGlobalDeviceId(),
                    targetLink.getCdpCacheDeviceId());
            targetLinkMap.put(key, targetLink);
        }
        Set<Integer> parsed = new HashSet<Integer>();

        // 2. iterate
        List<Pair<CdpLink, CdpLink>> results = new ArrayList<>();
        for (CdpLink sourceLink : allLinks) {
            if (parsed.contains(sourceLink.getId())) {
                continue;
            }
            if (LOG.isDebugEnabled()) {
                LOG.debug("getCdpLinks: source: {} ", sourceLink.printTopology());
            }
            CdpElement sourceCdpElement = cdpelementmap.get(sourceLink.getNode().getId());

            CdpLink targetLink = targetLinkMap.get(new CompositeKey(sourceLink.getCdpInterfaceName(),
                    sourceLink.getCdpCacheDevicePort(),
                    sourceLink.getCdpCacheDeviceId(),
                    sourceCdpElement.getCdpGlobalDeviceId()));

            if (targetLink == null) {
                LOG.debug("getCdpLinks: cannot found target for source: '{}'", sourceLink.getId());
                continue;
            }

            if (sourceLink.getId().equals(targetLink.getId()) || parsed.contains(targetLink.getId())) {
                continue;
            }

            if (LOG.isDebugEnabled()) {
                LOG.debug("getCdpLinks: cdp: {}, target: {} ", sourceLink.getCdpCacheDevicePort(), targetLink.printTopology());
            }

            parsed.add(sourceLink.getId());
            parsed.add(targetLink.getId());
<<<<<<< HEAD
            LinkdVertex source = (LinkdVertex)getVertex(TOPOLOGY_NAMESPACE_LINKD, sourceLink.getNode().getNodeId());
            source.getProtocolSupported().add(Topology.ProtocolSupported.CDP);
            LinkdVertex target = (LinkdVertex)getVertex(TOPOLOGY_NAMESPACE_LINKD, targetLink.getNode().getNodeId());
            target.getProtocolSupported().add(Topology.ProtocolSupported.CDP);
            OnmsSnmpInterface sourceSnmpInterface = getSnmpInterface(sourceLink.getNode().getId(), sourceLink.getCdpCacheIfIndex());
            OnmsSnmpInterface targetSnmpInterface = getSnmpInterface(targetLink.getNode().getId(), targetLink.getCdpCacheIfIndex());
            connectVertices(getDefaultEdgeId(sourceLink.getId(), targetLink.getId()),
                            source,target,
                            sourceSnmpInterface,targetSnmpInterface,
                            targetLink.getCdpCacheAddress(),
                            sourceLink.getCdpCacheAddress(),
                            Topology.ProtocolSupported.CDP);
=======
            results.add(Pair.of(sourceLink, targetLink));
        }
        return results;
    }

    private void getIsIsLinks() {

        List<IsIsElement> elements = m_isisElementDao.findAll();
        List<IsIsLink> allLinks = m_isisLinkDao.findAll();

        List<Pair<IsIsLink, IsIsLink>> results = matchIsIsLinks(elements, allLinks);

        for(Pair<IsIsLink, IsIsLink> pair : results) {
            IsIsLink sourceLink = pair.getLeft();
            IsIsLink targetLink = pair.getRight();
            LinkdVertex source = (LinkdVertex) getVertex(TOPOLOGY_NAMESPACE_LINKD, sourceLink.getNode().getNodeId());
            source.getProtocolSupported().add(ProtocolSupported.ISIS);
            LinkdVertex target = (LinkdVertex) getVertex(TOPOLOGY_NAMESPACE_LINKD, targetLink.getNode().getNodeId());
            target.getProtocolSupported().add(ProtocolSupported.ISIS);
            OnmsSnmpInterface sourceSnmpInterface = getSnmpInterface(sourceLink.getNode().getId(), sourceLink.getIsisCircIfIndex());
            OnmsSnmpInterface targetSnmpInterface = getSnmpInterface(targetLink.getNode().getId(), targetLink.getIsisCircIfIndex());
            connectVertices(getDefaultEdgeId(sourceLink.getId(), targetLink.getId()),
                source, target,
                sourceSnmpInterface, targetSnmpInterface,
                targetLink.getIsisISAdjNeighSNPAAddress(),
                sourceLink.getIsisISAdjNeighSNPAAddress(),
                ProtocolSupported.ISIS);
>>>>>>> 53a819a4
        }
    }

    List<Pair<IsIsLink, IsIsLink>> matchIsIsLinks(final List<IsIsElement> elements, final List<IsIsLink> allLinks) {

        // 1.) create lookupMaps
        Map<Integer, IsIsElement> elementmap = new HashMap<Integer, IsIsElement>();
        for (IsIsElement element: elements) {
            elementmap.put(element.getNode().getId(), element);
        }

        Map<CompositeKey, IsIsLink> targetLinkMap = new HashMap<>();
        for (IsIsLink targetLink : allLinks) {
            IsIsElement targetElement = elementmap.get(targetLink.getNode().getId());
            targetLinkMap.put(new CompositeKey(targetLink.getIsisISAdjIndex(),
                      targetElement.getIsisSysID(),
                      targetLink.getIsisISAdjNeighSysID()), targetLink);
        }

        // 2. iterate
        Set<Integer> parsed = new HashSet<Integer>();
        List<Pair<IsIsLink, IsIsLink>> results = new ArrayList<>();

        for (IsIsLink sourceLink : allLinks) {
            if (parsed.contains(sourceLink.getId())) {
                continue;
            }
            if (LOG.isDebugEnabled()) {
                LOG.debug("getIsIsLinks: source: {}", sourceLink.printTopology());
            }
            IsIsElement sourceElement = elementmap.get(sourceLink.getNode().getId());
            IsIsLink targetLink = targetLinkMap.get(new CompositeKey(sourceLink.getIsisISAdjIndex(),
                    sourceLink.getIsisISAdjNeighSysID(),
                    sourceElement.getIsisSysID()));

            if (targetLink == null) {
                LOG.debug("getIsIsLinks: cannot found target for source: '{}'", sourceLink.getId());
                continue;
            }
            if (sourceLink.getId().intValue() == targetLink.getId().intValue()|| parsed.contains(targetLink.getId())) {
                continue;
            }
            if (LOG.isDebugEnabled()) {
                LOG.debug("getIsIsLinks: target: {}", targetLink.printTopology());
            }
            results.add(Pair.of(sourceLink, targetLink));
            parsed.add(sourceLink.getId());
            parsed.add(targetLink.getId());
<<<<<<< HEAD
            LinkdVertex source = (LinkdVertex)getVertex(TOPOLOGY_NAMESPACE_LINKD, sourceLink.getNode().getNodeId());
            source.getProtocolSupported().add(Topology.ProtocolSupported.ISIS);
            LinkdVertex target = (LinkdVertex)getVertex(TOPOLOGY_NAMESPACE_LINKD, targetLink.getNode().getNodeId());
            target.getProtocolSupported().add(Topology.ProtocolSupported.ISIS);
            OnmsSnmpInterface sourceSnmpInterface = getSnmpInterface(sourceLink.getNode().getId(), sourceLink.getIsisCircIfIndex());
            OnmsSnmpInterface targetSnmpInterface = getSnmpInterface(targetLink.getNode().getId(), targetLink.getIsisCircIfIndex());
            connectVertices(getDefaultEdgeId(sourceLink.getId(), targetLink.getId()),
                            source,target,
                            sourceSnmpInterface,targetSnmpInterface,
                            targetLink.getIsisISAdjNeighSNPAAddress(),
                            sourceLink.getIsisISAdjNeighSNPAAddress(),
                            Topology.ProtocolSupported.ISIS);
=======
>>>>>>> 53a819a4
        }
        return results;
    }

    private void getBridgeLinks() throws BridgeTopologyException {
        
        for (BroadcastDomain domain: m_bridgeTopologyDao.load()) {
            if (LOG.isDebugEnabled()) {
                LOG.debug("getBridgeLinks:\n {}", domain.printTopology());
            }
            parseDomain(domain);
        }
    }
    
    private void parseDomain(BroadcastDomain domain) throws BridgeTopologyException {
        for (SharedSegment segment: domain.getSharedSegments()) {
            LOG.debug("parseDomain: \n{}", segment.printTopology());
            parseSegment(segment);
        }
    }
    
    private void parseSegment(SharedSegment segment) throws BridgeTopologyException {
        Map<BridgePort,LinkdVertex> portToVertexMap = new HashMap<BridgePort, LinkdVertex>();
        for (BridgePort bp : segment.getBridgePortsOnSegment()) {
            LinkdVertex vertex = (LinkdVertex)getVertex(TOPOLOGY_NAMESPACE_LINKD, bp.getNodeId().toString());
            vertex.getProtocolSupported().add(Topology.ProtocolSupported.BRIDGE);
            portToVertexMap.put(bp,vertex);
        }
        
        Set<String> nomappedmacs = new HashSet<String>();
        Map<String,LinkdVertex> macToVertexMap = new HashMap<String, LinkdVertex>();
        for (String mac: segment.getMacsOnSegment()) {
           OnmsSnmpInterface targetsnmpIface = m_macToOnmsSnmpMap.get(mac);
           if (targetsnmpIface != null) {
               LinkdVertex vertex = (LinkdVertex)getVertex(TOPOLOGY_NAMESPACE_LINKD, targetsnmpIface.getNode().getNodeId());
               vertex.getProtocolSupported().add(Topology.ProtocolSupported.BRIDGE);
               macToVertexMap.put(mac,vertex);
               continue;
           }
           OnmsIpInterface targetipIface = m_macToOnmsIpMap.get(mac);
           if (targetipIface != null) {
               LinkdVertex vertex = (LinkdVertex)getVertex(TOPOLOGY_NAMESPACE_LINKD, targetipIface.getNode().getNodeId());
               vertex.getProtocolSupported().add(Topology.ProtocolSupported.BRIDGE);
               macToVertexMap.put(mac,vertex);
               continue;
           }
           if (m_macToNodeidMap.containsKey(mac)) {
               Integer nodeid = m_macToNodeidMap.get(mac);
               LinkdVertex vertex = (LinkdVertex)getVertex(TOPOLOGY_NAMESPACE_LINKD, nodeid.toString());
               vertex.getProtocolSupported().add(Topology.ProtocolSupported.BRIDGE);
               macToVertexMap.put(mac,vertex);
               continue;
           }
           nomappedmacs.add(mac);
        }
        
        if (portToVertexMap.size() == 2 && 
            segment.getMacsOnSegment().size() == 0) {
            LinkdVertex source = null;
            LinkdVertex target = null;
            BridgePort sourcebp = null;
            BridgePort targetbp = null;
            for (BridgePort bp: portToVertexMap.keySet()) {
                if (bp.getNodeId() == segment.getDesignatedBridge()) {
                    source = portToVertexMap.get(bp);
                    sourcebp = bp;
                    continue;
                } 
                target = portToVertexMap.get(bp);
                targetbp=bp;
            }
            OnmsSnmpInterface sourceSnmpInterface = getSnmpInterface(sourcebp.getNodeId(), sourcebp.getBridgePortIfIndex());
            OnmsSnmpInterface targetSnmpInterface = getSnmpInterface(targetbp.getNodeId(), targetbp.getBridgePortIfIndex());
            connectVertices(getEdgeId(sourcebp,targetbp),
                            source,target,
                            sourceSnmpInterface,targetSnmpInterface,
                            "bp: "+sourcebp.getBridgePort(),
                            "bp: "+targetbp.getBridgePort(),
                            Topology.ProtocolSupported.BRIDGE);
            return;
        }
        if (portToVertexMap.size() == 1 && 
                macToVertexMap.size() == 1 && 
                segment.getMacsOnSegment().size() == 1) {
            LinkdVertex source = portToVertexMap.values().iterator().next();
            LinkdVertex target = macToVertexMap.values().iterator().next();
            BridgePort sourcebp = portToVertexMap.keySet().iterator().next();
            String targetmac = macToVertexMap.keySet().iterator().next();
            
            OnmsSnmpInterface sourceinterface = getSnmpInterface(sourcebp.getNodeId(), sourcebp.getBridgePortIfIndex());
            OnmsSnmpInterface targetinterface = m_macToOnmsSnmpMap.get(targetmac);
            OnmsIpInterface targetipinterface = m_macToOnmsIpMap.get(targetmac);
            StringBuffer targetAddr = new StringBuffer();
            targetAddr.append(targetmac); 
            if (targetipinterface != null) {
                targetAddr.append(":");
                targetAddr.append(InetAddressUtils.str(targetipinterface.getIpAddress()));
            } else {
                targetAddr.append("Multiple ip addresses");                
            }
            connectVertices(getEdgeId(sourcebp, targetmac), source, target,sourceinterface,targetinterface,
                            "bp: "+sourcebp.getBridgePort(),
                            targetAddr.toString(),
                            Topology.ProtocolSupported.BRIDGE);
            return;
        }
        LinkdVertex topVertex = portToVertexMap.get(segment.getDesignatedPort());
        AbstractVertex cloudVertex = addVertex(getEdgeId(segment), 0, 0);
        if (nomappedmacs.size() > 0) {
            cloudVertex.setLabel("Multiple Mac Addresses");
        } else {
            cloudVertex.setLabel("");            
        }
        cloudVertex.setIconKey("cloud");
        cloudVertex.setTooltipText("'Shared Segment' with designated up bridge: " + topVertex.getLabel() + " port: " + segment.getDesignatedPort().getBridgePort());
        addVertices(cloudVertex);
        LOG.debug("parseSegment: adding cloud: id: '{}', {}", cloudVertex.getId(), segment.printTopology() );
        for (BridgePort bp: portToVertexMap.keySet()) {
            LinkdVertex bpportvertex = portToVertexMap.get(bp);
            OnmsSnmpInterface targetinterface = getSnmpInterface(bp.getNodeId(), bp.getBridgePortIfIndex());
            connectVertices(getEdgeId(cloudVertex, bp), cloudVertex, bpportvertex, null, targetinterface, 
                            "shared segment: up bridge " + topVertex.getLabel() + " bp:" + segment.getDesignatedPort().getBridgePort(),
                            "bp: "+bp.getBridgePort(), Topology.ProtocolSupported.BRIDGE);
            
        }
        for (String mac: macToVertexMap.keySet()) {
            LinkdVertex target = macToVertexMap.get(mac);
            OnmsSnmpInterface targetiface = m_macToOnmsSnmpMap.get(mac);
            OnmsIpInterface targetipinterface = m_macToOnmsIpMap.get(mac);
            StringBuffer targetAddr = new StringBuffer();
            targetAddr.append(mac); 
            if (targetipinterface != null) {
                targetAddr.append(":");
                targetAddr.append(InetAddressUtils.str(targetipinterface.getIpAddress()));
            } else {
                targetAddr.append("Multiple ip addresses");                
            }
            connectVertices(getEdgeId(cloudVertex, mac), cloudVertex,target, null, 
                            targetiface,
                            "shared segment: up bridge " + topVertex.getLabel() + " bp:" + segment.getDesignatedPort().getBridgePort(),
                            targetAddr.toString(), Topology.ProtocolSupported.BRIDGE);
        }
    }

    public TransactionOperations getTransactionOperations() {
        return m_transactionOperations;
    }

    public void setTransactionOperations(TransactionOperations transactionOperations) {
        m_transactionOperations = transactionOperations;
    }

    public SnmpInterfaceDao getSnmpInterfaceDao() {
        return m_snmpInterfaceDao;
    }

    public void setSnmpInterfaceDao(SnmpInterfaceDao snmpInterfaceDao) {
        m_snmpInterfaceDao = snmpInterfaceDao;
    }

    public NodeDao getNodeDao() {
        return m_nodeDao;
    }

    public void setNodeDao(NodeDao nodeDao) {
        m_nodeDao = nodeDao;
    }

    public void setIpInterfaceDao(IpInterfaceDao ipInterfaceDao) {
        m_ipInterfaceDao = ipInterfaceDao;
    }

    public void setTopologyDao(TopologyDao topologyDao) {
        m_topologyDao = topologyDao;
    }

    public void setFilterManager(FilterManager filterManager) {
        m_filterManager = filterManager;
    }

    public FilterManager getFilterManager() {
        return m_filterManager;
    }

    public IpInterfaceDao getIpInterfaceDao() {
        return m_ipInterfaceDao;
    }

    public void setLldpLinkDao(LldpLinkDao lldpLinkDao) {
        m_lldpLinkDao = lldpLinkDao;
    }

    public LldpLinkDao getLldpLinkDao() {
        return m_lldpLinkDao;
    }

    public void setLldpElementDao(LldpElementDao lldpElementDao) {
        m_lldpElementDao = lldpElementDao;
    }

    public LldpElementDao getLldpElementDao() {
        return m_lldpElementDao;
    }

    public void setOspfLinkDao(OspfLinkDao ospfLinkDao) {
        m_ospfLinkDao = ospfLinkDao;
    }

    public OspfLinkDao getOspfLinkDao(){
        return m_ospfLinkDao;
    }

    public IsIsLinkDao getIsisLinkDao() {
        return m_isisLinkDao;
    }

    public void setIsisLinkDao(IsIsLinkDao isisLinkDao) {
        m_isisLinkDao = isisLinkDao;
    }

    public IsIsElementDao getIsisElementDao() {
        return m_isisElementDao;
    }

    public void setIsisElementDao(IsIsElementDao isisElementDao) {
        m_isisElementDao = isisElementDao;
    }

    public BridgeTopologyDao getBridgeTopologyDao() {
        return m_bridgeTopologyDao;
    }

    public void setBridgeTopologyDao(BridgeTopologyDao bridgeTopologyDao) {
        m_bridgeTopologyDao = bridgeTopologyDao;
    }

    public IpNetToMediaDao getIpNetToMediaDao() {
        return m_ipNetToMediaDao;
    }
    
    public void setIpNetToMediaDao(IpNetToMediaDao ipNetToMediaDao) {
        m_ipNetToMediaDao = ipNetToMediaDao;
    }

    public CdpLinkDao getCdpLinkDao() {
        return m_cdpLinkDao;
    }

    public void setCdpLinkDao(CdpLinkDao cdpLinkDao) {
        m_cdpLinkDao = cdpLinkDao;
    }

    public CdpElementDao getCdpElementDao() {
        return m_cdpElementDao;
    }

    public void setCdpElementDao(CdpElementDao cdpElementDao) {
        m_cdpElementDao = cdpElementDao;
    }
        
    @Override
    public Defaults getDefaults() {
        return new Defaults()
                .withSemanticZoomLevel(Defaults.DEFAULT_SEMANTIC_ZOOM_LEVEL)
                .withPreferredLayout("D3 Layout") // D3 Layout
                .withCriteria(() -> {
                    final OnmsNode node = m_topologyDao.getDefaultFocusPoint();

                    if (node != null) {
                        final Vertex defaultVertex = getVertex(TOPOLOGY_NAMESPACE_LINKD, node.getNodeId());
                        if (defaultVertex != null) {
                            return Lists.newArrayList(LinkdHopCriteria.createCriteria(node.getNodeId(), node.getLabel()));
                        }
                    }
                    return Lists.newArrayList();
                });
    }
    
    private void doRefresh() {        
        Timer.Context vcontext = m_loadIpInterfacesTimer.time();
        Map<InetAddress, OnmsIpInterface>  ipToOnmsIpMap = new HashMap<InetAddress, OnmsIpInterface>();
        Set<InetAddress> duplicated = new HashSet<InetAddress>();
        try {
            for (OnmsIpInterface ip: m_ipInterfaceDao.findAll()) {
                if (ip.getIsSnmpPrimary().equals(PrimaryType.PRIMARY)) {
                    m_nodeToOnmsIpPrimaryMap.put(ip.getNode().getId(), ip);
                } else {
                    m_nodeToOnmsIpPrimaryMap.putIfAbsent(ip.getNode().getId(), ip);
                }

                if (!ipToOnmsIpMap.containsKey(ip.getIpAddress())) {
                    ipToOnmsIpMap.put(ip.getIpAddress(), ip);
                } else {
                    duplicated.add(ip.getIpAddress());
                    LOG.debug("refresh: found duplicated ip {}", InetAddressUtils.str(ip.getIpAddress()));
                }
            }
            for (InetAddress ipdup: duplicated) {
                ipToOnmsIpMap.remove(ipdup);
            }
            LOG.info("refresh: Ip Interface loaded");
        } catch (Exception e){
            LOG.error("Loading Ip Interface failed: {}", e.getMessage(), e);
        } finally {
            vcontext.stop();
        }

        vcontext = m_loadSnmpInterfacesTimer.time();
        try {
            for (OnmsSnmpInterface snmp: m_snmpInterfaceDao.findAll()) {
                // Index the SNMP interfaces by node id
                final int nodeId = snmp.getNode().getId();
                if (!m_nodeToOnmsSnmpMap.containsKey(nodeId)) {
                    m_nodeToOnmsSnmpMap.put(nodeId, new HashMap<Integer, OnmsSnmpInterface>());
                }
                m_nodeToOnmsSnmpMap.get(nodeId).put(snmp.getIfIndex(), snmp);
            }
            LOG.info("refresh: Snmp Interface loaded");
        } catch (Exception e){
            LOG.error("Loading Snmp Interface failed: {}",e.getMessage(),e);
        } finally {
            vcontext.stop();
        }

        vcontext = m_loadIpNetToMediaTimer.time();

        Set<String> multiIpMacs = new HashSet<String>();
        Set<String> multiSnmpMacs = new HashSet<String>();

        // mac -> ip[]  ->  snmp[]    —> macToNodeMap
        // mac -> ip    ->  snmp      —> macToNodeMap, macToIpMap, macToSnmpMap
        // mac -> ip    ->  no snmp   —> macToNodeMap, macToIpMap
        // mac -> ip[]  ->  no snmp   —> macToNodeMap
        // mac -> ip[]  ->  snmp      —> macToSnmpMap
        try {
            for (IpNetToMedia ipnettomedia: m_ipNetToMediaDao.findAll()) {
                OnmsIpInterface onmsip = ipToOnmsIpMap.get(ipnettomedia.getNetAddress());
                if (onmsip == null) {
                    LOG.debug("refresh: ipNetToMedia: {}:{}. No OnmsIpInterface found.", ipnettomedia.getPhysAddress(),InetAddressUtils.str(ipnettomedia.getNetAddress()));
                    continue;
                }
                if (!m_macToNodeidMap.containsKey(ipnettomedia.getPhysAddress())) {
                    m_macToNodeidMap.put(ipnettomedia.getPhysAddress(), onmsip.getNodeId());
                }
                if (!m_macToOnmsIpMap.containsKey(ipnettomedia.getPhysAddress())) {
                    m_macToOnmsIpMap.put(ipnettomedia.getPhysAddress(), onmsip);
                } else {
                    multiIpMacs.add(ipnettomedia.getPhysAddress());
                    LOG.debug("refresh: ipNetToMedia: {}:{}. Multiple OnmsIpInterface found.", ipnettomedia.getPhysAddress(),InetAddressUtils.str(ipnettomedia.getNetAddress()));
                }
                for (OnmsSnmpInterface onmssnmp : m_nodeToOnmsSnmpMap.get(onmsip.getNodeId()).values() ) {
                    if (onmssnmp.getId().intValue() == onmssnmp.getId().intValue()) {
                        if (!m_macToOnmsSnmpMap.containsKey(ipnettomedia.getPhysAddress())) {
                            m_macToOnmsSnmpMap.put(ipnettomedia.getPhysAddress(), onmssnmp);
                        } else if (m_macToOnmsSnmpMap.get(ipnettomedia.getPhysAddress()).getId().intValue() == onmssnmp.getId() ) {
                            continue;
                        } else {
                            multiSnmpMacs.add(ipnettomedia.getPhysAddress());
                            LOG.debug("refresh: ipNetToMedia: {}:{}. Multiple OnmsSnmpInterface found.", ipnettomedia.getPhysAddress(),InetAddressUtils.str(ipnettomedia.getNetAddress()));                                
                        }
                    }
                }
            }
            LOG.info("refresh: IpNetToMedia loaded");
        } catch (Exception e){
            LOG.error("Loading ipNetToMedia failed: {}",e.getMessage(),e);
        } finally {
            vcontext.stop();
        }

        vcontext = m_loadVerticesTimer.time();
        try {
            loadVertices();
            LOG.info("refresh: Loaded Vertices");
        } catch (Exception e){
            LOG.error("Exception Loading Vertices: {}",e.getMessage(),e);
        } finally {
            vcontext.stop();
        }
        
        vcontext = m_loadEdgesTimer.time();
        try {
            loadEdges();
            LOG.info("refresh: Loaded Edges");
        } catch (Exception e){
            LOG.error("Exception Loading Edges: {}",e.getMessage(),e);
        } finally {
            vcontext.stop();
        }
    }

    @Override
    public void refresh() {
        final Timer.Context context = m_loadFullTimer.time();
        try {
            resetContainer();
            m_nodeToOnmsSnmpMap.clear();
            m_nodeToOnmsIpPrimaryMap.clear();
            m_macToNodeidMap.clear();
            m_macToOnmsIpMap.clear();
            m_macToOnmsSnmpMap.clear();
            doRefresh();
        } finally {
            context.stop();
        }
        
        LOG.info("refresh: Found {} groups", getGroups().size());
        LOG.info("refresh: Found {} vertices", getVerticesWithoutGroups().size());
        LOG.info("refresh: Found {} edges", getEdges().size());
    }
}<|MERGE_RESOLUTION|>--- conflicted
+++ resolved
@@ -30,7 +30,6 @@
 
 import java.net.InetAddress;
 import java.util.ArrayList;
-import java.util.Collections;
 import java.util.HashMap;
 import java.util.HashSet;
 import java.util.List;
@@ -279,6 +278,7 @@
             LinkdVertex vertex = (LinkdVertex)getVertex(TOPOLOGY_NAMESPACE_LINKD, lldpelement.getNode().getNodeId());
             vertex.getProtocolSupported().add(Topology.ProtocolSupported.LLDP);
             nodeVertexMap.put(lldpelement.getNode().getId(), vertex);
+            System.err.println(vertex.getId());
         }
 
         List<Pair<LldpLink, LldpLink>> matchedLinks = matchLldpLinks(nodelldpelementidMap, allLinks);
@@ -294,7 +294,7 @@
                     source,target,
                     sourceSnmpInterface,targetSnmpInterface,
                     sourceLink.getLldpPortDescr(),targetLink.getLldpPortDescr(),
-                    ProtocolSupported.LLDP);
+                    Topology.ProtocolSupported.LLDP);
         }
     }
 
@@ -353,20 +353,7 @@
 
             parsed.add(sourceLink.getId());
             parsed.add(targetLink.getId());
-<<<<<<< HEAD
-            LinkdVertex source = nodeVertexMap.get(sourceLink.getNode().getId());
-            LinkdVertex target = nodeVertexMap.get(targetLink.getNode().getId());
-            OnmsSnmpInterface sourceSnmpInterface = getSnmpInterface(sourceLink.getNode().getId(), sourceLink.getLldpPortIfindex());
-            OnmsSnmpInterface targetSnmpInterface = getSnmpInterface(targetLink.getNode().getId(), targetLink.getLldpPortIfindex());
-            connectVertices(getDefaultEdgeId(sourceLink.getId(), targetLink.getId()),
-                            source,target,
-                            sourceSnmpInterface,targetSnmpInterface,
-                            sourceLink.getLldpPortDescr(),targetLink.getLldpPortDescr(),
-                            Topology.ProtocolSupported.LLDP);
-
-=======
             results.add(Pair.of(sourceLink, targetLink));
->>>>>>> 53a819a4
         }
         return results;
     }
@@ -381,9 +368,9 @@
             OspfLink targetLink = pair.getRight();
 
             LinkdVertex source = (LinkdVertex)getVertex(TOPOLOGY_NAMESPACE_LINKD, sourceLink.getNode().getNodeId());
-            source.getProtocolSupported().add(ProtocolSupported.OSPF);
+            source.getProtocolSupported().add(Topology.ProtocolSupported.OSPF);
             LinkdVertex target = (LinkdVertex)getVertex(TOPOLOGY_NAMESPACE_LINKD, targetLink.getNode().getNodeId());
-            target.getProtocolSupported().add(ProtocolSupported.OSPF);
+            target.getProtocolSupported().add(Topology.ProtocolSupported.OSPF);
             OnmsSnmpInterface sourceSnmpInterface = getSnmpInterface(sourceLink.getNode().getId(), sourceLink.getOspfIfIndex());
             OnmsSnmpInterface targetSnmpInterface = getSnmpInterface(targetLink.getNode().getId(), targetLink.getOspfIfIndex());
             connectVertices(getDefaultEdgeId(sourceLink.getId(), targetLink.getId()),
@@ -391,7 +378,7 @@
                     sourceSnmpInterface,targetSnmpInterface,
                     InetAddressUtils.str(targetLink.getOspfRemIpAddr()),
                     InetAddressUtils.str(sourceLink.getOspfRemIpAddr()),
-                    ProtocolSupported.OSPF);
+                    Topology.ProtocolSupported.OSPF);
         }
     }
 
@@ -421,27 +408,6 @@
 
             if (sourceLink.getId().equals(targetLink.getId()) || parsed.contains(targetLink.getId())) {
                     continue;
-<<<<<<< HEAD
-                }
-                if(sourceLink.getOspfRemIpAddr().equals(targetLink.getOspfIpAddr()) && targetLink.getOspfRemIpAddr().equals(sourceLink.getOspfIpAddr())) {
-                    LOG.info("getOspfLinks: target: {}", targetLink.printTopology());
-                    parsed.add(targetLink.getId());
-                    LinkdVertex source = (LinkdVertex)getVertex(TOPOLOGY_NAMESPACE_LINKD, sourceLink.getNode().getNodeId());
-                    source.getProtocolSupported().add(Topology.ProtocolSupported.OSPF);
-                    LinkdVertex target = (LinkdVertex)getVertex(TOPOLOGY_NAMESPACE_LINKD, targetLink.getNode().getNodeId());
-                    target.getProtocolSupported().add(Topology.ProtocolSupported.OSPF);
-                    OnmsSnmpInterface sourceSnmpInterface = getSnmpInterface(sourceLink.getNode().getId(), sourceLink.getOspfIfIndex());
-                    OnmsSnmpInterface targetSnmpInterface = getSnmpInterface(targetLink.getNode().getId(), targetLink.getOspfIfIndex());
-                    connectVertices(getDefaultEdgeId(sourceLink.getId(), targetLink.getId()),
-                                    source,target,
-                                    sourceSnmpInterface,targetSnmpInterface,
-                                    InetAddressUtils.str(targetLink.getOspfRemIpAddr()),
-                                    InetAddressUtils.str(sourceLink.getOspfRemIpAddr()),
-                                    Topology.ProtocolSupported.OSPF);
-                    continue SOURCE;
-                }
-=======
->>>>>>> 53a819a4
             }
 
             LOG.debug("getOspfLinks: target: {}", targetLink.printTopology());
@@ -463,9 +429,9 @@
             CdpLink sourceLink = pair.getLeft();
             CdpLink targetLink = pair.getRight();
             LinkdVertex source = (LinkdVertex) getVertex(TOPOLOGY_NAMESPACE_LINKD, sourceLink.getNode().getNodeId());
-            source.getProtocolSupported().add(ProtocolSupported.CDP);
+            source.getProtocolSupported().add(Topology.ProtocolSupported.CDP);
             LinkdVertex target = (LinkdVertex) getVertex(TOPOLOGY_NAMESPACE_LINKD, targetLink.getNode().getNodeId());
-            target.getProtocolSupported().add(ProtocolSupported.CDP);
+            target.getProtocolSupported().add(Topology.ProtocolSupported.CDP);
             OnmsSnmpInterface sourceSnmpInterface = getSnmpInterface(sourceLink.getNode().getId(), sourceLink.getCdpCacheIfIndex());
             OnmsSnmpInterface targetSnmpInterface = getSnmpInterface(targetLink.getNode().getId(), targetLink.getCdpCacheIfIndex());
             connectVertices(getDefaultEdgeId(sourceLink.getId(), targetLink.getId()),
@@ -473,7 +439,7 @@
                 sourceSnmpInterface, targetSnmpInterface,
                 targetLink.getCdpCacheAddress(),
                 sourceLink.getCdpCacheAddress(),
-                ProtocolSupported.CDP);
+                Topology.ProtocolSupported.CDP);
         }
     }
 
@@ -525,20 +491,6 @@
 
             parsed.add(sourceLink.getId());
             parsed.add(targetLink.getId());
-<<<<<<< HEAD
-            LinkdVertex source = (LinkdVertex)getVertex(TOPOLOGY_NAMESPACE_LINKD, sourceLink.getNode().getNodeId());
-            source.getProtocolSupported().add(Topology.ProtocolSupported.CDP);
-            LinkdVertex target = (LinkdVertex)getVertex(TOPOLOGY_NAMESPACE_LINKD, targetLink.getNode().getNodeId());
-            target.getProtocolSupported().add(Topology.ProtocolSupported.CDP);
-            OnmsSnmpInterface sourceSnmpInterface = getSnmpInterface(sourceLink.getNode().getId(), sourceLink.getCdpCacheIfIndex());
-            OnmsSnmpInterface targetSnmpInterface = getSnmpInterface(targetLink.getNode().getId(), targetLink.getCdpCacheIfIndex());
-            connectVertices(getDefaultEdgeId(sourceLink.getId(), targetLink.getId()),
-                            source,target,
-                            sourceSnmpInterface,targetSnmpInterface,
-                            targetLink.getCdpCacheAddress(),
-                            sourceLink.getCdpCacheAddress(),
-                            Topology.ProtocolSupported.CDP);
-=======
             results.add(Pair.of(sourceLink, targetLink));
         }
         return results;
@@ -555,9 +507,9 @@
             IsIsLink sourceLink = pair.getLeft();
             IsIsLink targetLink = pair.getRight();
             LinkdVertex source = (LinkdVertex) getVertex(TOPOLOGY_NAMESPACE_LINKD, sourceLink.getNode().getNodeId());
-            source.getProtocolSupported().add(ProtocolSupported.ISIS);
+            source.getProtocolSupported().add(Topology.ProtocolSupported.ISIS);
             LinkdVertex target = (LinkdVertex) getVertex(TOPOLOGY_NAMESPACE_LINKD, targetLink.getNode().getNodeId());
-            target.getProtocolSupported().add(ProtocolSupported.ISIS);
+            target.getProtocolSupported().add(Topology.ProtocolSupported.ISIS);
             OnmsSnmpInterface sourceSnmpInterface = getSnmpInterface(sourceLink.getNode().getId(), sourceLink.getIsisCircIfIndex());
             OnmsSnmpInterface targetSnmpInterface = getSnmpInterface(targetLink.getNode().getId(), targetLink.getIsisCircIfIndex());
             connectVertices(getDefaultEdgeId(sourceLink.getId(), targetLink.getId()),
@@ -565,8 +517,7 @@
                 sourceSnmpInterface, targetSnmpInterface,
                 targetLink.getIsisISAdjNeighSNPAAddress(),
                 sourceLink.getIsisISAdjNeighSNPAAddress(),
-                ProtocolSupported.ISIS);
->>>>>>> 53a819a4
+                Topology.ProtocolSupported.ISIS);
         }
     }
 
@@ -615,21 +566,6 @@
             results.add(Pair.of(sourceLink, targetLink));
             parsed.add(sourceLink.getId());
             parsed.add(targetLink.getId());
-<<<<<<< HEAD
-            LinkdVertex source = (LinkdVertex)getVertex(TOPOLOGY_NAMESPACE_LINKD, sourceLink.getNode().getNodeId());
-            source.getProtocolSupported().add(Topology.ProtocolSupported.ISIS);
-            LinkdVertex target = (LinkdVertex)getVertex(TOPOLOGY_NAMESPACE_LINKD, targetLink.getNode().getNodeId());
-            target.getProtocolSupported().add(Topology.ProtocolSupported.ISIS);
-            OnmsSnmpInterface sourceSnmpInterface = getSnmpInterface(sourceLink.getNode().getId(), sourceLink.getIsisCircIfIndex());
-            OnmsSnmpInterface targetSnmpInterface = getSnmpInterface(targetLink.getNode().getId(), targetLink.getIsisCircIfIndex());
-            connectVertices(getDefaultEdgeId(sourceLink.getId(), targetLink.getId()),
-                            source,target,
-                            sourceSnmpInterface,targetSnmpInterface,
-                            targetLink.getIsisISAdjNeighSNPAAddress(),
-                            sourceLink.getIsisISAdjNeighSNPAAddress(),
-                            Topology.ProtocolSupported.ISIS);
-=======
->>>>>>> 53a819a4
         }
         return results;
     }
