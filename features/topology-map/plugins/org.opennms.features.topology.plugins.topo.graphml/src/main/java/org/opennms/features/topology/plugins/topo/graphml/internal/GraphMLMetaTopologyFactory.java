/*******************************************************************************
 * This file is part of OpenNMS(R).
 *
 * Copyright (C) 2012-2014 The OpenNMS Group, Inc.
 * OpenNMS(R) is Copyright (C) 1999-2014 The OpenNMS Group, Inc.
 *
 * OpenNMS(R) is a registered trademark of The OpenNMS Group, Inc.
 *
 * OpenNMS(R) is free software: you can redistribute it and/or modify
 * it under the terms of the GNU Affero General Public License as published
 * by the Free Software Foundation, either version 3 of the License,
 * or (at your option) any later version.
 *
 * OpenNMS(R) is distributed in the hope that it will be useful,
 * but WITHOUT ANY WARRANTY; without even the implied warranty of
 * MERCHANTABILITY or FITNESS FOR A PARTICULAR PURPOSE.  See the
 * GNU Affero General Public License for more details.
 *
 * You should have received a copy of the GNU Affero General Public License
 * along with OpenNMS(R).  If not, see:
 *      http://www.gnu.org/licenses/
 *
 * For more information contact:
 *     OpenNMS(R) Licensing <license@opennms.org>
 *     http://www.opennms.org/
 *     http://www.opennms.com/
 *******************************************************************************/

package org.opennms.features.topology.plugins.topo.graphml.internal;

import java.util.Dictionary;
import java.util.Hashtable;
import java.util.List;
import java.util.Map;

import org.opennms.features.topology.api.topo.MetaTopologyProvider;
import org.opennms.features.topology.api.topo.SearchProvider;
import org.opennms.features.topology.plugins.topo.graphml.GraphMLMetaTopologyProvider;
import org.opennms.features.topology.plugins.topo.graphml.GraphMLSearchProvider;
import org.osgi.framework.BundleContext;
import org.osgi.framework.Constants;
import org.osgi.framework.ServiceRegistration;
import org.osgi.service.cm.ConfigurationException;
import org.osgi.service.cm.ManagedServiceFactory;
import org.slf4j.Logger;
import org.slf4j.LoggerFactory;

import com.google.common.collect.Lists;
import com.google.common.collect.Maps;

public class GraphMLMetaTopologyFactory implements ManagedServiceFactory {

	private static final Logger LOG = LoggerFactory.getLogger(GraphMLMetaTopologyFactory.class);
<<<<<<< HEAD
=======

>>>>>>> 8ec58e6f
	private static final String TOPOLOGY_LOCATION = "topologyLocation";
	private static final String LABEL = "label";

	private BundleContext m_bundleContext;
	private Map<String, GraphMLMetaTopologyProvider> m_providers = Maps.newHashMap();
	private Map<String, ServiceRegistration<MetaTopologyProvider>> m_registrations =  Maps.newHashMap();
	private Map<String, List<ServiceRegistration<SearchProvider>>> m_searchProviders = Maps.newHashMap();

	public void setBundleContext(BundleContext bundleContext) {
		m_bundleContext = bundleContext;
	}

	@Override
	public String getName() {
		return "This Factory creates GraphML Topology Providers";
	}

	@Override
	public void updated(String pid, @SuppressWarnings("rawtypes") Dictionary properties) throws ConfigurationException {
		LOG.debug("updated(String, Dictionary) invoked");
		String location = (String)properties.get(TOPOLOGY_LOCATION);
		if (!m_providers.containsKey(pid)) {
			LOG.debug("Service with pid '{}' is new. Register {}", pid, GraphMLMetaTopologyProvider.class.getSimpleName());
			final Dictionary<String,Object> metaData = new Hashtable<>();
			metaData.put(Constants.SERVICE_PID, pid);
			if (properties.get(LABEL) != null) {
				metaData.put(LABEL, properties.get(LABEL));
			}

			// Expose the MetaTopologyProvider
			final GraphMLMetaTopologyProvider metaTopologyProvider = new GraphMLMetaTopologyProvider();
			metaTopologyProvider.setTopologyLocation(location);
			metaTopologyProvider.load();
			ServiceRegistration<MetaTopologyProvider> registration = m_bundleContext.registerService(MetaTopologyProvider.class, metaTopologyProvider, metaData);

			m_registrations.put(pid, registration);
			m_providers.put(pid, metaTopologyProvider);

			// Create and register a SearchProvider for each GraphMLTopologyProvider
			m_searchProviders.putIfAbsent(pid, Lists.newArrayList());
			metaTopologyProvider.getGraphProviders().forEach(it -> {
				GraphMLSearchProvider searchProvider = new GraphMLSearchProvider(metaTopologyProvider.getRawTopologyProvider(it.getVertexNamespace()));
				ServiceRegistration<SearchProvider> searchProviderServiceRegistration = m_bundleContext.registerService(SearchProvider.class, searchProvider, new Hashtable<>());
				m_searchProviders.get(pid).add(searchProviderServiceRegistration);
			});
		} else {
			LOG.debug("Service with pid '{}' updated. Updating properties.", pid);
			m_providers.get(pid).setTopologyLocation(location);
			ServiceRegistration<MetaTopologyProvider> registration = m_registrations.get(pid);
			Dictionary<String,Object> metaData = new Hashtable<>();
			metaData.put(Constants.SERVICE_PID, pid);
			if (properties.get(LABEL) != null) {
				metaData.put(LABEL, properties.get(LABEL));
			}
			registration.setProperties(metaData);
		}
	}

	@Override
	public void deleted(String pid) {
		LOG.debug("deleted(String) invoked");
		ServiceRegistration<MetaTopologyProvider> registration = m_registrations.remove(pid);
		if (registration != null) {
			LOG.debug("Unregister MetaTopologyProvider with pid '{}'", pid);
			registration.unregister();
			m_providers.remove(pid);
			m_searchProviders.get(pid).forEach(eachServiceRegistration -> eachServiceRegistration.unregister());
			m_searchProviders.remove(pid);
		}
	}
}<|MERGE_RESOLUTION|>--- conflicted
+++ resolved
@@ -51,10 +51,6 @@
 public class GraphMLMetaTopologyFactory implements ManagedServiceFactory {
 
 	private static final Logger LOG = LoggerFactory.getLogger(GraphMLMetaTopologyFactory.class);
-<<<<<<< HEAD
-=======
-
->>>>>>> 8ec58e6f
 	private static final String TOPOLOGY_LOCATION = "topologyLocation";
 	private static final String LABEL = "label";
 
