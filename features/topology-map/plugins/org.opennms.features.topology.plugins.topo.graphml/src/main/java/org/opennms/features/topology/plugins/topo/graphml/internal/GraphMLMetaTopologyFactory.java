/*******************************************************************************
 * This file is part of OpenNMS(R).
 *
 * Copyright (C) 2012-2014 The OpenNMS Group, Inc.
 * OpenNMS(R) is Copyright (C) 1999-2014 The OpenNMS Group, Inc.
 *
 * OpenNMS(R) is a registered trademark of The OpenNMS Group, Inc.
 *
 * OpenNMS(R) is free software: you can redistribute it and/or modify
 * it under the terms of the GNU Affero General Public License as published
 * by the Free Software Foundation, either version 3 of the License,
 * or (at your option) any later version.
 *
 * OpenNMS(R) is distributed in the hope that it will be useful,
 * but WITHOUT ANY WARRANTY; without even the implied warranty of
 * MERCHANTABILITY or FITNESS FOR A PARTICULAR PURPOSE.  See the
 * GNU Affero General Public License for more details.
 *
 * You should have received a copy of the GNU Affero General Public License
 * along with OpenNMS(R).  If not, see:
 *      http://www.gnu.org/licenses/
 *
 * For more information contact:
 *     OpenNMS(R) Licensing <license@opennms.org>
 *     http://www.opennms.org/
 *     http://www.opennms.com/
 *******************************************************************************/

package org.opennms.features.topology.plugins.topo.graphml.internal;

import java.io.IOException;
import java.util.Dictionary;
import java.util.Hashtable;
import java.util.List;
import java.util.Map;
import java.util.Objects;
import java.util.Set;
import java.util.stream.Collectors;

import javax.script.ScriptEngineManager;

import org.opennms.features.graphml.model.InvalidGraphException;
import org.opennms.features.topology.api.IconRepository;
import org.opennms.features.topology.api.topo.EdgeStatusProvider;
import org.opennms.features.topology.api.topo.MetaTopologyProvider;
import org.opennms.features.topology.api.topo.SearchProvider;
import org.opennms.features.topology.plugins.topo.graphml.GraphMLEdgeStatusProvider;
import org.opennms.features.topology.plugins.topo.graphml.GraphMLMetaTopologyProvider;
import org.opennms.features.topology.plugins.topo.graphml.GraphMLSearchProvider;
import org.opennms.features.topology.plugins.topo.graphml.GraphMLTopologyProvider;
import org.opennms.features.topology.plugins.topo.graphml.internal.scripting.OSGiScriptEngineManager;
import org.opennms.features.topology.api.topo.StatusProvider;
import org.opennms.features.topology.plugins.topo.graphml.GraphMLVertexStatusProvider;
import org.osgi.framework.BundleContext;
import org.osgi.framework.Constants;
import org.osgi.framework.ServiceRegistration;
import org.osgi.service.cm.ConfigurationException;
import org.osgi.service.cm.ManagedServiceFactory;
import org.slf4j.Logger;
import org.slf4j.LoggerFactory;

import com.google.common.collect.Lists;
import com.google.common.collect.Maps;

public class GraphMLMetaTopologyFactory implements ManagedServiceFactory {

	private static final Logger LOG = LoggerFactory.getLogger(GraphMLMetaTopologyFactory.class);
	private static final String TOPOLOGY_LOCATION = "topologyLocation";
	private static final String LABEL = "label";

	private final GraphMLServiceAccessor m_serviceAccessor;
	private final BundleContext m_bundleContext;
	private final Map<String, List<ServiceRegistration<?>>> m_serviceRegistration = Maps.newHashMap();

	public GraphMLMetaTopologyFactory(BundleContext bundleContext, GraphMLServiceAccessor serviceAccessor) {
		m_bundleContext = Objects.requireNonNull(bundleContext);
		m_serviceAccessor = Objects.requireNonNull(serviceAccessor);
	}

	@Override
	public String getName() {
		return "This Factory creates GraphML Topology Providers";
	}

	@Override
	public void updated(String pid, @SuppressWarnings("rawtypes") Dictionary properties) throws ConfigurationException {
		LOG.debug("updated(String, Dictionary) invoked");
		String location = (String)properties.get(TOPOLOGY_LOCATION);
		if (!m_serviceRegistration.containsKey(pid)) {
			LOG.debug("Service with pid '{}' is new. Register {}", pid, GraphMLMetaTopologyProvider.class.getSimpleName());
			final Dictionary<String,Object> metaData = new Hashtable<>();
			metaData.put(Constants.SERVICE_PID, pid);
			if (properties.get(LABEL) != null) {
				metaData.put(LABEL, properties.get(LABEL));
			}

			// Expose the MetaTopologyProvider
<<<<<<< HEAD
			final GraphMLMetaTopologyProvider metaTopologyProvider = new GraphMLMetaTopologyProvider(m_serviceAccessor);
			metaTopologyProvider.setTopologyLocation(location);
			metaTopologyProvider.reload();
			registerService(pid, MetaTopologyProvider.class, metaTopologyProvider, metaData);

			// Create and register additional services
			final Set<String> iconKeys = metaTopologyProvider.getGraphProviders().stream()
					.map(eachProvider -> eachProvider.getNamespace())
					.flatMap(eachNamespace -> metaTopologyProvider.getRawTopologyProvider(eachNamespace).getVertices().stream())
					.map(eachVertex -> eachVertex.getIconKey())
					.filter(eachIconKey -> eachIconKey != null)
					.collect(Collectors.toSet());
			registerService(pid, IconRepository.class, new GraphMLIconRepository(iconKeys));

			// Create an OSGi aware script engine manager
			final ScriptEngineManager scriptEngineManager = new OSGiScriptEngineManager(m_bundleContext);
			metaTopologyProvider.getGraphProviders().forEach(it -> {
				// Find Topology Provider
				final GraphMLTopologyProvider rawTopologyProvider = metaTopologyProvider.getRawTopologyProvider(it.getNamespace());

				// EdgeStatusProvider
				registerService(pid, EdgeStatusProvider.class, new GraphMLEdgeStatusProvider(rawTopologyProvider, scriptEngineManager, m_serviceAccessor));

				// SearchProvider
				registerService(pid, SearchProvider.class, new GraphMLSearchProvider(rawTopologyProvider));

				// Vertex Status Provider
				// Only add status provider if explicitly set in GraphML document
				if (rawTopologyProvider.requiresStatusProvider()) {
					GraphMLVertexStatusProvider statusProvider = new GraphMLVertexStatusProvider(
							rawTopologyProvider.getNamespace(),
							(nodeIds) -> m_serviceAccessor.getAlarmDao().getNodeAlarmSummariesIncludeAcknowledgedOnes(nodeIds));
					registerService(pid, StatusProvider.class, statusProvider);
				}
			});
=======
			try {
				final GraphMLMetaTopologyProvider metaTopologyProvider = new GraphMLMetaTopologyProvider(m_serviceAccessor);
				metaTopologyProvider.setTopologyLocation(location);
				metaTopologyProvider.load();
				registerService(pid, MetaTopologyProvider.class, metaTopologyProvider, metaData);

				// Create and register additional services
				final Set<String> iconKeys = metaTopologyProvider.getGraphProviders().stream()
						.map(eachProvider -> eachProvider.getVertexNamespace())
						.flatMap(eachNamespace -> metaTopologyProvider.getRawTopologyProvider(eachNamespace).getVertices().stream())
						.map(eachVertex -> eachVertex.getIconKey())
						.filter(eachIconKey -> eachIconKey != null)
						.collect(Collectors.toSet());
				registerService(pid, IconRepository.class, new GraphMLIconRepository(iconKeys));

				// Create a OSGi aware script engine manager
				final ScriptEngineManager scriptEngineManager = new OSGiScriptEngineManager(m_bundleContext);
				metaTopologyProvider.getGraphProviders().forEach(it -> {
					// Find Topology Provider
					final GraphMLTopologyProvider rawTopologyProvider = metaTopologyProvider.getRawTopologyProvider(it.getVertexNamespace());

					// EdgeStatusProvider
					registerService(pid, EdgeStatusProvider.class, new GraphMLEdgeStatusProvider(rawTopologyProvider, scriptEngineManager, m_serviceAccessor));

					// SearchProvider
					registerService(pid, SearchProvider.class, new GraphMLSearchProvider(rawTopologyProvider));

					// Vertex Status Provider
					// Only add status provider if explicitly set in GraphML document
					if (rawTopologyProvider.requiresStatusProvider()) {
						GraphMLVertexStatusProvider statusProvider = new GraphMLVertexStatusProvider(
								rawTopologyProvider.getVertexNamespace(),
								(nodeIds) -> m_serviceAccessor.getAlarmDao().getNodeAlarmSummariesIncludeAcknowledgedOnes(nodeIds));
						registerService(pid, StatusProvider.class, statusProvider);
					}
				});
			} catch (InvalidGraphException | IOException e) {
				LOG.error("An error occurred while loading GraphMLTopology from file {}. Ignoring...", location, e);
			}
>>>>>>> 7eed920b
		} else {
			LOG.warn("Service with pid '{}' updated. Updating is not supported. Ignoring...");
		}
	}

	@Override
	public void deleted(String pid) {
		LOG.debug("deleted(String) invoked");
		List<ServiceRegistration<?>> serviceRegistrations = m_serviceRegistration.get(pid);
		if (serviceRegistrations != null) {
			LOG.debug("Unregister services for pid '{}'", pid);
			serviceRegistrations.forEach(ServiceRegistration::unregister);
			m_serviceRegistration.remove(pid);
		}
	}

	private <T> void registerService(String pid, Class<T> serviceType, T serviceImpl) {
		registerService(pid, serviceType, serviceImpl, new Hashtable<>());
	}

	private <T> void registerService(String pid, Class<T> serviceType, T serviceImpl, Dictionary<String, Object> serviceProperties) {
		final ServiceRegistration<T> serviceRegistration = m_bundleContext.registerService(serviceType, serviceImpl, serviceProperties);
		m_serviceRegistration.putIfAbsent(pid, Lists.newArrayList());
		m_serviceRegistration.get(pid).add(serviceRegistration);
	}
}<|MERGE_RESOLUTION|>--- conflicted
+++ resolved
@@ -95,63 +95,26 @@
 			}
 
 			// Expose the MetaTopologyProvider
-<<<<<<< HEAD
-			final GraphMLMetaTopologyProvider metaTopologyProvider = new GraphMLMetaTopologyProvider(m_serviceAccessor);
-			metaTopologyProvider.setTopologyLocation(location);
-			metaTopologyProvider.reload();
-			registerService(pid, MetaTopologyProvider.class, metaTopologyProvider, metaData);
-
-			// Create and register additional services
-			final Set<String> iconKeys = metaTopologyProvider.getGraphProviders().stream()
-					.map(eachProvider -> eachProvider.getNamespace())
-					.flatMap(eachNamespace -> metaTopologyProvider.getRawTopologyProvider(eachNamespace).getVertices().stream())
-					.map(eachVertex -> eachVertex.getIconKey())
-					.filter(eachIconKey -> eachIconKey != null)
-					.collect(Collectors.toSet());
-			registerService(pid, IconRepository.class, new GraphMLIconRepository(iconKeys));
-
-			// Create an OSGi aware script engine manager
-			final ScriptEngineManager scriptEngineManager = new OSGiScriptEngineManager(m_bundleContext);
-			metaTopologyProvider.getGraphProviders().forEach(it -> {
-				// Find Topology Provider
-				final GraphMLTopologyProvider rawTopologyProvider = metaTopologyProvider.getRawTopologyProvider(it.getNamespace());
-
-				// EdgeStatusProvider
-				registerService(pid, EdgeStatusProvider.class, new GraphMLEdgeStatusProvider(rawTopologyProvider, scriptEngineManager, m_serviceAccessor));
-
-				// SearchProvider
-				registerService(pid, SearchProvider.class, new GraphMLSearchProvider(rawTopologyProvider));
-
-				// Vertex Status Provider
-				// Only add status provider if explicitly set in GraphML document
-				if (rawTopologyProvider.requiresStatusProvider()) {
-					GraphMLVertexStatusProvider statusProvider = new GraphMLVertexStatusProvider(
-							rawTopologyProvider.getNamespace(),
-							(nodeIds) -> m_serviceAccessor.getAlarmDao().getNodeAlarmSummariesIncludeAcknowledgedOnes(nodeIds));
-					registerService(pid, StatusProvider.class, statusProvider);
-				}
-			});
-=======
 			try {
 				final GraphMLMetaTopologyProvider metaTopologyProvider = new GraphMLMetaTopologyProvider(m_serviceAccessor);
 				metaTopologyProvider.setTopologyLocation(location);
-				metaTopologyProvider.load();
+				metaTopologyProvider.reload();
 				registerService(pid, MetaTopologyProvider.class, metaTopologyProvider, metaData);
 
 				// Create and register additional services
 				final Set<String> iconKeys = metaTopologyProvider.getGraphProviders().stream()
-						.map(eachProvider -> eachProvider.getVertexNamespace())
+						.map(eachProvider -> eachProvider.getNamespace())
 						.flatMap(eachNamespace -> metaTopologyProvider.getRawTopologyProvider(eachNamespace).getVertices().stream())
 						.map(eachVertex -> eachVertex.getIconKey())
 						.filter(eachIconKey -> eachIconKey != null)
 						.collect(Collectors.toSet());
 				registerService(pid, IconRepository.class, new GraphMLIconRepository(iconKeys));
 
-				// Create a OSGi aware script engine manager
+				// Create an OSGi aware script engine manager
 				final ScriptEngineManager scriptEngineManager = new OSGiScriptEngineManager(m_bundleContext);
 				metaTopologyProvider.getGraphProviders().forEach(it -> {
 					// Find Topology Provider
-					final GraphMLTopologyProvider rawTopologyProvider = metaTopologyProvider.getRawTopologyProvider(it.getVertexNamespace());
+					final GraphMLTopologyProvider rawTopologyProvider = metaTopologyProvider.getRawTopologyProvider(it.getNamespace());
 
 					// EdgeStatusProvider
 					registerService(pid, EdgeStatusProvider.class, new GraphMLEdgeStatusProvider(rawTopologyProvider, scriptEngineManager, m_serviceAccessor));
@@ -163,7 +126,7 @@
 					// Only add status provider if explicitly set in GraphML document
 					if (rawTopologyProvider.requiresStatusProvider()) {
 						GraphMLVertexStatusProvider statusProvider = new GraphMLVertexStatusProvider(
-								rawTopologyProvider.getVertexNamespace(),
+								rawTopologyProvider.getNamespace(),
 								(nodeIds) -> m_serviceAccessor.getAlarmDao().getNodeAlarmSummariesIncludeAcknowledgedOnes(nodeIds));
 						registerService(pid, StatusProvider.class, statusProvider);
 					}
@@ -171,7 +134,6 @@
 			} catch (InvalidGraphException | IOException e) {
 				LOG.error("An error occurred while loading GraphMLTopology from file {}. Ignoring...", location, e);
 			}
->>>>>>> 7eed920b
 		} else {
 			LOG.warn("Service with pid '{}' updated. Updating is not supported. Ignoring...");
 		}
