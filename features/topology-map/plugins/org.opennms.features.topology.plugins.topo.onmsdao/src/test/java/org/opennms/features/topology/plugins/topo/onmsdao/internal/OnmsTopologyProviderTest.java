/*******************************************************************************
 * This file is part of OpenNMS(R).
 *
 * Copyright (C) 2012 The OpenNMS Group, Inc.
 * OpenNMS(R) is Copyright (C) 1999-2012 The OpenNMS Group, Inc.
 *
 * OpenNMS(R) is a registered trademark of The OpenNMS Group, Inc.
 *
 * OpenNMS(R) is free software: you can redistribute it and/or modify
 * it under the terms of the GNU General Public License as published
 * by the Free Software Foundation, either version 3 of the License,
 * or (at your option) any later version.
 *
 * OpenNMS(R) is distributed in the hope that it will be useful,
 * but WITHOUT ANY WARRANTY; without even the implied warranty of
 * MERCHANTABILITY or FITNESS FOR A PARTICULAR PURPOSE.  See the
 * GNU General Public License for more details.
 *
 * You should have received a copy of the GNU General Public License
 * along with OpenNMS(R).  If not, see:
 *      http://www.gnu.org/licenses/
 *
 * For more information contact:
 *     OpenNMS(R) Licensing <license@opennms.org>
 *     http://www.opennms.org/
 *     http://www.opennms.com/
 *******************************************************************************/

package org.opennms.features.topology.plugins.topo.onmsdao.internal;

<<<<<<< HEAD
=======

import java.util.Collection;

>>>>>>> 4db98530
import org.junit.After;
import org.junit.Before;
import org.junit.Test;
import org.junit.runner.RunWith;
import org.springframework.beans.factory.annotation.Autowired;
import org.springframework.test.context.ContextConfiguration;
import org.springframework.test.context.junit4.SpringJUnit4ClassRunner;

<<<<<<< HEAD
=======
import com.vaadin.data.Property;
import com.vaadin.ui.Window;

>>>>>>> 4db98530
@RunWith(SpringJUnit4ClassRunner.class)
@ContextConfiguration(locations = {
		"classpath:/META-INF/opennms/applicationContext-mock.xml"
})

public class OnmsTopologyProviderTest {

	@Autowired
	private OnmsTopologyProvider m_topologyProvider;

	@Autowired
	private EasyMockDataPopulator m_databasePopulator;

	@Before
	public void setUp() {
		m_databasePopulator.populateDatabase();
	}

	@After
	public void tearDown() {
		if(m_topologyProvider != null) {
			m_topologyProvider.resetContainer();
		}
		m_databasePopulator.tearDown();
	}

	@Test
	public void testLoad1() {
		m_topologyProvider.load("1");
	}

<<<<<<< HEAD
=======
    public Property getScaleProperty() {
        return null;
    }


    }
    
    private class TestOperationContext implements OperationContext{
        
        private GraphContainer m_graphContainer;

        public TestOperationContext(GraphContainer graphContainer) {
            m_graphContainer = graphContainer;
        }
        
        @Override
        public Window getMainWindow() {
            return null;
        }

        @Override
        public GraphContainer getGraphContainer() {
            return m_graphContainer;
        }

        @Override
        public boolean isChecked() {
            // TODO Auto-generated method stub
            return false;
        }

		@Override
		public DisplayLocation getDisplayLocation() {
			throw new UnsupportedOperationException("OperationContext.getDisplayLocation is not yet implemented.");
		}
        
    }

    @Before
    public void setUp() {
        m_databasePopulator.populateDatabase();
    }
    
    @After
    public void tearDown() {
        if(m_topologyProvider != null) {
            m_topologyProvider.resetContainer();
        }
        m_databasePopulator.tearDown();
    }
    
>>>>>>> 4db98530
	@Test
	public void testLoad2() {
		m_topologyProvider.load("2");
	}

}<|MERGE_RESOLUTION|>--- conflicted
+++ resolved
@@ -28,12 +28,6 @@
 
 package org.opennms.features.topology.plugins.topo.onmsdao.internal;
 
-<<<<<<< HEAD
-=======
-
-import java.util.Collection;
-
->>>>>>> 4db98530
 import org.junit.After;
 import org.junit.Before;
 import org.junit.Test;
@@ -42,12 +36,8 @@
 import org.springframework.test.context.ContextConfiguration;
 import org.springframework.test.context.junit4.SpringJUnit4ClassRunner;
 
-<<<<<<< HEAD
-=======
 import com.vaadin.data.Property;
-import com.vaadin.ui.Window;
 
->>>>>>> 4db98530
 @RunWith(SpringJUnit4ClassRunner.class)
 @ContextConfiguration(locations = {
 		"classpath:/META-INF/opennms/applicationContext-mock.xml"
@@ -79,60 +69,10 @@
 		m_topologyProvider.load("1");
 	}
 
-<<<<<<< HEAD
-=======
     public Property getScaleProperty() {
         return null;
     }
 
-
-    }
-    
-    private class TestOperationContext implements OperationContext{
-        
-        private GraphContainer m_graphContainer;
-
-        public TestOperationContext(GraphContainer graphContainer) {
-            m_graphContainer = graphContainer;
-        }
-        
-        @Override
-        public Window getMainWindow() {
-            return null;
-        }
-
-        @Override
-        public GraphContainer getGraphContainer() {
-            return m_graphContainer;
-        }
-
-        @Override
-        public boolean isChecked() {
-            // TODO Auto-generated method stub
-            return false;
-        }
-
-		@Override
-		public DisplayLocation getDisplayLocation() {
-			throw new UnsupportedOperationException("OperationContext.getDisplayLocation is not yet implemented.");
-		}
-        
-    }
-
-    @Before
-    public void setUp() {
-        m_databasePopulator.populateDatabase();
-    }
-    
-    @After
-    public void tearDown() {
-        if(m_topologyProvider != null) {
-            m_topologyProvider.resetContainer();
-        }
-        m_databasePopulator.tearDown();
-    }
-    
->>>>>>> 4db98530
 	@Test
 	public void testLoad2() {
 		m_topologyProvider.load("2");
