--- conflicted
+++ resolved
@@ -12,11 +12,7 @@
     private EditableTopologyProvider m_topologyProvider;
     
     private String m_iconKey;
-<<<<<<< HEAD
-    public AddVertexOperation(String iconKey, SimpleTopologyProvider topologyProvider) {
-=======
     public AddVertexOperation(String iconKey, EditableTopologyProvider topologyProvider) {
->>>>>>> 41dcb2e8
         m_iconKey = iconKey;
         m_topologyProvider = topologyProvider;
     }
