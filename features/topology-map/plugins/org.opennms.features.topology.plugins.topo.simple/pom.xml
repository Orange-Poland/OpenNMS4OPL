<?xml version="1.0" encoding="UTF-8"?>
<project xmlns:xsi="http://www.w3.org/2001/XMLSchema-instance" xmlns="http://maven.apache.org/POM/4.0.0" xsi:schemaLocation="http://maven.apache.org/POM/4.0.0 http://maven.apache.org/maven-v4_0_0.xsd">

  <parent>
    <relativePath>../../poms/compiled/</relativePath>
    <groupId>org.opennms.features.topology.build</groupId>
    <artifactId>compiled-bundle-settings</artifactId>
    <version>17.0.1-SNAPSHOT</version>
  </parent>

  <properties>
    <bundle.symbolicName>org.opennms.features.topology.plugins.topo.simple</bundle.symbolicName>
    <bundle.namespace>org.opennms.features.topology.plugins.topo.simple</bundle.namespace>
  </properties>

  <modelVersion>4.0.0</modelVersion>
  <groupId>org.opennms.features.topology.plugins.topo</groupId>
  <artifactId>simple</artifactId>

  <name>${bundle.symbolicName}</name>

  <packaging>bundle</packaging>

  <build>
    <plugins>
      <plugin>
        <groupId>org.apache.maven.plugins</groupId>
        <artifactId>maven-dependency-plugin</artifactId>
        <executions>
          <execution>
            <phase>test-compile</phase>
            <goals><goal>copy-dependencies</goal></goals>
          </execution>
        </executions>
        <configuration>
          <artifactItems>
            <artifactItem>
              <groupId>org.opennms.dependencies</groupId>
              <artifactId>jaxb-dependencies</artifactId>
              <type>pom</type>
              <overWrite>false</overWrite>
              <outputDirectory>${basedir}/target/endorsed</outputDirectory>
            </artifactItem>
          </artifactItems>
        </configuration>
      </plugin>
      <plugin>
        <artifactId>maven-surefire-plugin</artifactId>
        <configuration>
<<<<<<< HEAD
          <!-- Don't specify argLine here or it will override the value from /pom.xml -->
=======
          <skip>${skipSurefire}</skip>
          <argLine>-Xmx1g -Djava.endorsed.dirs=${basedir}/target/endorsed</argLine>
>>>>>>> 68d48970
          <systemPropertyVariables>
            <opennms.home>${project.build.testOutputDirectory}</opennms.home>
            <java.endorsed.dirs>${basedir}/target/endorsed</java.endorsed.dirs>
          </systemPropertyVariables>
        </configuration>
      </plugin>
    </plugins>
    <pluginManagement>
    	<plugins>
    		<!--This plugin's configuration is used to store Eclipse m2e settings only. It has no influence on the Maven build itself.-->
    		<plugin>
    			<groupId>org.eclipse.m2e</groupId>
    			<artifactId>lifecycle-mapping</artifactId>
    			<version>1.0.0</version>
    			<configuration>
    				<lifecycleMappingMetadata>
    					<pluginExecutions>
    						<pluginExecution>
    							<pluginExecutionFilter>
    								<groupId>org.apache.maven.plugins</groupId>
    								<artifactId>maven-dependency-plugin</artifactId>
    								<versionRange>[2.4,)</versionRange>
    								<goals><goal>copy-dependencies</goal></goals>
    							</pluginExecutionFilter>
    							<action>
    								<ignore></ignore>
    							</action>
    						</pluginExecution>
    					</pluginExecutions>
    				</lifecycleMappingMetadata>
    			</configuration>
    		</plugin>
    	</plugins>
    </pluginManagement>
  </build>

  <dependencies>
    <!--
     | uncomment to add all imported (non-local) bundles to your compilation classpath
    <dependency>
      <type>pom</type>
      <groupId>${parent.groupId}</groupId>
      <artifactId>provision</artifactId>
      <optional>true</optional>
    </dependency>
    -->
    <dependency>
      <groupId>org.opennms.dependencies</groupId>
      <artifactId>jaxb-dependencies</artifactId>
      <type>pom</type>
      <scope>provided</scope>
    </dependency>
    <dependency>
      <groupId>org.opennms.features.topology</groupId>
      <artifactId>api</artifactId>
      <version>${project.version}</version>
      <scope>provided</scope>
    </dependency>
    <dependency>
      <groupId>org.opennms.osgi.features.topology</groupId>
      <artifactId>vaadin</artifactId>
      <type>pom</type>
      <scope>provided</scope>
    </dependency>
    <dependency>
      <groupId>org.slf4j</groupId>
      <artifactId>slf4j-api</artifactId>
      <scope>provided</scope>
    </dependency>

    <dependency>
	   <groupId>org.osgi</groupId>
	   <artifactId>org.osgi.compendium</artifactId>
	   <scope>provided</scope>
	</dependency>
	
    <dependency>
	   <groupId>org.osgi</groupId>
	   <artifactId>org.osgi.core</artifactId>
	   <scope>provided</scope>
	</dependency>
	
    <dependency>
      <groupId>junit</groupId>
      <artifactId>junit</artifactId>
      <scope>test</scope>
    </dependency>
    <dependency>
      <groupId>org.easymock</groupId>
      <artifactId>easymock</artifactId>
      <scope>test</scope>
    </dependency>
    <dependency>
      <groupId>org.opennms.core.test-api</groupId>
      <artifactId>org.opennms.core.test-api.lib</artifactId>
      <scope>test</scope>
    </dependency>
  </dependencies>

</project><|MERGE_RESOLUTION|>--- conflicted
+++ resolved
@@ -47,12 +47,8 @@
       <plugin>
         <artifactId>maven-surefire-plugin</artifactId>
         <configuration>
-<<<<<<< HEAD
           <!-- Don't specify argLine here or it will override the value from /pom.xml -->
-=======
           <skip>${skipSurefire}</skip>
-          <argLine>-Xmx1g -Djava.endorsed.dirs=${basedir}/target/endorsed</argLine>
->>>>>>> 68d48970
           <systemPropertyVariables>
             <opennms.home>${project.build.testOutputDirectory}</opennms.home>
             <java.endorsed.dirs>${basedir}/target/endorsed</java.endorsed.dirs>
