/*******************************************************************************
 * This file is part of OpenNMS(R).
 *
 * Copyright (C) 2013 The OpenNMS Group, Inc.
 * OpenNMS(R) is Copyright (C) 1999-2013 The OpenNMS Group, Inc.
 *
 * OpenNMS(R) is a registered trademark of The OpenNMS Group, Inc.
 *
 * OpenNMS(R) is free software: you can redistribute it and/or modify
 * it under the terms of the GNU General Public License as published
 * by the Free Software Foundation, either version 3 of the License,
 * or (at your option) any later version.
 *
 * OpenNMS(R) is distributed in the hope that it will be useful,
 * but WITHOUT ANY WARRANTY; without even the implied warranty of
 * MERCHANTABILITY or FITNESS FOR A PARTICULAR PURPOSE.  See the
 * GNU General Public License for more details.
 *
 * You should have received a copy of the GNU General Public License
 * along with OpenNMS(R).  If not, see:
 *      http://www.gnu.org/licenses/
 *
 * For more information contact:
 *     OpenNMS(R) Licensing <license@opennms.org>
 *     http://www.opennms.org/
 *     http://www.opennms.com/
 *******************************************************************************/

package org.opennms.features.topology.plugins.browsers;

import org.opennms.netmgt.model.OnmsSeverity;
import org.springframework.beans.factory.InitializingBean;

import com.vaadin.data.Property;
import com.vaadin.ui.Table;
import com.vaadin.ui.Table.CellStyleGenerator;

public class AlarmTableCellStyleGenerator implements CellStyleGenerator, TableAware, InitializingBean {

	private static final long serialVersionUID = 5083664924723259566L;

	private Table m_table;

	@Override
	public void setTable(Table table) {
		m_table = table;
	}

	@Override
<<<<<<< HEAD
	public String getStyle(Table table, Object itemId, Object propertyId) {
		if (propertyId == null) {
=======
	public String getStyle(Object itemId, Object propertyId) {
		if (propertyId == null && m_table.getContainerProperty(itemId, "severityId") != null) {
>>>>>>> 75a56269
			StringBuffer retval = new StringBuffer();
			Integer severity = (Integer)m_table.getContainerProperty(itemId, "severityId").getValue();
			Property prop = m_table.getContainerProperty(itemId, "acknowledged");
			Boolean acknowledged = false;
			if (prop != null) {
				acknowledged = (Boolean)prop.getValue();
			}

			if (OnmsSeverity.CLEARED.getId() == severity) {
			} else if (OnmsSeverity.CRITICAL.getId() == severity) {
				retval.append("alarm-critical");
			} else if (OnmsSeverity.INDETERMINATE.getId() == severity) {
				retval.append("alarm-indeterminate");
			} else if (OnmsSeverity.MAJOR.getId() == severity) {
				retval.append("alarm-major");
			} else if (OnmsSeverity.MINOR.getId() == severity) {
				retval.append("alarm-minor");
			} else if (OnmsSeverity.NORMAL.getId() == severity) {
				retval.append("alarm-normal");
			} else if (OnmsSeverity.WARNING.getId() == severity) {
				retval.append("alarm-warning");
			}

			if (!acknowledged) {
				retval.append("-noack");
			}

			return retval.toString();
		} else if ("severity".equals(propertyId)) {
			return "bright";
		}
		return null;
	}

	@Override
	public void afterPropertiesSet() throws Exception {
		if (m_table == null) {
			throw new IllegalStateException("m_table not set");
		}
	}
}<|MERGE_RESOLUTION|>--- conflicted
+++ resolved
@@ -29,37 +29,24 @@
 package org.opennms.features.topology.plugins.browsers;
 
 import org.opennms.netmgt.model.OnmsSeverity;
-import org.springframework.beans.factory.InitializingBean;
 
 import com.vaadin.data.Property;
 import com.vaadin.ui.Table;
 import com.vaadin.ui.Table.CellStyleGenerator;
 
-public class AlarmTableCellStyleGenerator implements CellStyleGenerator, TableAware, InitializingBean {
+public class AlarmTableCellStyleGenerator implements CellStyleGenerator {
 
 	private static final long serialVersionUID = 5083664924723259566L;
 
-	private Table m_table;
-
 	@Override
-	public void setTable(Table table) {
-		m_table = table;
-	}
-
-	@Override
-<<<<<<< HEAD
 	public String getStyle(Table table, Object itemId, Object propertyId) {
-		if (propertyId == null) {
-=======
-	public String getStyle(Object itemId, Object propertyId) {
-		if (propertyId == null && m_table.getContainerProperty(itemId, "severityId") != null) {
->>>>>>> 75a56269
+		if (propertyId == null && table.getContainerProperty(itemId, "severityId") != null) {
 			StringBuffer retval = new StringBuffer();
-			Integer severity = (Integer)m_table.getContainerProperty(itemId, "severityId").getValue();
-			Property prop = m_table.getContainerProperty(itemId, "acknowledged");
+			Integer severity = (Integer)table.getContainerProperty(itemId, "severityId").getValue();
+			Property<Boolean> prop = table.getContainerProperty(itemId, "acknowledged");
 			Boolean acknowledged = false;
 			if (prop != null) {
-				acknowledged = (Boolean)prop.getValue();
+				acknowledged = prop.getValue();
 			}
 
 			if (OnmsSeverity.CLEARED.getId() == severity) {
@@ -87,11 +74,4 @@
 		}
 		return null;
 	}
-
-	@Override
-	public void afterPropertiesSet() throws Exception {
-		if (m_table == null) {
-			throw new IllegalStateException("m_table not set");
-		}
-	}
 }