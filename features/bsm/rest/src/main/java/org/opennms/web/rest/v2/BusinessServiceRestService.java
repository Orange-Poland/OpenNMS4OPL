/*******************************************************************************
 * This file is part of OpenNMS(R).
 *
 * Copyright (C) 2008-2015 The OpenNMS Group, Inc.
 * OpenNMS(R) is Copyright (C) 1999-2015 The OpenNMS Group, Inc.
 *
 * OpenNMS(R) is a registered trademark of The OpenNMS Group, Inc.
 *
 * OpenNMS(R) is free software: you can redistribute it and/or modify
 * it under the terms of the GNU Affero General Public License as published
 * by the Free Software Foundation, either version 3 of the License,
 * or (at your option) any later version.
 *
 * OpenNMS(R) is distributed in the hope that it will be useful,
 * but WITHOUT ANY WARRANTY; without even the implied warranty of
 * MERCHANTABILITY or FITNESS FOR A PARTICULAR PURPOSE.  See the
 * GNU Affero General Public License for more details.
 *
 * You should have received a copy of the GNU Affero General Public License
 * along with OpenNMS(R).  If not, see:
 *      http://www.gnu.org/licenses/
 *
 * For more information contact:
 *     OpenNMS(R) Licensing <license@opennms.org>
 *     http://www.opennms.org/
 *     http://www.opennms.com/
 *******************************************************************************/

package org.opennms.web.rest.v2;

import java.util.List;
import java.util.NoSuchElementException;
import java.util.stream.Collectors;

import javax.ws.rs.DELETE;
import javax.ws.rs.GET;
import javax.ws.rs.POST;
import javax.ws.rs.PUT;
import javax.ws.rs.Path;
import javax.ws.rs.PathParam;
import javax.ws.rs.Produces;
import javax.ws.rs.core.Context;
import javax.ws.rs.core.MediaType;
import javax.ws.rs.core.Response;
import javax.ws.rs.core.UriInfo;

import org.opennms.netmgt.bsm.service.BusinessServiceManager;
import org.opennms.netmgt.bsm.service.model.BusinessService;
import org.opennms.web.rest.support.RedirectHelper;
import org.opennms.web.rest.v2.bsm.model.BusinessServiceListDTO;
import org.opennms.web.rest.v2.bsm.model.BusinessServiceRequestDTO;
import org.opennms.web.rest.v2.bsm.model.BusinessServiceResponseDTO;
import org.opennms.web.rest.v2.bsm.model.IpServiceResponseDTO;
import org.springframework.beans.factory.annotation.Autowired;
import org.springframework.stereotype.Component;
import org.springframework.transaction.annotation.Transactional;

@Component
@Path("business-services")
@Transactional
@Produces({MediaType.APPLICATION_JSON, MediaType.APPLICATION_XML, MediaType.APPLICATION_ATOM_XML})
public class BusinessServiceRestService {

    @Autowired
    private BusinessServiceManager businessServiceManager;

    protected BusinessServiceManager getManager() {
        return businessServiceManager;
    }

    @GET
    public Response list() {
        List<BusinessService> services = getManager().getAllBusinessServices();
        if (services == null || services.isEmpty()) {
            return Response.noContent().build();
        }
        BusinessServiceListDTO serviceList = new BusinessServiceListDTO(services);
        return Response.ok(serviceList).build();
    }

    @GET
    @Path("{id}")
    public Response getById(@PathParam("id") Long id) {
        BusinessService service = getManager().getBusinessServiceById(id);

        final BusinessServiceResponseDTO response = new BusinessServiceResponseDTO();
        response.setId(service.getId());
        response.setName(service.getName());
        response.setAttributes(service.getAttributes());
        response.setIpServices(service.getIpServices().stream()
                                      .map(s -> {
                                          final IpServiceResponseDTO r = new IpServiceResponseDTO();
                                          r.setId(s.getId());
                                          r.setNodeLabel(s.getNodeLabel());
                                          r.setServiceName(s.getServiceName());
                                          r.setIpAddress(s.getIpAddress());
                                          r.setOperationalStatus(getManager().getOperationalStatusForIPService(s));
                                          return r;
                                      }).collect(Collectors.toSet()));
        response.setChildServices(service.getChildServices().stream().map(BusinessService::getId).collect(Collectors.toSet()));
        response.setParentServices(service.getParentServices().stream().map(BusinessService::getId).collect(Collectors.toSet()));
        response.setOperationalStatus(getManager().getOperationalStatusForBusinessService(service));

        return Response.ok(response).build();
    }

    @POST
    public Response create(@Context final UriInfo uriInfo,
                           final BusinessServiceRequestDTO request) {
        final BusinessService service = getManager().createBusinessService();
        service.setName(request.getName());
        service.setAttributes(request.getAttributes());
        service.setIpServices(request.getIpServices().stream()
                                     .map(serviceId -> getManager().getIpServiceById(serviceId))
                                     .collect(Collectors.toSet()));
        service.setChildServices(request.getChildServices().stream()
                                        .map(serviceId -> getManager().getBusinessServiceById(serviceId))
                                        .collect(Collectors.toSet()));
        getManager().saveBusinessService(service);

        return Response.created(RedirectHelper.getRedirectUri(uriInfo, service.getId())).build();
    }

    @DELETE
    @Path("{id}")
    public Response delete(@PathParam("id") Long id) {
        final BusinessService service;
        try {
            service = getManager().getBusinessServiceById(id);
        } catch (final NoSuchElementException e) {
            return Response.status(Response.Status.NOT_FOUND).build();
        }

        getManager().deleteBusinessService(service);

        return Response.ok().build();
    }

    @PUT
    @Path("{id}")
    public Response update(@PathParam("id") final Long id,
                           final BusinessServiceRequestDTO request) {
        final BusinessService service;
        try {
            service = getManager().getBusinessServiceById(id);
        } catch (final NoSuchElementException e) {
            return Response.status(Response.Status.NOT_FOUND).build();
        }

        service.setName(request.getName());
        service.setAttributes(request.getAttributes());
        service.setIpServices(request.getIpServices().stream()
                                     .map(serviceId -> getManager().getIpServiceById(serviceId))
                                     .collect(Collectors.toSet()));
        service.setChildServices(request.getChildServices().stream()
                                        .map(serviceId -> getManager().getBusinessServiceById(serviceId))
                                        .collect(Collectors.toSet()));
        getManager().saveBusinessService(service);

        return Response.noContent().build();
    }

<<<<<<< HEAD
//    @GET
//    @Path("{id}/operational-status")
//    public Response getOperationStatusForBusinessServiceById(@PathParam("id") Long id) {
//        final OnmsSeverity severity = getManager().getOperationalStatusForBusinessService(id);
//        if (severity != null) {
//            return Response.ok(severity.toString()).type(MediaType.TEXT_PLAIN).build();
//        }
//        return Response.noContent().build();
//    }

//    @POST
//    @Path("{id}/ip-service/{ipServiceId}")
//    public Response attachIpService(@PathParam("id") final Long serviceId,
//                                    @PathParam("ipServiceId") final Integer ipServiceId) {
//        boolean changed = getManager().assignIpService(serviceId, ipServiceId);
//        if (!changed) {
//            return Response.notModified().build();
//        }
//        return Response.ok().build();
//    }
//
//    @DELETE
//    @Path("{id}/ip-service/{ipServiceId}")
//    public Response detachIpService(@PathParam("id") final Long serviceId,
//                                    @PathParam("ipServiceId") final Integer ipServiceId) {
//        boolean changed = getManager().removeIpService(serviceId, ipServiceId);
//        if (!changed) {
//            return Response.notModified().build();
//        }
//        return Response.ok().build();
//    }

//    @GET
//    @Path("{id}/ip-service/{ipServiceId}/operational-status")
//    public Response getOperationStatusForIPServiceById(@PathParam("id") Integer ipServiceId) {
//        final OnmsSeverity severity = getManager().getOperationalStatusForIPService(ipServiceId);
//        if (severity != null) {
//            return Response.ok(severity.toString()).type(MediaType.TEXT_PLAIN).build();
//        }
//        return Response.noContent().build();
//    }

//    @POST
//    @Path("{id}/child-service/{childServiceId}")
//    public Response attachChildService(@PathParam("id") final Long serviceId,
//                                       @PathParam("childServiceId") final Long childServiceId) {
//        boolean changed = getManager().assignChildService(serviceId, childServiceId);
//        if (!changed) {
//            return Response.notModified().build();
//        }
//        return Response.ok().build();
//    }
//
//    @DELETE
//    @Path("{id}/child-service/{childServiceId}")
//    public Response detachChildService(@PathParam("id") final Long serviceId,
//                                       @PathParam("ipServiceId") final Long childServiceId) {
//        boolean changed = getManager().removeChildService(serviceId, childServiceId);
//        if (!changed) {
//            return Response.notModified().build();
//        }
//        return Response.ok().build();
//    }
=======
    @POST
    @Path("daemon/reload")
    public Response reload() {
        getManager().triggerDaemonReload();
        return Response.ok().build();
    }
>>>>>>> 6ea511cd
}<|MERGE_RESOLUTION|>--- conflicted
+++ resolved
@@ -160,76 +160,10 @@
         return Response.noContent().build();
     }
 
-<<<<<<< HEAD
-//    @GET
-//    @Path("{id}/operational-status")
-//    public Response getOperationStatusForBusinessServiceById(@PathParam("id") Long id) {
-//        final OnmsSeverity severity = getManager().getOperationalStatusForBusinessService(id);
-//        if (severity != null) {
-//            return Response.ok(severity.toString()).type(MediaType.TEXT_PLAIN).build();
-//        }
-//        return Response.noContent().build();
-//    }
-
-//    @POST
-//    @Path("{id}/ip-service/{ipServiceId}")
-//    public Response attachIpService(@PathParam("id") final Long serviceId,
-//                                    @PathParam("ipServiceId") final Integer ipServiceId) {
-//        boolean changed = getManager().assignIpService(serviceId, ipServiceId);
-//        if (!changed) {
-//            return Response.notModified().build();
-//        }
-//        return Response.ok().build();
-//    }
-//
-//    @DELETE
-//    @Path("{id}/ip-service/{ipServiceId}")
-//    public Response detachIpService(@PathParam("id") final Long serviceId,
-//                                    @PathParam("ipServiceId") final Integer ipServiceId) {
-//        boolean changed = getManager().removeIpService(serviceId, ipServiceId);
-//        if (!changed) {
-//            return Response.notModified().build();
-//        }
-//        return Response.ok().build();
-//    }
-
-//    @GET
-//    @Path("{id}/ip-service/{ipServiceId}/operational-status")
-//    public Response getOperationStatusForIPServiceById(@PathParam("id") Integer ipServiceId) {
-//        final OnmsSeverity severity = getManager().getOperationalStatusForIPService(ipServiceId);
-//        if (severity != null) {
-//            return Response.ok(severity.toString()).type(MediaType.TEXT_PLAIN).build();
-//        }
-//        return Response.noContent().build();
-//    }
-
-//    @POST
-//    @Path("{id}/child-service/{childServiceId}")
-//    public Response attachChildService(@PathParam("id") final Long serviceId,
-//                                       @PathParam("childServiceId") final Long childServiceId) {
-//        boolean changed = getManager().assignChildService(serviceId, childServiceId);
-//        if (!changed) {
-//            return Response.notModified().build();
-//        }
-//        return Response.ok().build();
-//    }
-//
-//    @DELETE
-//    @Path("{id}/child-service/{childServiceId}")
-//    public Response detachChildService(@PathParam("id") final Long serviceId,
-//                                       @PathParam("ipServiceId") final Long childServiceId) {
-//        boolean changed = getManager().removeChildService(serviceId, childServiceId);
-//        if (!changed) {
-//            return Response.notModified().build();
-//        }
-//        return Response.ok().build();
-//    }
-=======
     @POST
     @Path("daemon/reload")
     public Response reload() {
         getManager().triggerDaemonReload();
         return Response.ok().build();
     }
->>>>>>> 6ea511cd
 }