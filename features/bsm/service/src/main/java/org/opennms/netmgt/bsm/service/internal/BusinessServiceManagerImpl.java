--- conflicted
+++ resolved
@@ -33,11 +33,8 @@
 import java.util.HashSet;
 import java.util.List;
 import java.util.NoSuchElementException;
-<<<<<<< HEAD
 import java.util.stream.Collectors;
-=======
 import java.util.Set;
->>>>>>> 6756a5d1
 
 import org.opennms.netmgt.bsm.persistence.api.BusinessService;
 import org.opennms.netmgt.bsm.persistence.api.BusinessServiceDao;
@@ -133,10 +130,11 @@
     }
 
     @Override
-<<<<<<< HEAD
     public List<IpServiceDTO> getAllIpServiceDTO() {
         return transformAll(monitoredServiceDao.findAll());
-=======
+    }
+
+    @Override
     public OnmsSeverity calculateStatus(Long serviceId) {
         final BusinessService service = getBusinessService(serviceId);
         final List<BusinessStatusEntity> statusEntities = getDao().getStatus();
@@ -164,7 +162,6 @@
             return maxSeverity;
         }
         return OnmsSeverity.NORMAL;
->>>>>>> 6756a5d1
     }
 
     private BusinessServiceDao getDao() {
