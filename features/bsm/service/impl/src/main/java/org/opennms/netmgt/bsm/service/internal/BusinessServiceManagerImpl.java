/*******************************************************************************
 * This file is part of OpenNMS(R).
 * <p>
 * Copyright (C) 2015 The OpenNMS Group, Inc.
 * OpenNMS(R) is Copyright (C) 1999-2015 The OpenNMS Group, Inc.
 * <p>
 * OpenNMS(R) is a registered trademark of The OpenNMS Group, Inc.
 * <p>
 * OpenNMS(R) is free software: you can redistribute it and/or modify
 * it under the terms of the GNU Affero General Public License as published
 * by the Free Software Foundation, either version 3 of the License,
 * or (at your option) any later version.
 * <p>
 * OpenNMS(R) is distributed in the hope that it will be useful,
 * but WITHOUT ANY WARRANTY; without even the implied warranty of
 * MERCHANTABILITY or FITNESS FOR A PARTICULAR PURPOSE.  See the
 * GNU Affero General Public License for more details.
 * <p>
 * You should have received a copy of the GNU Affero General Public License
 * along with OpenNMS(R).  If not, see:
 * http://www.gnu.org/licenses/
 * <p>
 * For more information contact:
 * OpenNMS(R) Licensing <license@opennms.org>
 * http://www.opennms.org/
 * http://www.opennms.com/
 *******************************************************************************/

package org.opennms.netmgt.bsm.service.internal;

<<<<<<< HEAD
import java.util.ArrayList;
import java.util.Collections;
import java.util.HashMap;
import java.util.List;
import java.util.NoSuchElementException;
import java.util.Set;
import java.util.stream.Collectors;

import org.opennms.netmgt.bsm.persistence.api.BusinessService;
=======
>>>>>>> ea5b68d3
import org.opennms.netmgt.bsm.persistence.api.BusinessServiceDao;
import org.opennms.netmgt.bsm.persistence.api.BusinessServiceEntity;
import org.opennms.netmgt.bsm.service.BusinessServiceManager;
import org.opennms.netmgt.bsm.service.BusinessServiceStateMachine;
import org.opennms.netmgt.bsm.service.model.BusinessService;
import org.opennms.netmgt.bsm.service.model.IpService;
import org.opennms.netmgt.dao.api.MonitoredServiceDao;
import org.opennms.netmgt.dao.api.NodeDao;
import org.opennms.netmgt.events.api.EventConstants;
import org.opennms.netmgt.events.api.EventForwarder;
import org.opennms.netmgt.model.OnmsMonitoredService;
import org.opennms.netmgt.model.OnmsSeverity;
import org.opennms.netmgt.model.events.EventBuilder;
import org.springframework.beans.factory.annotation.Autowired;
import org.springframework.transaction.annotation.Transactional;

import java.util.Collections;
import java.util.List;
import java.util.NoSuchElementException;
import java.util.Set;
import java.util.stream.Collectors;

@Transactional
public class BusinessServiceManagerImpl implements BusinessServiceManager {
    @Autowired
    private BusinessServiceDao businessServiceDao;

    @Autowired
    private MonitoredServiceDao monitoredServiceDao;

    @Autowired
    private BusinessServiceStateMachine businessServiceStateMachine;

    @Autowired
    private NodeDao nodeDao;

    @Autowired
    private EventForwarder eventForwarder;

    @Override
    public List<BusinessService> getAllBusinessServices() {
        return getDao().findAll().stream()
                .map(s -> new BusinessServiceImpl(this, s))
                .collect(Collectors.toList());
    }

    @Override
    public BusinessService createBusinessService() {
        return new BusinessServiceImpl(this, new BusinessServiceEntity());
    }

    @Override
    public void saveBusinessService(BusinessService service) {
        BusinessServiceEntity entity = getBusinessServiceEntity(service);
        getDao().saveOrUpdate(entity);
    }

//    @Override
//    public void update(BusinessService objectToUpdate) {
//        final BusinessServiceEntity existingBusinessService = getBusinessServiceEntity(objectToUpdate);
//        BeanUtils.copyProperties(transform(objectToUpdate), existingBusinessService);
//        getDao().update(existingBusinessService);
//    }

    @Override
    public BusinessService getBusinessServiceById(Long id) {
        BusinessServiceEntity entity = getBusinessServiceEntity(id);
        return new BusinessServiceImpl(this, entity);
    }

    @Override
    public void deleteBusinessService(BusinessService businessService) {
        BusinessServiceEntity entity = getBusinessServiceEntity(businessService);

        entity.getParentServices().forEach(p -> p.getChildServices().remove(entity));
        entity.setParentServices(Collections.emptySet());

        entity.getChildServices().forEach(p -> p.getChildServices().remove(entity));
        entity.setChildServices(Collections.emptySet());

        getDao().delete(entity);
    }

    @Override
<<<<<<< HEAD
    public void delete(Long id) {
        BusinessService service = getBusinessService(id);

        service.getParentServices().forEach(p -> p.removeChildService(service));
        service.setParentServices(Collections.emptySet());

        service.getChildServices().forEach(p -> p.removeParentService(service));
        service.setChildServices(Collections.emptySet());

        getDao().delete(service);
=======
    public void setIpServices(final BusinessService businessService, final Set<IpService> ipServices) {
        final BusinessServiceEntity entity = getBusinessServiceEntity(businessService);

        entity.setIpServices(ipServices.stream()
                                       .map(this::getMonitoredService)
                                       .collect(Collectors.toSet()));
//
//        getDao().update(entity);
>>>>>>> ea5b68d3
    }

    @Override
    public boolean assignIpService(BusinessService businessService, IpService ipService) {
        final BusinessServiceEntity entity = getBusinessServiceEntity(businessService);
        final OnmsMonitoredService monitoredService = getMonitoredService(ipService);

        // if already exists, no update
        if (entity.getIpServices().contains(monitoredService)) {
            return false;
        }

        // add and update
        entity.getIpServices().add(monitoredService);
//        getDao().update(entity);
        return true;
    }

    @Override
    public boolean removeIpService(BusinessService businessService, IpService ipService) {
        final BusinessServiceEntity entity = getBusinessServiceEntity(businessService);
        final OnmsMonitoredService monitoredService = getMonitoredService(ipService);

        // does not exist, no update necessary
        if (!entity.getIpServices().contains(monitoredService)) {
            return false;
        }

        // remove and update
        entity.getIpServices().remove(monitoredService);
//        getDao().update(entity);

        return true;
    }

    @Override
<<<<<<< HEAD
    public boolean assignChildService(Long serviceId, Long childServiceId) {
        final BusinessService service = getBusinessService(serviceId);
        final BusinessService childService = getBusinessService(childServiceId);

        if (this.checkDescendantForLoop(service, childService)) {
=======
    public void setChildServices(BusinessService parentService, Set<BusinessService> childServices) {
        final BusinessServiceEntity parentEntity = getBusinessServiceEntity(parentService);

        for (final BusinessServiceEntity e : parentEntity.getChildServices()) {
            e.getParentServices().remove(parentEntity);
        }

        parentEntity.setChildServices(childServices.stream()
                                                   .map(s -> getBusinessServiceEntity(s))
                                                   .collect(Collectors.toSet()));

        for (final BusinessServiceEntity e : parentEntity.getChildServices()) {
            e.getParentServices().add(parentEntity);
        }

//        getDao().update(parentEntity);
    }

    @Override
    public boolean assignChildService(BusinessService parentService, BusinessService childService) {
        final BusinessServiceEntity parentEntity = getBusinessServiceEntity(parentService);
        final BusinessServiceEntity childEntity = getBusinessServiceEntity(childService);

        if (this.checkDescendantForLoop(parentEntity, childEntity)) {
>>>>>>> ea5b68d3
            throw new IllegalArgumentException("Service will form a loop");
        }

        // if already exists, no update
<<<<<<< HEAD
        if (service.getChildServices().contains(childService)) {
=======
        if (parentEntity.getChildServices().contains(childEntity)) {
>>>>>>> ea5b68d3
            return false;
        }

        // add and update
<<<<<<< HEAD
        service.addChildService(childService);
        childService.addParentService(service);
        getDao().update(service);
        getDao().update(childService);
=======
        parentEntity.getChildServices().add(childEntity);
        childEntity.getParentServices().add(parentEntity);
//        getDao().update(parentEntity);
//        getDao().update(childEntity);
>>>>>>> ea5b68d3
        return true;
    }

    @Override
<<<<<<< HEAD
    public boolean removeChildService(Long serviceId, Long childServiceId) {
        final BusinessService service = getBusinessService(serviceId);
        final BusinessService childService = getBusinessService(childServiceId);

        // does not exist, no update necessary
        if (!service.getChildServices().contains(childService)) {
=======
    public boolean removeChildService(BusinessService parentService, BusinessService childService) {
        final BusinessServiceEntity parentEntity = getBusinessServiceEntity(parentService);
        final BusinessServiceEntity childEntity = getBusinessServiceEntity(childService);

        // does not exist, no update necessary
        if (!parentEntity.getChildServices().contains(childEntity)) {
>>>>>>> ea5b68d3
            return false;
        }

        // remove and update
<<<<<<< HEAD
        service.removeChildService(childService);
        childService.removeParentService(service);
        getDao().update(service);
        getDao().update(childService);
        return true;
    }

    private boolean checkDescendantForLoop(final BusinessService parent,
                                           final BusinessService descendant) {
=======
        parentEntity.getChildServices().remove(childEntity);
        childEntity.getParentServices().remove(parentEntity);
//        getDao().update(parentEntity);
//        getDao().update(childEntity);
        return true;
    }

    private boolean checkDescendantForLoop(final BusinessServiceEntity parent,
                                           final BusinessServiceEntity descendant) {
>>>>>>> ea5b68d3
        if (parent.equals(descendant)) {
            return true;
        }

<<<<<<< HEAD
        for (BusinessService s : descendant.getChildServices()) {
=======
        for (BusinessServiceEntity s : descendant.getChildServices()) {
>>>>>>> ea5b68d3
            return this.checkDescendantForLoop(parent, s);
        }

        return false;
    }

    @Override
<<<<<<< HEAD
    public Set<BusinessServiceDTO> getFeasibleChildServices(final BusinessServiceDTO serviceDTO) {
        final BusinessService service = transform(serviceDTO);
        return getDao().findAll()
                       .stream()
                       .filter(s -> !this.checkDescendantForLoop(service, s))
                       .map(this::transform)
                       .collect(Collectors.toSet());
    }

    @Override
    public Set<BusinessServiceDTO> getParentServices(BusinessServiceDTO childServiceDTO) {
        final BusinessService childService = transform(childServiceDTO);
        return childService.getParentServices()
                           .stream()
                           .map(this::transform)
                           .collect(Collectors.toSet());
    }

    @Override
    public OnmsSeverity getOperationalStatusForBusinessService(Long serviceId) {
        final BusinessService service = getBusinessService(serviceId);
        final OnmsSeverity severity = businessServiceStateMachine.getOperationalStatus(service);
=======
    public Set<BusinessService> getFeasibleChildServices(final BusinessService service) {
        final BusinessServiceEntity entity = getBusinessServiceEntity(service);
        return getDao().findAll()
                       .stream()
                       .filter(s -> !this.checkDescendantForLoop(entity, s))
                       .map(s -> new BusinessServiceImpl(this, s))
                       .collect(Collectors.<BusinessService>toSet());
    }

    @Override
    public OnmsSeverity getOperationalStatusForBusinessService(BusinessService service) {
        final BusinessServiceEntity entity = getBusinessServiceEntity(service);
        final OnmsSeverity severity = businessServiceStateMachine.getOperationalStatus(entity);
>>>>>>> ea5b68d3
        return severity != null ? severity : OnmsSeverity.INDETERMINATE;
    }

    @Override
    public OnmsSeverity getOperationalStatusForIPService(IpService ipService) {
        final OnmsMonitoredService monitoredService = getMonitoredService(ipService);
        final OnmsSeverity severity = businessServiceStateMachine.getOperationalStatus(monitoredService);
        return severity != null ? severity : OnmsSeverity.INDETERMINATE;
    }

    @Override
    public List<IpService> getAllIpServices() {
        return monitoredServiceDao.findAll().stream()
                                  .map(s -> new IpServiceImpl(this, s))
                                  .collect(Collectors.toList());
    }

    @Override
    public IpService getIpServiceById(Integer id) {
        OnmsMonitoredService entity = getMonitoredService(id);
        return new IpServiceImpl(this, entity);
    }

<<<<<<< HEAD
    private BusinessService transform(BusinessServiceDTO dto) {
        BusinessService service = new BusinessService();
        service.setId(dto.getId());
        service.setName(dto.getName());
        service.setAttributes(new HashMap<>(dto.getAttributes()));
        for (IpServiceDTO eachService : dto.getIpServices()) {
            OnmsMonitoredService ipService = getIpService(Integer.valueOf(eachService.getId()));
            service.addIpService(ipService);
        }
        for (BusinessServiceDTO eachService : dto.getChildServices()) {
            BusinessService childService = getBusinessService(Long.valueOf(eachService.getId()));
            service.addChildService(childService);
        }
        for (BusinessServiceDTO eachService : dto.getParentServices()) {
            BusinessService parentService = getBusinessService(Long.valueOf(eachService.getId()));
            service.addParentService(parentService);
        }
        return service;
    }

    private BusinessServiceDTO transform(BusinessService service) {
        BusinessServiceDTO dto = new BusinessServiceDTO();
        dto.setId(service.getId());
        dto.setName(service.getName());
        dto.setAttributes(new HashMap<>(service.getAttributes()));
        for (OnmsMonitoredService eachService : service.getIpServices()) {
            IpServiceDTO ipServiceDTO = transform(eachService);
            if (ipServiceDTO != null) {
                dto.addIpService(ipServiceDTO);
            }
        }
        for (BusinessService eachService : service.getChildServices()) {
            BusinessServiceDTO childServiceDTO = transform(eachService);
            if (childServiceDTO != null) {
                dto.addChildService(childServiceDTO);
            }
        }
        for (BusinessService eachService : service.getChildServices()) {
            BusinessServiceDTO parentServiceDTO = transform(eachService);
            if (parentServiceDTO != null) {
                dto.addParentService(parentServiceDTO);
            }
        }
        return dto;
=======
    @Override
    public void triggerDaemonReload() {
        EventBuilder eventBuilder = new EventBuilder(EventConstants.RELOAD_DAEMON_CONFIG_UEI, "BSM Master Page");
        eventBuilder.addParam(EventConstants.PARM_DAEMON_NAME, "bsmd");
        eventForwarder.sendNow(eventBuilder.getEvent());
>>>>>>> ea5b68d3
    }

    BusinessServiceDao getDao() {
        return this.businessServiceDao;
    }

    NodeDao getNodeDao() {
        return this.nodeDao;
    }

    private BusinessServiceEntity getBusinessServiceEntity(BusinessService service) throws NoSuchElementException {
//        return getBusinessServiceEntity(service.getId());
        return ((BusinessServiceImpl) service).getEntity();
    }

    private BusinessServiceEntity getBusinessServiceEntity(Long serviceId) throws NoSuchElementException {
        final BusinessServiceEntity entity = getDao().get(serviceId);
        if (entity == null) {
            throw new NoSuchElementException();
        }
        return entity;
    }

    private OnmsMonitoredService getMonitoredService(IpService ipService) throws NoSuchElementException {
//        return this.getMonitoredService(ipService.getId());
        return ((IpServiceImpl) ipService).getEntity();
    }

    private OnmsMonitoredService getMonitoredService(Integer serviceId) throws NoSuchElementException {
        final OnmsMonitoredService monitoredService = monitoredServiceDao.get(serviceId);
        if (monitoredService == null) {
            throw new NoSuchElementException();
        }
        return monitoredService;
    }
}<|MERGE_RESOLUTION|>--- conflicted
+++ resolved
@@ -28,18 +28,6 @@
 
 package org.opennms.netmgt.bsm.service.internal;
 
-<<<<<<< HEAD
-import java.util.ArrayList;
-import java.util.Collections;
-import java.util.HashMap;
-import java.util.List;
-import java.util.NoSuchElementException;
-import java.util.Set;
-import java.util.stream.Collectors;
-
-import org.opennms.netmgt.bsm.persistence.api.BusinessService;
-=======
->>>>>>> ea5b68d3
 import org.opennms.netmgt.bsm.persistence.api.BusinessServiceDao;
 import org.opennms.netmgt.bsm.persistence.api.BusinessServiceEntity;
 import org.opennms.netmgt.bsm.service.BusinessServiceManager;
@@ -124,18 +112,6 @@
     }
 
     @Override
-<<<<<<< HEAD
-    public void delete(Long id) {
-        BusinessService service = getBusinessService(id);
-
-        service.getParentServices().forEach(p -> p.removeChildService(service));
-        service.setParentServices(Collections.emptySet());
-
-        service.getChildServices().forEach(p -> p.removeParentService(service));
-        service.setChildServices(Collections.emptySet());
-
-        getDao().delete(service);
-=======
     public void setIpServices(final BusinessService businessService, final Set<IpService> ipServices) {
         final BusinessServiceEntity entity = getBusinessServiceEntity(businessService);
 
@@ -144,7 +120,6 @@
                                        .collect(Collectors.toSet()));
 //
 //        getDao().update(entity);
->>>>>>> ea5b68d3
     }
 
     @Override
@@ -181,13 +156,6 @@
     }
 
     @Override
-<<<<<<< HEAD
-    public boolean assignChildService(Long serviceId, Long childServiceId) {
-        final BusinessService service = getBusinessService(serviceId);
-        final BusinessService childService = getBusinessService(childServiceId);
-
-        if (this.checkDescendantForLoop(service, childService)) {
-=======
     public void setChildServices(BusinessService parentService, Set<BusinessService> childServices) {
         final BusinessServiceEntity parentEntity = getBusinessServiceEntity(parentService);
 
@@ -212,65 +180,33 @@
         final BusinessServiceEntity childEntity = getBusinessServiceEntity(childService);
 
         if (this.checkDescendantForLoop(parentEntity, childEntity)) {
->>>>>>> ea5b68d3
             throw new IllegalArgumentException("Service will form a loop");
         }
 
         // if already exists, no update
-<<<<<<< HEAD
-        if (service.getChildServices().contains(childService)) {
-=======
         if (parentEntity.getChildServices().contains(childEntity)) {
->>>>>>> ea5b68d3
             return false;
         }
 
         // add and update
-<<<<<<< HEAD
-        service.addChildService(childService);
-        childService.addParentService(service);
-        getDao().update(service);
-        getDao().update(childService);
-=======
         parentEntity.getChildServices().add(childEntity);
         childEntity.getParentServices().add(parentEntity);
 //        getDao().update(parentEntity);
 //        getDao().update(childEntity);
->>>>>>> ea5b68d3
         return true;
     }
 
     @Override
-<<<<<<< HEAD
-    public boolean removeChildService(Long serviceId, Long childServiceId) {
-        final BusinessService service = getBusinessService(serviceId);
-        final BusinessService childService = getBusinessService(childServiceId);
-
-        // does not exist, no update necessary
-        if (!service.getChildServices().contains(childService)) {
-=======
     public boolean removeChildService(BusinessService parentService, BusinessService childService) {
         final BusinessServiceEntity parentEntity = getBusinessServiceEntity(parentService);
         final BusinessServiceEntity childEntity = getBusinessServiceEntity(childService);
 
         // does not exist, no update necessary
         if (!parentEntity.getChildServices().contains(childEntity)) {
->>>>>>> ea5b68d3
             return false;
         }
 
         // remove and update
-<<<<<<< HEAD
-        service.removeChildService(childService);
-        childService.removeParentService(service);
-        getDao().update(service);
-        getDao().update(childService);
-        return true;
-    }
-
-    private boolean checkDescendantForLoop(final BusinessService parent,
-                                           final BusinessService descendant) {
-=======
         parentEntity.getChildServices().remove(childEntity);
         childEntity.getParentServices().remove(parentEntity);
 //        getDao().update(parentEntity);
@@ -280,16 +216,11 @@
 
     private boolean checkDescendantForLoop(final BusinessServiceEntity parent,
                                            final BusinessServiceEntity descendant) {
->>>>>>> ea5b68d3
         if (parent.equals(descendant)) {
             return true;
         }
 
-<<<<<<< HEAD
-        for (BusinessService s : descendant.getChildServices()) {
-=======
         for (BusinessServiceEntity s : descendant.getChildServices()) {
->>>>>>> ea5b68d3
             return this.checkDescendantForLoop(parent, s);
         }
 
@@ -297,30 +228,6 @@
     }
 
     @Override
-<<<<<<< HEAD
-    public Set<BusinessServiceDTO> getFeasibleChildServices(final BusinessServiceDTO serviceDTO) {
-        final BusinessService service = transform(serviceDTO);
-        return getDao().findAll()
-                       .stream()
-                       .filter(s -> !this.checkDescendantForLoop(service, s))
-                       .map(this::transform)
-                       .collect(Collectors.toSet());
-    }
-
-    @Override
-    public Set<BusinessServiceDTO> getParentServices(BusinessServiceDTO childServiceDTO) {
-        final BusinessService childService = transform(childServiceDTO);
-        return childService.getParentServices()
-                           .stream()
-                           .map(this::transform)
-                           .collect(Collectors.toSet());
-    }
-
-    @Override
-    public OnmsSeverity getOperationalStatusForBusinessService(Long serviceId) {
-        final BusinessService service = getBusinessService(serviceId);
-        final OnmsSeverity severity = businessServiceStateMachine.getOperationalStatus(service);
-=======
     public Set<BusinessService> getFeasibleChildServices(final BusinessService service) {
         final BusinessServiceEntity entity = getBusinessServiceEntity(service);
         return getDao().findAll()
@@ -334,7 +241,6 @@
     public OnmsSeverity getOperationalStatusForBusinessService(BusinessService service) {
         final BusinessServiceEntity entity = getBusinessServiceEntity(service);
         final OnmsSeverity severity = businessServiceStateMachine.getOperationalStatus(entity);
->>>>>>> ea5b68d3
         return severity != null ? severity : OnmsSeverity.INDETERMINATE;
     }
 
@@ -358,58 +264,11 @@
         return new IpServiceImpl(this, entity);
     }
 
-<<<<<<< HEAD
-    private BusinessService transform(BusinessServiceDTO dto) {
-        BusinessService service = new BusinessService();
-        service.setId(dto.getId());
-        service.setName(dto.getName());
-        service.setAttributes(new HashMap<>(dto.getAttributes()));
-        for (IpServiceDTO eachService : dto.getIpServices()) {
-            OnmsMonitoredService ipService = getIpService(Integer.valueOf(eachService.getId()));
-            service.addIpService(ipService);
-        }
-        for (BusinessServiceDTO eachService : dto.getChildServices()) {
-            BusinessService childService = getBusinessService(Long.valueOf(eachService.getId()));
-            service.addChildService(childService);
-        }
-        for (BusinessServiceDTO eachService : dto.getParentServices()) {
-            BusinessService parentService = getBusinessService(Long.valueOf(eachService.getId()));
-            service.addParentService(parentService);
-        }
-        return service;
-    }
-
-    private BusinessServiceDTO transform(BusinessService service) {
-        BusinessServiceDTO dto = new BusinessServiceDTO();
-        dto.setId(service.getId());
-        dto.setName(service.getName());
-        dto.setAttributes(new HashMap<>(service.getAttributes()));
-        for (OnmsMonitoredService eachService : service.getIpServices()) {
-            IpServiceDTO ipServiceDTO = transform(eachService);
-            if (ipServiceDTO != null) {
-                dto.addIpService(ipServiceDTO);
-            }
-        }
-        for (BusinessService eachService : service.getChildServices()) {
-            BusinessServiceDTO childServiceDTO = transform(eachService);
-            if (childServiceDTO != null) {
-                dto.addChildService(childServiceDTO);
-            }
-        }
-        for (BusinessService eachService : service.getChildServices()) {
-            BusinessServiceDTO parentServiceDTO = transform(eachService);
-            if (parentServiceDTO != null) {
-                dto.addParentService(parentServiceDTO);
-            }
-        }
-        return dto;
-=======
     @Override
     public void triggerDaemonReload() {
         EventBuilder eventBuilder = new EventBuilder(EventConstants.RELOAD_DAEMON_CONFIG_UEI, "BSM Master Page");
         eventBuilder.addParam(EventConstants.PARM_DAEMON_NAME, "bsmd");
         eventForwarder.sendNow(eventBuilder.getEvent());
->>>>>>> ea5b68d3
     }
 
     BusinessServiceDao getDao() {
