--- conflicted
+++ resolved
@@ -136,13 +136,10 @@
         final BusinessService service = getBusinessService(serviceId);
         final BusinessService childService = getBusinessService(childServiceId);
 
-<<<<<<< HEAD
-=======
         if (this.checkDescendantForLoop(service, childService)) {
             throw new IllegalArgumentException("Service will form a loop");
         }
 
->>>>>>> 5025a5b8
         // if already exists, no update
         if (service.getChildServices().contains(childService)) {
             return false;
@@ -170,8 +167,6 @@
         return true;
     }
 
-<<<<<<< HEAD
-=======
     private boolean checkDescendantForLoop(final BusinessService parent,
                                            final BusinessService descendant) {
         if (parent.equals(descendant)) {
@@ -195,7 +190,6 @@
                        .collect(Collectors.toSet());
     }
 
->>>>>>> 5025a5b8
     @Override
     public OnmsSeverity getOperationalStatusForBusinessService(Long serviceId) {
         final BusinessService service = getBusinessService(serviceId);
