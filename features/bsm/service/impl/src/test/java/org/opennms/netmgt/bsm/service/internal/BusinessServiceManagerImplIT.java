--- conflicted
+++ resolved
@@ -28,15 +28,11 @@
 
 package org.opennms.netmgt.bsm.service.internal;
 
-<<<<<<< HEAD
-import com.google.common.collect.ImmutableSet;
-=======
 import static org.opennms.netmgt.bsm.test.BsmTestUtils.createAlarm;
 import static org.opennms.netmgt.bsm.test.BsmTestUtils.createDummyBusinessService;
 
 import java.util.Objects;
 
->>>>>>> 9bbed888
 import org.junit.After;
 import org.junit.Assert;
 import org.junit.Before;
@@ -285,119 +281,8 @@
         businessServiceManager.assignChildService(getBusinessService(serviceId3), getBusinessService(serviceId1));
     }
 
-<<<<<<< HEAD
-    @Test
-    public void testChildMapping() {
-        BusinessService service_p_1 = createService("Business Service #p1");
-        BusinessService service_p_2 = createService("Business Service #p2");
-        BusinessService service_c_1 = createService("Business Service #c1");
-        BusinessService service_c_2 = createService("Business Service #c2");
-
-        businessServiceDao.save(service_p_1);
-        businessServiceDao.save(service_p_2);
-        businessServiceDao.save(service_c_1);
-        businessServiceDao.save(service_c_2);
-
-        businessServiceManager.assignChildService(service_p_1.getId(), service_c_1.getId());
-        businessServiceManager.assignChildService(service_p_1.getId(), service_c_2.getId());
-
-        businessServiceManager.assignChildService(service_p_2.getId(), service_c_1.getId());
-        businessServiceManager.assignChildService(service_p_2.getId(), service_c_2.getId());
-
-        Assert.assertEquals(ImmutableSet.of(service_p_1, service_p_2),
-                            service_c_1.getParentServices());
-
-        Assert.assertEquals(ImmutableSet.of(service_p_1, service_p_2),
-                            service_c_2.getParentServices());
-    }
-
-    @Test
-    public void testChildDeletion() {
-        BusinessService service_p = createService("Business Service #p");
-        BusinessService service_c_1 = createService("Business Service #c1");
-        BusinessService service_c_2 = createService("Business Service #c2");
-
-        businessServiceDao.save(service_p);
-        businessServiceDao.save(service_c_1);
-        businessServiceDao.save(service_c_2);
-
-        businessServiceManager.assignChildService(service_p.getId(), service_c_1.getId());
-        businessServiceManager.assignChildService(service_p.getId(), service_c_2.getId());
-
-        businessServiceManager.delete(service_c_1.getId());
-
-        Assert.assertEquals(ImmutableSet.of(service_c_2),
-                            service_p.getChildServices());
-    }
-
-    @Test
-    public void testLoopDetection() {
-        BusinessService service1 = createService("Business Service #1");
-        BusinessService service2 = createService("Business Service #2");
-        BusinessService service3 = createService("Business Service #3");
-
-        Long serviceId1 = businessServiceDao.save(service1);
-        Long serviceId2 = businessServiceDao.save(service2);
-        Long serviceId3 = businessServiceDao.save(service3);
-
-        Assert.assertEquals(ImmutableSet.of(businessServiceManager.getById(serviceId2),
-                                            businessServiceManager.getById(serviceId3)),
-                            businessServiceManager.getFeasibleChildServices(businessServiceManager.getById(serviceId1)));
-        Assert.assertEquals(ImmutableSet.of(businessServiceManager.getById(serviceId1),
-                                            businessServiceManager.getById(serviceId3)),
-                            businessServiceManager.getFeasibleChildServices(businessServiceManager.getById(serviceId2)));
-        Assert.assertEquals(ImmutableSet.of(businessServiceManager.getById(serviceId1),
-                                            businessServiceManager.getById(serviceId2)),
-                            businessServiceManager.getFeasibleChildServices(businessServiceManager.getById(serviceId3)));
-
-        businessServiceManager.assignChildService(serviceId1, serviceId2);
-
-        Assert.assertEquals(ImmutableSet.of(businessServiceManager.getById(serviceId2),
-                                            businessServiceManager.getById(serviceId3)),
-                            businessServiceManager.getFeasibleChildServices(businessServiceManager.getById(serviceId1)));
-        Assert.assertEquals(ImmutableSet.of(businessServiceManager.getById(serviceId3)),
-                            businessServiceManager.getFeasibleChildServices(businessServiceManager.getById(serviceId2)));
-        Assert.assertEquals(ImmutableSet.of(businessServiceManager.getById(serviceId1),
-                                            businessServiceManager.getById(serviceId2)),
-                            businessServiceManager.getFeasibleChildServices(businessServiceManager.getById(serviceId3)));
-
-        businessServiceManager.assignChildService(serviceId2, serviceId3);
-
-        Assert.assertEquals(ImmutableSet.of(businessServiceManager.getById(serviceId2),
-                                            businessServiceManager.getById(serviceId3)),
-                            businessServiceManager.getFeasibleChildServices(businessServiceManager.getById(serviceId1)));
-        Assert.assertEquals(ImmutableSet.of(businessServiceManager.getById(serviceId3)),
-                            businessServiceManager.getFeasibleChildServices(businessServiceManager.getById(serviceId2)));
-        Assert.assertEquals(ImmutableSet.of(),
-                            businessServiceManager.getFeasibleChildServices(businessServiceManager.getById(serviceId3)));
-    }
-
-    @Test
-    public void testLoopCreation() {
-        thrown.expect(IllegalArgumentException.class);
-        thrown.expectMessage("Service will form a loop");
-
-        BusinessService service1 = createService("Business Service #1");
-        BusinessService service2 = createService("Business Service #2");
-        BusinessService service3 = createService("Business Service #3");
-
-        Long serviceId1 = businessServiceDao.save(service1);
-        Long serviceId2 = businessServiceDao.save(service2);
-        Long serviceId3 = businessServiceDao.save(service3);
-
-        businessServiceManager.assignChildService(serviceId1, serviceId2);
-        businessServiceManager.assignChildService(serviceId2, serviceId3);
-        businessServiceManager.assignChildService(serviceId3, serviceId1);
-    }
-
-    private BusinessService createService(String serviceName) {
-        BusinessService service = new BusinessService();
-        service.setName(serviceName);
-        return service;
-=======
     private BusinessService getBusinessService(long serviceId) {
         return new BusinessServiceImpl((BusinessServiceManagerImpl) businessServiceManager, businessServiceDao.get(serviceId));
->>>>>>> 9bbed888
     }
 
     private IpService getIpService(int ipServiceId) {
