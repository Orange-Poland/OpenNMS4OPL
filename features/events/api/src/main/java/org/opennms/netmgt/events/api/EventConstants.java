--- conflicted
+++ resolved
@@ -381,16 +381,14 @@
     public static final String RELOAD_VACUUMD_CONFIG_UEI = "uei.opennms.org/internal/reloadVacuumdConfig";
 
     /**
-<<<<<<< HEAD
      * Reload topology UEI.
      */
     public static final String RELOAD_TOPOLOGY_UEI = "uei.opennms.org/internal/reloadTopology";
-=======
+
+    /**
      * Reload Drools Correlation Engine.
      */
     public static final String DROOLS_ENGINE_ENCOUNTERED_EXCEPTION = "uei.opennms.org/internal/droolsEngineException";
-
->>>>>>> c5290f72
 
     /**
      * Reload Daemon configuration UEI.
