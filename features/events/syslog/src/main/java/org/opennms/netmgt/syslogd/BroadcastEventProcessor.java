/*******************************************************************************
 * This file is part of OpenNMS(R).
 *
 * Copyright (C) 2002-2014 The OpenNMS Group, Inc.
 * OpenNMS(R) is Copyright (C) 1999-2014 The OpenNMS Group, Inc.
 *
 * OpenNMS(R) is a registered trademark of The OpenNMS Group, Inc.
 *
 * OpenNMS(R) is free software: you can redistribute it and/or modify
 * it under the terms of the GNU Affero General Public License as published
 * by the Free Software Foundation, either version 3 of the License,
 * or (at your option) any later version.
 *
 * OpenNMS(R) is distributed in the hope that it will be useful,
 * but WITHOUT ANY WARRANTY; without even the implied warranty of
 * MERCHANTABILITY or FITNESS FOR A PARTICULAR PURPOSE.  See the
 * GNU Affero General Public License for more details.
 *
 * You should have received a copy of the GNU Affero General Public License
 * along with OpenNMS(R).  If not, see:
 *      http://www.gnu.org/licenses/
 *
 * For more information contact:
 *     OpenNMS(R) Licensing <license@opennms.org>
 *     http://www.opennms.org/
 *     http://www.opennms.com/
 *******************************************************************************/

package org.opennms.netmgt.syslogd;

import java.util.ArrayList;
import java.util.List;

import org.slf4j.Logger;
import org.slf4j.LoggerFactory;
import org.springframework.beans.factory.annotation.Autowired;
import org.opennms.netmgt.events.api.EventConstants;
import org.opennms.netmgt.events.api.EventIpcManagerFactory;
import org.opennms.netmgt.events.api.EventListener;
import org.opennms.netmgt.xml.event.Event;

/**
 * @author <a href="mailto:joed@opennms.org">Johan Edstrom</a>
 * @author <a href="mailto:tarus@opennms.org">Tarus Balog </a>
 * @author <a href="http://www.opennms.org/">OpenNMS </a>
 */
final class BroadcastEventProcessor implements EventListener {
    private static final Logger LOG = LoggerFactory.getLogger(BroadcastEventProcessor.class);
    
    @Autowired
    private SyslogdIPMgr m_syslogdIPMgr;
<<<<<<< HEAD

=======
 
>>>>>>> 3dd6be64
    /**
     * Create message selector to set to the subscription
     */
    BroadcastEventProcessor() {
        // Create the selector for the ueis this service is interested in
        //
        List<String> ueiList = new ArrayList<String>();

        // nodeGainedInterface
        ueiList.add(EventConstants.NODE_GAINED_INTERFACE_EVENT_UEI);

        // interfaceDeleted
        ueiList.add(EventConstants.INTERFACE_DELETED_EVENT_UEI);

        EventIpcManagerFactory.init();
        EventIpcManagerFactory.getIpcManager().addEventListener(this, ueiList);
    }



    /**
     * Unsubscribe from eventd
     */
    public void close() {
        EventIpcManagerFactory.getIpcManager().removeEventListener(this);
    }

    /**
     * {@inheritDoc}
     *
     * This method is invoked by the EventIpcManager when a new event is
     * available for processing. Each message is examined for its Universal
     * Event Identifier and the appropriate action is taking based on each
     * UEI.
     */
    @Override
    public void onEvent(Event event) {

        String eventUei = event.getUei();
        if (eventUei == null)
            return;


        LOG.debug("Received event: {}", eventUei);

        if (eventUei.equals(EventConstants.NODE_GAINED_INTERFACE_EVENT_UEI)) {
            // add to known nodes
            if (Long.toString(event.getNodeid()) != null && event.getInterface() != null) {
                m_syslogdIPMgr.setNodeId(event.getInterface(), event.getNodeid());
            }
            LOG.debug("Added {} to known node list", event.getInterface());
        } else if (eventUei.equals(EventConstants.INTERFACE_DELETED_EVENT_UEI)) {
            // remove from known nodes
            if (event.getInterface() != null) {
                m_syslogdIPMgr.removeNodeId(event.getInterface());
            }
            LOG.debug("Removed {} from known node list", event.getInterface());
        } else if (eventUei.equals(EventConstants.INTERFACE_REPARENTED_EVENT_UEI)) {
            // add to known nodes
            if (Long.toString(event.getNodeid()) != null && event.getInterface() != null) {
                m_syslogdIPMgr.setNodeId(event.getInterface(), event.getNodeid());
            }
            LOG.debug("Reparented {} to known node list", event.getInterface());
        }
    }

    /**
     * Return an id for this event listener
     *
     * @return a {@link java.lang.String} object.
     */
    @Override
    public String getName() {
        return "Syslogd:BroadcastEventProcessor";
    }
}<|MERGE_RESOLUTION|>--- conflicted
+++ resolved
@@ -49,11 +49,7 @@
     
     @Autowired
     private SyslogdIPMgr m_syslogdIPMgr;
-<<<<<<< HEAD
-
-=======
  
->>>>>>> 3dd6be64
     /**
      * Create message selector to set to the subscription
      */
