--- conflicted
+++ resolved
@@ -3,11 +3,7 @@
   <parent>
     <groupId>org.opennms</groupId>
     <artifactId>org.opennms.features</artifactId>
-<<<<<<< HEAD
     <version>25.0.0-SNAPSHOT</version>
-=======
-    <version>24.1.0-SNAPSHOT</version>
->>>>>>> 0818b4a0
   </parent>
 
   <modelVersion>4.0.0</modelVersion>
