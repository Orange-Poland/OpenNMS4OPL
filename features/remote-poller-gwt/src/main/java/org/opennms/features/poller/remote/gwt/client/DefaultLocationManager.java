--- conflicted
+++ resolved
@@ -31,6 +31,7 @@
 import com.google.gwt.event.shared.HandlerManager;
 import com.google.gwt.user.client.DeferredCommand;
 import com.google.gwt.user.client.IncrementalCommand;
+import com.google.gwt.user.client.Window;
 import com.google.gwt.user.client.ui.DialogBox;
 import com.google.gwt.user.client.ui.Label;
 import com.google.gwt.user.client.ui.SplitLayoutPanel;
@@ -345,7 +346,6 @@
         return retval;
     }
 
-<<<<<<< HEAD
     public ApplicationInfo getApplicationInfo(String name) {
         if (name == null) {
             return null;
@@ -359,12 +359,8 @@
         return null;
     }
 
-    public Location getLocation(String locationName) {
-        return getLocations().get(locationName);
-=======
     public LocationInfo getLocation(String locationName) {
         return m_locations.get(locationName);
->>>>>>> 4cf43ada
     }
 
     /**
