/*******************************************************************************
 * This file is part of OpenNMS(R).
 *
 * Copyright (C) 2007-2011 The OpenNMS Group, Inc.
 * OpenNMS(R) is Copyright (C) 1999-2011 The OpenNMS Group, Inc.
 *
 * OpenNMS(R) is a registered trademark of The OpenNMS Group, Inc.
 *
 * OpenNMS(R) is free software: you can redistribute it and/or modify
 * it under the terms of the GNU General Public License as published
 * by the Free Software Foundation, either version 3 of the License,
 * or (at your option) any later version.
 *
 * OpenNMS(R) is distributed in the hope that it will be useful,
 * but WITHOUT ANY WARRANTY; without even the implied warranty of
 * MERCHANTABILITY or FITNESS FOR A PARTICULAR PURPOSE.  See the
 * GNU General Public License for more details.
 *
 * You should have received a copy of the GNU General Public License
 * along with OpenNMS(R).  If not, see:
 *      http://www.gnu.org/licenses/
 *
 * For more information contact:
 *     OpenNMS(R) Licensing <license@opennms.org>
 *     http://www.opennms.org/
 *     http://www.opennms.com/
 *******************************************************************************/

package org.opennms.netmgt.correlation.ncs;

import static org.junit.Assert.assertEquals;
import static org.junit.Assert.assertTrue;
import static org.opennms.core.utils.InetAddressUtils.addr;

import java.io.UnsupportedEncodingException;
import java.util.ArrayList;
import java.util.Arrays;
import java.util.List;

import javax.xml.bind.JAXBException;

import org.drools.FactHandle;
import org.junit.Before;
import org.junit.Test;
import org.opennms.netmgt.correlation.drools.DroolsCorrelationEngine;
import org.opennms.netmgt.dao.DistPollerDao;
import org.opennms.netmgt.dao.NodeDao;
import org.opennms.netmgt.model.NetworkBuilder;
import org.opennms.netmgt.model.OnmsDistPoller;
import org.opennms.netmgt.model.events.EventBuilder;
import org.opennms.netmgt.model.ncs.NCSBuilder;
import org.opennms.netmgt.model.ncs.NCSComponent;
import org.opennms.netmgt.model.ncs.NCSComponent.DependencyRequirements;
import org.opennms.netmgt.model.ncs.NCSComponentRepository;
import org.opennms.netmgt.xml.event.Event;
import org.springframework.beans.factory.annotation.Autowired;
import org.springframework.test.annotation.DirtiesContext;

public class ImpactProgagationRulesTest extends CorrelationRulesTestCase {
	
	@Autowired
	private NCSComponentRepository m_repository;
	
	@Autowired
	private DistPollerDao m_distPollerDao;
	
	@Autowired
	private NodeDao m_nodeDao;

	private int m_pe1NodeId;
	
	private int m_pe2NodeId;

	private long m_pwCompId;
	
	private DroolsCorrelationEngine m_engine;
	
	private List<Object> m_anticipatedWorkingMemory = new ArrayList<Object>();
	
	@Before
	public void setUp() throws JAXBException, UnsupportedEncodingException {
		
		OnmsDistPoller distPoller = new OnmsDistPoller("localhost", "127.0.0.1");
		
		m_distPollerDao.save(distPoller);
		
		
		NetworkBuilder bldr = new NetworkBuilder(distPoller);
		bldr.addNode("PE1").setForeignSource("space").setForeignId("1111-PE1");
		
		m_nodeDao.save(bldr.getCurrentNode());
		
		m_pe1NodeId = bldr.getCurrentNode().getId();
		
		bldr.addNode("PE2").setForeignSource("space").setForeignId("2222-PE2");
		
		m_nodeDao.save(bldr.getCurrentNode());
		
		m_pe2NodeId = bldr.getCurrentNode().getId();
		
		NCSComponent svc = new NCSBuilder("Service", "NA-Service", "123")
		.setName("CokeP2P")
		.pushComponent("ServiceElement", "NA-ServiceElement", "8765")
			.setName("PE1,SE1")
			.setNodeIdentity("space", "1111-PE1")
			.pushComponent("ServiceElementComponent", "NA-SvcElemComp", "8765,jnxVpnIf")
				.setName("jnxVpnIf")
				.setNodeIdentity("space", "1111-PE1")
				.setUpEventUei("uei.opennms.org/vendor/Juniper/traps/jnxVpnIfUp")
				.setDownEventUei("uei.opennms.org/vendor/Juniper/traps/jnxVpnIfDown")
				.setAttribute("jnxVpnIfVpnType", "5")
				.setAttribute("jnxVpnIfVpnName", "ge-1/0/2.50")
				.pushComponent("ServiceElementComponent", "NA-SvcElemComp", "8765,link")
					.setName("link")
					.setNodeIdentity("space", "1111-PE1")
					.setUpEventUei("uei.opennms.org/vendor/Juniper/traps/linkUp")
					.setDownEventUei("uei.opennms.org/vendor/Juniper/traps/linkDown")
					.setAttribute("linkName", "ge-1/0/2")
				.popComponent()
			.popComponent()
			.pushComponent("ServiceElementComponent", "NA-SvcElemComp", "8765,jnxVpnPw-vcid(50)")
				.setName("jnxVpnPw-vcid(50)")
				.setNodeIdentity("space", "1111-PE1")
				.setUpEventUei("uei.opennms.org/vendor/Juniper/traps/jnxVpnPwUp")
				.setDownEventUei("uei.opennms.org/vendor/Juniper/traps/jnxVpnPwDown")
				.setAttribute("jnxVpnPwVpnType", "5")
				.setAttribute("jnxVpnPwVpnName", "ge-1/0/2.50")
				.setDependenciesRequired(DependencyRequirements.ANY)
				.pushComponent("ServiceElementComponent", "NA-SvcElemComp", "8765,lspA-PE1-PE2")
					.setName("lspA-PE1-PE2")
					.setNodeIdentity("space", "1111-PE1")
					.setUpEventUei("uei.opennms.org/vendor/Juniper/traps/mplsLspInfoUp")
					.setDownEventUei("uei.opennms.org/vendor/Juniper/traps/mplsLspInfoDown")
					.setAttribute("mplsLspInfoName", "lspA-PE1-PE2")
				.popComponent()
				.pushComponent("ServiceElementComponent", "NA-SvcElemComp", "8765,lspB-PE1-PE2")
					.setName("lspB-PE1-PE2")
					.setNodeIdentity("space", "1111-PE1")
					.setUpEventUei("uei.opennms.org/vendor/Juniper/traps/mplsLspInfoUp")
					.setDownEventUei("uei.opennms.org/vendor/Juniper/traps/mplsLspInfoDown")
					.setAttribute("mplsLspInfoName", "lspB-PE1-PE2")
				.popComponent()
			.popComponent()
		.popComponent()
		.pushComponent("ServiceElement", "NA-ServiceElement", "9876")
			.setName("PE2,SE1")
			.setNodeIdentity("space", "2222-PE2")
			.pushComponent("ServiceElementComponent", "NA-SvcElemComp", "9876,jnxVpnIf")
				.setName("jnxVpnIf")
				.setNodeIdentity("space", "2222-PE2")
				.setUpEventUei("uei.opennms.org/vendor/Juniper/traps/jnxVpnIfUp")
				.setDownEventUei("uei.opennms.org/vendor/Juniper/traps/jnxVpnIfDown")
				.setAttribute("jnxVpnIfVpnType", "5")
				.setAttribute("jnxVpnIfVpnName", "ge-3/1/4.50")
				.pushComponent("ServiceElementComponent", "NA-SvcElemComp", "9876,link")
					.setName("link")
					.setNodeIdentity("space", "2222-PE2")
					.setUpEventUei("uei.opennms.org/vendor/Juniper/traps/linkUp")
					.setDownEventUei("uei.opennms.org/vendor/Juniper/traps/linkDown")
					.setAttribute("linkName", "ge-3/1/4")
				.popComponent()
			.popComponent()
			.pushComponent("ServiceElementComponent", "NA-SvcElemComp", "9876,jnxVpnPw-vcid(50)")
				.setName("jnxVpnPw-vcid(50)")
				.setNodeIdentity("space", "2222-PE2")
				.setUpEventUei("uei.opennms.org/vendor/Juniper/traps/jnxVpnPwUp")
				.setDownEventUei("uei.opennms.org/vendor/Juniper/traps/jnxVpnPwDown")
				.setAttribute("jnxVpnPwVpnType", "5")
				.setAttribute("jnxVpnPwVpnName", "ge-3/1/4.50")
				.setDependenciesRequired(DependencyRequirements.ANY)
				.pushComponent("ServiceElementComponent", "NA-SvcElemComp", "9876,lspA-PE2-PE1")
					.setName("lspA-PE2-PE1")
					.setNodeIdentity("space", "2222-PE2")
					.setUpEventUei("uei.opennms.org/vendor/Juniper/traps/mplsLspInfoUp")
					.setDownEventUei("uei.opennms.org/vendor/Juniper/traps/mplsLspInfoDown")
					.setAttribute("mplsLspInfoName", "lspA-PE2-PE1")
				.popComponent()
				.pushComponent("ServiceElementComponent", "NA-SvcElemComp", "9876,lspB-PE2-PE1")
					.setName("lspB-PE2-PE1")
					.setNodeIdentity("space", "2222-PE2")
					.setUpEventUei("uei.opennms.org/vendor/Juniper/traps/mplsLspInfoUp")
					.setDownEventUei("uei.opennms.org/vendor/Juniper/traps/mplsLspInfoDown")
					.setAttribute("mplsLspInfoName", "lspB-PE2-PE1")
				.popComponent()
			.popComponent()
		.popComponent()
		.get();
		
		m_repository.save(svc);
		
		m_pwCompId = svc.getSubcomponent("NA-ServiceElement", "9876")
		                 .getSubcomponent("NA-SvcElemComp", "9876,jnxVpnPw-vcid(50)")
		                 .getId();
		
		// Get engine
        m_engine = findEngineByName("impactPropagationRules");
        
//        // Create a Marshaller
//        JAXBContext context = JAXBContext.newInstance(NCSComponent.class);
//        Marshaller marshaller = context.createMarshaller();
//        marshaller.setProperty(Marshaller.JAXB_FORMATTED_OUTPUT, true);
//        
//        // save the output in a byte array
//        ByteArrayOutputStream out = new ByteArrayOutputStream();
//
//        // marshall the output
//        marshaller.marshal(svc, out);
//
//        // verify its matches the expected results
//        byte[] utf8 = out.toByteArray();
//
//        String result = new String(utf8, "UTF-8");
//        
//        System.err.println(result);



	}
	
	@Test
    @DirtiesContext
    public void testSimpleDownUpCase() throws Exception {

		// 1. Assert empty workspace
        resetFacts();
        verifyFacts();
        
        
        // 2. verify Impact on ComponentDownEvent
        resetFacts();
        resetEvents();
        
        // component to request dependencies for
        Component c = createComponent("ServiceElementComponent", "NA-SvcElemComp", "9876,jnxVpnPw-vcid(50)");
        Event downEvent = createVpnPwDownEvent(17, m_pe2NodeId, "10.1.1.1", "5", "ge-3/1/4.50");
        
        ComponentDownEvent cde = new ComponentDownEvent(c, downEvent);
        
        anticipateFacts(cde, new ComponentImpacted(c, cde), new DependenciesNeeded(c, cde), new ImpactEventSent(c, cde));
        
        anticipateEvent(createComponentImpactedEvent("ServiceElementComponent", "jnxVpnPw-vcid(50)", "NA-SvcElemComp", "9876,jnxVpnPw-vcid(50)", 17));
        
        // pretend to be a using rule that inserts the DependenciesNeeded fact
		insertFactAndFireRules(cde);
        
		verifyFacts();
		verifyEvents();
		
		
		// 3. Verify resolution and memory clean up on ComponentUpEvent
		resetFacts();
		resetEvents();
		
		anticipateEvent(createComponentResolvedEvent("ServiceElementComponent", "jnxVpnPw-vcid(50)", "NA-SvcElemComp", "9876,jnxVpnPw-vcid(50)", 17));
		
		// expect all facts to be resolved
		anticipateFacts();
		
        Event upEvent = createVpnPwUpEvent(17, m_pe2NodeId, "10.1.1.1", "5", "ge-3/1/4.50");
        ComponentUpEvent cue = new ComponentUpEvent(c, upEvent);
        
        insertFactAndFireRules(cue);
		
		verifyFacts();
		verifyEvents();
	
    }
	
	
	
	@Test
    @DirtiesContext
    public void testSimpleALLRulesPropagation() throws Exception {
		// 1. Assert empty workspace
        resetFacts();
        verifyFacts();
        
        
        // 2. verify Impact on ComponentDownEvent
        resetFacts();
        resetEvents();
        
        // component to request dependencies for
        Component c = createComponent("ServiceElementComponent", "NA-SvcElemComp", "9876,jnxVpnPw-vcid(50)");
        Event downEvent = createVpnPwDownEvent(17, m_pe2NodeId, "10.1.1.1", "5", "ge-3/1/4.50");
        
        ComponentDownEvent cde = new ComponentDownEvent(c, downEvent);
        
        // this component depends on c
        Component parent = createComponent("ServiceElement", "NA-ServiceElement", "9876");
        
        DependsOn dep = new DependsOn( parent, c );
        ComponentImpacted componentImpacted = new ComponentImpacted(c, cde);
        ImpactEventSent eventSent = new ImpactEventSent( c, cde);
        
		anticipateFacts( dep, componentImpacted, eventSent, new ComponentImpacted( parent, cde ), new DependenciesNeeded(parent, cde), new ImpactEventSent(parent, cde));
        
        anticipateEvent(createComponentImpactedEvent("ServiceElement", "PE2,SE1", "NA-SvcElement", "9876", 17));
        
        // Insert facts and fire rules
		FactHandle impactHandle = m_engine.getWorkingMemory().insert( componentImpacted );
		FactHandle depHandle = m_engine.getWorkingMemory().insert( dep );
		FactHandle eventSentHandle = m_engine.getWorkingMemory().insert( eventSent );
		m_engine.getWorkingMemory().fireAllRules();
        
        // pretend to be a using rule that inserts the DependenciesNeeded fact
		verifyFacts();
		verifyEvents();
		
		
		// 3. Verify resolution and memory clean up on ComponentUpEvent
		resetFacts();
		resetEvents();
		
		//anticipateEvent(createComponentResolvedEvent("ServiceElementComponent", "jnxVpnPw-vcid(50)", "NA-SvcElemComp", "9876,jnxVpnPw-vcid(50)", 17));
		anticipateEvent(createComponentResolvedEvent("ServiceElement", "PE2,SE1", "NA-SvcElement", "9876", 17));
		
		// expect all facts to be resolved
		anticipateFacts();
		
        Event upEvent = createVpnPwUpEvent(18, m_pe2NodeId, "10.1.1.1", "5", "ge-3/1/4.50");
        ComponentUpEvent cue = new ComponentUpEvent(c, upEvent);
        
        m_engine.getWorkingMemory().retract(impactHandle);
        m_engine.getWorkingMemory().retract(depHandle);
        m_engine.getWorkingMemory().retract(eventSentHandle);
        m_engine.getWorkingMemory().insert(new ComponentEventResolved(cde, cue) );
        
        m_engine.getWorkingMemory().fireAllRules();
        
       // insertFactAndFireRules(cue);
		
		verifyFacts();
		verifyEvents();
		

	}
	
	// add test for two different outages on the same component
    
	
	private Component createComponent(String type, String foreignSource, String foreignId) {
		NCSComponent ncsComp = m_repository.findByTypeAndForeignIdentity(type, foreignSource, foreignId);
		return new Component(ncsComp);
	}
	
	private Event createComponentImpactedEvent( String type, String name, String foreignSource, String foreignId, int cause ) {
        
        return new EventBuilder("uei.opennms.org/internal/ncs/componentImpacted", "Component Correlator")
        .addParam("componentType", type )
        .addParam("componentName", name )
        .addParam("componentForeignSource", foreignSource )
        .addParam("componentForeignId", foreignId )
        .addParam("cause", cause )
        .getEvent();
    }
	
	private Event createComponentResolvedEvent(String type, String name, String foreignSource, String foreignId, int cause) {
        return new EventBuilder("uei.opennms.org/internal/ncs/componentResolved", "Component Correlator")
        .addParam("componentType", type )
        .addParam("componentName", name)
        .addParam("componentForeignSource", foreignSource )
        .addParam("componentForeignId", foreignId )
        .addParam("cause", cause )
        .getEvent();
    }

<<<<<<< HEAD
    private Event createmplsLspInfoDownEvent( int dbId, int nodeid, String ipaddr, String lspname ) {
=======
	@SuppressWarnings("unused")
    private Event createMplsLspPathDownEvent( int dbId, int nodeid, String ipaddr, String lspname ) {
>>>>>>> 1b18546c
        
        Event event = new EventBuilder("uei.opennms.org/vendor/Juniper/traps/mplsLspInfoDown", "Test")
                .setNodeid(nodeid)
                .setInterface( addr( ipaddr ) )
                .addParam("mplsLspInfoName", lspname )
                .getEvent();
        
        event.setDbid(dbId);
		return event;
    }
    
<<<<<<< HEAD
    private Event createmplsLspInfoUpEvent( int dbId, int nodeid, String ipaddr, String lspname ) {
=======
	@SuppressWarnings("unused")
    private Event createMplsLspPathUpEvent( int dbId, int nodeid, String ipaddr, String lspname ) {
>>>>>>> 1b18546c
        
        Event event = new EventBuilder("uei.opennms.org/vendor/Juniper/traps/mplsLspInfoUp", "Drools")
                .setNodeid(nodeid)
                .setInterface( addr( ipaddr ) )
                .addParam("mplsLspInfoName", lspname )
                .getEvent();
        event.setDbid(dbId);
		return event;
    }


    private Event createVpnPwDownEvent( int dbId, int nodeid, String ipaddr, String pwtype, String pwname ) {
		
		Event event = new EventBuilder("uei.opennms.org/vendor/Juniper/traps/jnxVpnPwDown", "Test")
				.setNodeid(nodeid)
				.setInterface( addr( ipaddr ) )
				.addParam("jnxVpnPwVpnType", pwtype )
				.addParam("jnxVpnPwVpnName", pwname )
				.getEvent();
		event.setDbid(dbId);
		return event;
	}

    private Event createVpnPwUpEvent( int dbId, int nodeid, String ipaddr, String pwtype, String pwname ) {
        
        Event event = new EventBuilder("uei.opennms.org/vendor/Juniper/traps/jnxVpnPwUp", "Test")
                .setNodeid(nodeid)
                .setInterface( addr( ipaddr ) )
                .addParam("jnxVpnPwVpnType", pwtype )
                .addParam("jnxVpnPwVpnName", pwname )
                .getEvent();
        event.setDbid(dbId);
		return event;
    }

    private void resetFacts() {
		m_anticipatedWorkingMemory.clear();
	}
    
	private void anticipateFacts(Object... facts) {
		m_anticipatedWorkingMemory.addAll(Arrays.asList(facts));
	}
	
	private FactHandle insertFactAndFireRules(Object fact) {
		FactHandle handle = m_engine.getWorkingMemory().insert( fact );
        m_engine.getWorkingMemory().fireAllRules();
		return handle;
	}
	
	private void retractFactAndFireRules(FactHandle fact) {
		m_engine.getWorkingMemory().retract( fact );
		m_engine.getWorkingMemory().fireAllRules();
	}
    
	
	private void verifyFacts() {
		List<Object> memObjects = m_engine.getMemoryObjects();
		
		String memContents = memObjects.toString();
		
		for(Object anticipated : m_anticipatedWorkingMemory) {
			assertTrue("Expected "+anticipated+" in memory but memory was "+memContents, memObjects.contains(anticipated));
			memObjects.remove(anticipated);
		}
		
		assertEquals("Unexpected objects in working memory " + memObjects, 0, memObjects.size());
		
	}
	
	private void resetEvents() {
		getAnticipator().reset();
	}
    
	private void anticipateEvent(Event... events) {
		for(Event event : events) {
			getAnticipator().anticipateEvent(event);
		}
	}
	
	private void verifyEvents() {
		getAnticipator().verifyAnticipated();
	}
    
}<|MERGE_RESOLUTION|>--- conflicted
+++ resolved
@@ -365,13 +365,8 @@
         .getEvent();
     }
 
-<<<<<<< HEAD
+	@SuppressWarnings("unused")
     private Event createmplsLspInfoDownEvent( int dbId, int nodeid, String ipaddr, String lspname ) {
-=======
-	@SuppressWarnings("unused")
-    private Event createMplsLspPathDownEvent( int dbId, int nodeid, String ipaddr, String lspname ) {
->>>>>>> 1b18546c
-        
         Event event = new EventBuilder("uei.opennms.org/vendor/Juniper/traps/mplsLspInfoDown", "Test")
                 .setNodeid(nodeid)
                 .setInterface( addr( ipaddr ) )
@@ -382,13 +377,8 @@
 		return event;
     }
     
-<<<<<<< HEAD
+	@SuppressWarnings("unused")
     private Event createmplsLspInfoUpEvent( int dbId, int nodeid, String ipaddr, String lspname ) {
-=======
-	@SuppressWarnings("unused")
-    private Event createMplsLspPathUpEvent( int dbId, int nodeid, String ipaddr, String lspname ) {
->>>>>>> 1b18546c
-        
         Event event = new EventBuilder("uei.opennms.org/vendor/Juniper/traps/mplsLspInfoUp", "Drools")
                 .setNodeid(nodeid)
                 .setInterface( addr( ipaddr ) )
