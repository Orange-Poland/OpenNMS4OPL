--- conflicted
+++ resolved
@@ -1,274 +1,269 @@
-package org.opennms.netmgt.correlation.ncs.external;
-
-import function org.opennms.core.utils.InetAddressUtils.addr;
-import function org.opennms.core.utils.InetAddressUtils.str;
-
-import java.util.Date;
-import java.net.InetAddress;
-import java.util.List;
-import java.util.ArrayList;
-import java.util.HashSet;
-
-import org.opennms.netmgt.correlation.drools.DroolsCorrelationEngine;
-import org.opennms.netmgt.correlation.ncs.*;
-import org.opennms.netmgt.model.ncs.*;
-import org.opennms.netmgt.xml.event.Event;
-import org.opennms.netmgt.xml.event.Parm;
-import org.opennms.netmgt.xml.event.Parms;
-import org.opennms.netmgt.xml.event.Value;
-import org.opennms.netmgt.model.events.EventBuilder;
-import org.opennms.netmgt.events.api.EventConstants;
-<<<<<<< HEAD
-import org.opennms.netmgt.capsd.EventUtils;
-import org.drools.core.spi.KnowledgeHelper;
-=======
-import org.opennms.netmgt.model.events.EventUtils;
-import org.drools.spi.KnowledgeHelper;
->>>>>>> b83ac21b
-
-global org.opennms.netmgt.correlation.drools.DroolsCorrelationEngine engine;
-global org.opennms.netmgt.correlation.ncs.NCSCorrelationService correlationService;
-
-
-rule "load dependencies"
-	salience 10000
-	when
-		Impacted( $c : target )
-	then
-		Component c = $c;
-		List<NCSComponent> list = correlationService.findComponentsThatDependOn( c.getId() );
-		for ( NCSComponent ncsParent : list ) {
-			Component parent = new Component( ncsParent );
-			if ( parent.getDependenciesRequired() != NCSComponent.DependencyRequirements.ANY ) {
-				println( "Parent component '" + parent.getName() + "' depends on " + c.getName() );
-				insert( new DependsOn( parent, c ) );
-			}
-			else {
-				List<NCSComponent> ncsChildren = correlationService.findSubComponents( parent.getId() );
-				List<Component> children = new ArrayList<Component>( ncsChildren.size() );
-				for ( NCSComponent ncsChild : ncsChildren ) {
-					Component child = new Component( ncsChild );
-					children.add( child );
-				}
-				insert( new DependsOnAny( parent, children ) );
-				println( "Inserted DependsOnAny for " + parent );			
-			}
-			
-		}
-end
-
-//TODO: Do we need a rule to unload deps as well?
-
-rule "pseudo-wire component down"
-	salience 100
-when
-	$e : Event( uei matches ".*jnxVpnPwDown" )
-	
-then
-	List<NCSComponent> list = correlationService.findComponentsByNodeIdAndEventParameters($e, "jnxVpnPwVpnType", "jnxVpnPwVpnName");
-	for ( NCSComponent ncs : list ) {
-		Component c = new Component( ncs );
-		insert( new EventComponent( c, $e ) );
-	}
-end
-
-rule "component impacted"
-	salience 100
-	when
-		EventComponent( $c : component, $e : event )
-		not Impacted ( target == $c )
-	then
-		println( "Component '" + $c.getName() + "' is down!" );
-		insert( new Impacted( $c, $e ) );
-		sendImpactedComponentEvent( engine, $c, $e );
-end
-
-		
-
-
-rule "pseudo-wire component up"
-	salience 100
-when
-	$downEvent : Event( uei matches ".*jnxVpnPwDown", $downNodeId : nodeid, $downParms : parmCollection )
-	Parm( parmName == "jnxVpnPwVpnType", $downVpnPwTypeValue: value.content ) from $downParms
-	Parm( parmName == "jnxVpnPwVpnName", $downVpnPwNameValue: value.content ) from $downParms
-	$upEvent : Event( uei matches ".*jnxVpnPwUp", nodeid == $downNodeId, $upParms : parmCollection )
-	Parm( parmName == "jnxVpnPwVpnType", value.content == $downVpnPwTypeValue ) from $upParms
-	Parm( parmName == "jnxVpnPwVpnName", value.content == $downVpnPwNameValue ) from $upParms
-	$eventComponent: EventComponent ( $c : component, event == $downEvent )
-	$impacted : Impacted( target == $c, cause == $downEvent )
-then
-	retract( $downEvent );
-	retract( $upEvent );
-	retract( $eventComponent );
-	insert( new Resolved( $downEvent, $upEvent ) );
-	println( "Resolved down event " + $downEvent );
-	println( "component up with " + $downVpnPwTypeValue + "_" + $downVpnPwNameValue );
-end
-
-
-rule "mpls lsp path component down"
-	salience 100
-when
-	$e : Event( uei matches ".*mplsLspPathDown" )
-then
-	List<NCSComponent> list = correlationService.findComponentsByNodeIdAndEventParameters($e, "mplsLspName");
-	for ( NCSComponent ncs : list ) {
-		Component c = new Component( ncs );
-		println( "Component '" + c.getName() + "' is down!" );
-		insert( new Impacted( c, $e ) );
-		insert( new EventComponent( c, $e ) );
-		sendImpactedComponentEvent( engine, c, $e );
-	}
-end
-
-rule "mpls lsp path component up"
-	salience 100
-when
-	$downEvent : Event( uei matches ".*mplsLspPathDown", $downNodeId : nodeid, $downParms : parmCollection )
-	Parm( parmName == "mplsLspName", $downValue: value.content ) from $downParms
-	$upEvent : Event( uei matches ".*mplsLspPathUp", nodeid == $downNodeId, $upParms : parmCollection )
-	Parm( parmName == "mplsLspName", value.content == $downValue ) from $upParms
-	$eventComponent: EventComponent ( $c : component, event == $downEvent )
-	$impacted : Impacted( target == $c, cause == $downEvent )
-then
-	retract( $downEvent );
-	retract( $upEvent );
-	retract( $eventComponent );
-	insert( new Resolved( $downEvent, $upEvent ) ); //TODO: Looks strange
-	println( "Resolved mpls down event " + $downEvent );
-	println( "mpls component up with " + $downValue );	
-end
-
-
-rule "resolved component"
-	salience 1000
-when
-	$i : Impacted( $c : target, $cause : cause )
-	$r : Resolved( cause == $cause )
-then
-	println( " Resolving Impact " + $c.getName() + " " + $i );
-	retract( $i ); 
-	sendResolvedComponentEvent(engine, $c, $cause);
-end
-
-
-rule "resolved parent component with depends on any"
-	salience 400
-when
-	$i : Impacted( $c : target, $cause : cause)
-	$d : DependsOnAny( component == $c, $children : subComponents )
-	not ( forall ( $sc: Component() from $children Impacted( target == $sc ) ) )
-then
-	println( " Resolving Impact with depends on any " + $c.getName() + " " + $i );
-	retract( $i ); 
-	retract( $d );
-	sendResolvedComponentEvent(engine, $c, $cause);
-end
-
-//TODO: Work in progress, not sure we can do that...
-/*
-rule "resolved parent component with depends on"
-	salience 400
-when
-	$i : Impacted( $c : target, $cause : cause)
-	$d : DependsOn( a == $c, $b : b )
-	not ( Impacted( target == $b ) )
-then
-	println( " Resolving Impact with depends on  " + $b.getName() + " " + $i );
-	retract( $i ); 
-	retract( $d );
-	sendResolvedComponentEvent(engine, $b, $cause);
-end
-*/
-
-
-
-
-
-rule "impact parent with DependsOnAny"
-	salience 400
-	when
-		$d : DependsOnAny( $a : component, $children : subComponents )
-		not Impacted( target == $a )
-		forall ( $sc: Component() from $children Impacted( target == $sc ) )
-		$e : Event()
-		$sc: Component() from $children.get(0)
-		Impacted( target == $sc, cause == $e )
-	then
-		println( "Component " + $a.getName() + "impacted with DependsOnAny rule with cause " + $e.getUei()  + " with id " + $e.getDbid() );
-		insert( new Impacted( $a, $e ) );
-		sendImpactedComponentEvent( engine, $a, $e );		
-end
-
-
-
-
-rule "impacted parent with DependsOn"
-	salience 400
-when
-	$i : Impacted( $b : target, $e : cause )
-	DependsOn( $a : a, b == $b )
-then
-	println( "Component " + $a.getName() + " depends on impacted component " + $b.getName() + " with cause " + $e.getUei()  + " with id " + $e.getDbid() );
-	insert( new Impacted( $a, $e ) );
-	sendImpactedComponentEvent( engine, $a, $e );
-end	
-
-
-/*
-rule "resolved service"
-	salience 400
-when
-	$s : Service()
-	$i : Impacted( target == $s, $cause : cause )
-	$r : Resolved( cause == $cause )
-then
-	println( " Resolving Impact " + $i );
-	retract( $i ); 
-	sendResolvedServiceEvent(engine, $s, $cause);
-end
-*/
-
-/*
-rule "clean up resolutions"
-when
-	$r : Resolved( $c : cause )
-	not( Impacted( cause == $c ) )
-then
-	println( "Cleanup up resolve " + $r );
-	retract( $r );
-end
-*/
-
-function void println(Object msg)
-{
-	System.err.println(new Date() + " : " + msg);
-}
-
-
-function void sendImpactedComponentEvent( DroolsCorrelationEngine engine, Component c, Event e )
-{
-	EventBuilder bldr = new EventBuilder( "uei.opennms.org/internal/ncs/componentImpacted", "Component Correlator" );
-	bldr.addParam("componentType", c.getType() );
-	bldr.addParam("componentName", c.getName() );
-	bldr.addParam("componentForeignSource", c.getForeignSource() );
-	bldr.addParam("componentForeignId", c.getForeignId() );
-	bldr.addParam("cause", e.getDbid() );
-	engine.sendEvent(bldr.getEvent());
-}
-
-
-function void sendResolvedComponentEvent( DroolsCorrelationEngine engine, Component c, Event e)
-{
-	EventBuilder bldr = new EventBuilder( "uei.opennms.org/internal/ncs/componentResolved", "Component Correlator" );
-	bldr.addParam("componentType", c.getType() );
-	bldr.addParam("componentName", c.getName() );
-	bldr.addParam("componentForeignSource", c.getForeignSource() );
-	bldr.addParam("componentForeignId", c.getForeignId() );
-	bldr.addParam("cause", e.getDbid() );
-	engine.sendEvent(bldr.getEvent());
-}
-
-
-
+package org.opennms.netmgt.correlation.ncs.external;
+
+import function org.opennms.core.utils.InetAddressUtils.addr;
+import function org.opennms.core.utils.InetAddressUtils.str;
+
+import java.util.Date;
+import java.net.InetAddress;
+import java.util.List;
+import java.util.ArrayList;
+import java.util.HashSet;
+
+import org.opennms.netmgt.correlation.drools.DroolsCorrelationEngine;
+import org.opennms.netmgt.correlation.ncs.*;
+import org.opennms.netmgt.model.ncs.*;
+import org.opennms.netmgt.xml.event.Event;
+import org.opennms.netmgt.xml.event.Parm;
+import org.opennms.netmgt.xml.event.Parms;
+import org.opennms.netmgt.xml.event.Value;
+import org.opennms.netmgt.model.events.EventBuilder;
+import org.opennms.netmgt.events.api.EventConstants;
+import org.drools.core.spi.KnowledgeHelper;
+import org.opennms.netmgt.model.events.EventUtils;
+
+global org.opennms.netmgt.correlation.drools.DroolsCorrelationEngine engine;
+global org.opennms.netmgt.correlation.ncs.NCSCorrelationService correlationService;
+
+
+rule "load dependencies"
+	salience 10000
+	when
+		Impacted( $c : target )
+	then
+		Component c = $c;
+		List<NCSComponent> list = correlationService.findComponentsThatDependOn( c.getId() );
+		for ( NCSComponent ncsParent : list ) {
+			Component parent = new Component( ncsParent );
+			if ( parent.getDependenciesRequired() != NCSComponent.DependencyRequirements.ANY ) {
+				println( "Parent component '" + parent.getName() + "' depends on " + c.getName() );
+				insert( new DependsOn( parent, c ) );
+			}
+			else {
+				List<NCSComponent> ncsChildren = correlationService.findSubComponents( parent.getId() );
+				List<Component> children = new ArrayList<Component>( ncsChildren.size() );
+				for ( NCSComponent ncsChild : ncsChildren ) {
+					Component child = new Component( ncsChild );
+					children.add( child );
+				}
+				insert( new DependsOnAny( parent, children ) );
+				println( "Inserted DependsOnAny for " + parent );			
+			}
+			
+		}
+end
+
+//TODO: Do we need a rule to unload deps as well?
+
+rule "pseudo-wire component down"
+	salience 100
+when
+	$e : Event( uei matches ".*jnxVpnPwDown" )
+	
+then
+	List<NCSComponent> list = correlationService.findComponentsByNodeIdAndEventParameters($e, "jnxVpnPwVpnType", "jnxVpnPwVpnName");
+	for ( NCSComponent ncs : list ) {
+		Component c = new Component( ncs );
+		insert( new EventComponent( c, $e ) );
+	}
+end
+
+rule "component impacted"
+	salience 100
+	when
+		EventComponent( $c : component, $e : event )
+		not Impacted ( target == $c )
+	then
+		println( "Component '" + $c.getName() + "' is down!" );
+		insert( new Impacted( $c, $e ) );
+		sendImpactedComponentEvent( engine, $c, $e );
+end
+
+		
+
+
+rule "pseudo-wire component up"
+	salience 100
+when
+	$downEvent : Event( uei matches ".*jnxVpnPwDown", $downNodeId : nodeid, $downParms : parmCollection )
+	Parm( parmName == "jnxVpnPwVpnType", $downVpnPwTypeValue: value.content ) from $downParms
+	Parm( parmName == "jnxVpnPwVpnName", $downVpnPwNameValue: value.content ) from $downParms
+	$upEvent : Event( uei matches ".*jnxVpnPwUp", nodeid == $downNodeId, $upParms : parmCollection )
+	Parm( parmName == "jnxVpnPwVpnType", value.content == $downVpnPwTypeValue ) from $upParms
+	Parm( parmName == "jnxVpnPwVpnName", value.content == $downVpnPwNameValue ) from $upParms
+	$eventComponent: EventComponent ( $c : component, event == $downEvent )
+	$impacted : Impacted( target == $c, cause == $downEvent )
+then
+	retract( $downEvent );
+	retract( $upEvent );
+	retract( $eventComponent );
+	insert( new Resolved( $downEvent, $upEvent ) );
+	println( "Resolved down event " + $downEvent );
+	println( "component up with " + $downVpnPwTypeValue + "_" + $downVpnPwNameValue );
+end
+
+
+rule "mpls lsp path component down"
+	salience 100
+when
+	$e : Event( uei matches ".*mplsLspPathDown" )
+then
+	List<NCSComponent> list = correlationService.findComponentsByNodeIdAndEventParameters($e, "mplsLspName");
+	for ( NCSComponent ncs : list ) {
+		Component c = new Component( ncs );
+		println( "Component '" + c.getName() + "' is down!" );
+		insert( new Impacted( c, $e ) );
+		insert( new EventComponent( c, $e ) );
+		sendImpactedComponentEvent( engine, c, $e );
+	}
+end
+
+rule "mpls lsp path component up"
+	salience 100
+when
+	$downEvent : Event( uei matches ".*mplsLspPathDown", $downNodeId : nodeid, $downParms : parmCollection )
+	Parm( parmName == "mplsLspName", $downValue: value.content ) from $downParms
+	$upEvent : Event( uei matches ".*mplsLspPathUp", nodeid == $downNodeId, $upParms : parmCollection )
+	Parm( parmName == "mplsLspName", value.content == $downValue ) from $upParms
+	$eventComponent: EventComponent ( $c : component, event == $downEvent )
+	$impacted : Impacted( target == $c, cause == $downEvent )
+then
+	retract( $downEvent );
+	retract( $upEvent );
+	retract( $eventComponent );
+	insert( new Resolved( $downEvent, $upEvent ) ); //TODO: Looks strange
+	println( "Resolved mpls down event " + $downEvent );
+	println( "mpls component up with " + $downValue );	
+end
+
+
+rule "resolved component"
+	salience 1000
+when
+	$i : Impacted( $c : target, $cause : cause )
+	$r : Resolved( cause == $cause )
+then
+	println( " Resolving Impact " + $c.getName() + " " + $i );
+	retract( $i ); 
+	sendResolvedComponentEvent(engine, $c, $cause);
+end
+
+
+rule "resolved parent component with depends on any"
+	salience 400
+when
+	$i : Impacted( $c : target, $cause : cause)
+	$d : DependsOnAny( component == $c, $children : subComponents )
+	not ( forall ( $sc: Component() from $children Impacted( target == $sc ) ) )
+then
+	println( " Resolving Impact with depends on any " + $c.getName() + " " + $i );
+	retract( $i ); 
+	retract( $d );
+	sendResolvedComponentEvent(engine, $c, $cause);
+end
+
+//TODO: Work in progress, not sure we can do that...
+/*
+rule "resolved parent component with depends on"
+	salience 400
+when
+	$i : Impacted( $c : target, $cause : cause)
+	$d : DependsOn( a == $c, $b : b )
+	not ( Impacted( target == $b ) )
+then
+	println( " Resolving Impact with depends on  " + $b.getName() + " " + $i );
+	retract( $i ); 
+	retract( $d );
+	sendResolvedComponentEvent(engine, $b, $cause);
+end
+*/
+
+
+
+
+
+rule "impact parent with DependsOnAny"
+	salience 400
+	when
+		$d : DependsOnAny( $a : component, $children : subComponents )
+		not Impacted( target == $a )
+		forall ( $sc: Component() from $children Impacted( target == $sc ) )
+		$e : Event()
+		$sc: Component() from $children.get(0)
+		Impacted( target == $sc, cause == $e )
+	then
+		println( "Component " + $a.getName() + "impacted with DependsOnAny rule with cause " + $e.getUei()  + " with id " + $e.getDbid() );
+		insert( new Impacted( $a, $e ) );
+		sendImpactedComponentEvent( engine, $a, $e );		
+end
+
+
+
+
+rule "impacted parent with DependsOn"
+	salience 400
+when
+	$i : Impacted( $b : target, $e : cause )
+	DependsOn( $a : a, b == $b )
+then
+	println( "Component " + $a.getName() + " depends on impacted component " + $b.getName() + " with cause " + $e.getUei()  + " with id " + $e.getDbid() );
+	insert( new Impacted( $a, $e ) );
+	sendImpactedComponentEvent( engine, $a, $e );
+end	
+
+
+/*
+rule "resolved service"
+	salience 400
+when
+	$s : Service()
+	$i : Impacted( target == $s, $cause : cause )
+	$r : Resolved( cause == $cause )
+then
+	println( " Resolving Impact " + $i );
+	retract( $i ); 
+	sendResolvedServiceEvent(engine, $s, $cause);
+end
+*/
+
+/*
+rule "clean up resolutions"
+when
+	$r : Resolved( $c : cause )
+	not( Impacted( cause == $c ) )
+then
+	println( "Cleanup up resolve " + $r );
+	retract( $r );
+end
+*/
+
+function void println(Object msg)
+{
+	System.err.println(new Date() + " : " + msg);
+}
+
+
+function void sendImpactedComponentEvent( DroolsCorrelationEngine engine, Component c, Event e )
+{
+	EventBuilder bldr = new EventBuilder( "uei.opennms.org/internal/ncs/componentImpacted", "Component Correlator" );
+	bldr.addParam("componentType", c.getType() );
+	bldr.addParam("componentName", c.getName() );
+	bldr.addParam("componentForeignSource", c.getForeignSource() );
+	bldr.addParam("componentForeignId", c.getForeignId() );
+	bldr.addParam("cause", e.getDbid() );
+	engine.sendEvent(bldr.getEvent());
+}
+
+
+function void sendResolvedComponentEvent( DroolsCorrelationEngine engine, Component c, Event e)
+{
+	EventBuilder bldr = new EventBuilder( "uei.opennms.org/internal/ncs/componentResolved", "Component Correlator" );
+	bldr.addParam("componentType", c.getType() );
+	bldr.addParam("componentName", c.getName() );
+	bldr.addParam("componentForeignSource", c.getForeignSource() );
+	bldr.addParam("componentForeignId", c.getForeignId() );
+	bldr.addParam("cause", e.getDbid() );
+	engine.sendEvent(bldr.getEvent());
+}
+
+
+