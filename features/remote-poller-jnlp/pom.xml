--- conflicted
+++ resolved
@@ -13,6 +13,18 @@
   <url>http://maven.apache.org</url>
   <build>
     <plugins>
+       <plugin>
+        <groupId>org.apache.maven.plugins</groupId>
+        <artifactId>maven-jar-plugin</artifactId>
+        <configuration>
+          <archive>
+            <manifestEntries>
+              <Permissions>all-permissions</Permissions>
+              <Codebase>*</Codebase>
+            </manifestEntries>
+          </archive>
+        </configuration>
+      </plugin>
       <plugin>
         <groupId>org.apache.maven.plugins</groupId>
         <artifactId>maven-dependency-plugin</artifactId>
@@ -70,126 +82,6 @@
         </executions>
       </plugin>
       <plugin>
-<<<<<<< HEAD
-=======
-        <groupId>org.apache.maven.plugins</groupId>
-        <artifactId>maven-jar-plugin</artifactId>
-        <configuration>
-          <archive>
-            <manifestEntries>
-              <Permissions>all-permissions</Permissions>
-              <Codebase>*</Codebase>
-            </manifestEntries>
-          </archive>
-        </configuration>
-      </plugin>
-      <plugin>
-        <groupId>org.codehaus.mojo</groupId>
-        <artifactId>webstart-maven-plugin</artifactId>
-        <version>1.0-beta-7-ONMS-20140424</version>
-        <dependencies>
-          <dependency>
-            <groupId>org.apache.maven.reporting</groupId>
-            <artifactId>maven-reporting-impl</artifactId>
-            <version>2.2</version>
-            <exclusions>
-              <exclusion>
-                <groupId>commons-validator</groupId>
-                <artifactId>commons-validator</artifactId>
-              </exclusion>
-            </exclusions>
-          </dependency>
-          <dependency>
-            <groupId>commons-validator</groupId>
-            <artifactId>commons-validator</artifactId>
-            <version>${commonsValidatorVersion}</version>
-            <exclusions>
-              <exclusion>
-                <groupId>commons-beanutils</groupId>
-                <artifactId>commons-beanutils</artifactId>
-              </exclusion>
-            </exclusions>
-          </dependency>
-          <dependency>
-            <groupId>commons-beanutils</groupId>
-            <artifactId>commons-beanutils</artifactId>
-            <version>${commonsBeanutilsVersion}</version>
-          </dependency>
-          <dependency>
-            <groupId>xml-apis</groupId>
-            <artifactId>xml-apis</artifactId>
-            <version>${xmlApisVersion}</version>
-          </dependency>
-        </dependencies>
-        <executions>
-          <execution>
-            <id>gui-app</id>
-            <goals>
-              <goal>jnlp-download-servlet</goal>
-            </goals>
-            <phase>compile</phase>
-            <configuration>
-              <jnlpFiles>
-                <jnlpFile>
-                  <templateFilename>app.vm</templateFilename>
-                  <outputFilename>app.jnlp</outputFilename>
-                  <jarResources>
-                    <jarResource>
-                      <groupId>org.opennms.features</groupId>
-                      <artifactId>org.opennms.features.remote-poller</artifactId>
-                      <version>${project.version}</version>
-                      <mainClass>org.opennms.poller.remote.Main</mainClass>
-                    </jarResource>
-                  </jarResources>
-                </jnlpFile>
-              </jnlpFiles>
-            </configuration>
-          </execution>
-          <execution>
-            <id>headless-app</id>
-            <goals>
-              <goal>jnlp-download-servlet</goal>
-            </goals>
-            <phase>compile</phase>
-            <configuration>
-              <jnlpFiles>
-                <jnlpFile>
-                  <templateFilename>headless.vm</templateFilename>
-                  <outputFilename>headless.jnlp</outputFilename>
-                  <jarResources>
-                    <jarResource>
-                      <groupId>org.opennms.features</groupId>
-                      <artifactId>org.opennms.features.remote-poller</artifactId>
-                      <version>${project.version}</version>
-                      <mainClass>org.opennms.poller.remote.Main</mainClass>
-                    </jarResource>
-                  </jarResources>
-                </jnlpFile>
-              </jnlpFiles>
-            </configuration>
-          </execution>
-        </executions>
-        <configuration>
-          <templateDirectory>src/main/jnlp</templateDirectory>
-          <outputJarVersions>false</outputJarVersions>
-          <verbose>false</verbose>
-          <verifyjar>true</verifyjar>
-          <sign>
-            <keystore>${webstart.keystore}</keystore>
-            <keypass>${webstart.keypass}</keypass>
-            <storepass>${webstart.storepass}</storepass>
-            <alias>${webstart.keyalias}</alias>
-            <dnameCn>${webstart.dnameCn}</dnameCn>
-            <dnameCn>${webstart.dnameCn}</dnameCn>
-          </sign>
-          <updateManifestEntries>
-            <Permissions>all-permissions</Permissions>
-            <Codebase>*</Codebase>
-          </updateManifestEntries>
-        </configuration>
-      </plugin>
-      <plugin>
->>>>>>> 5ea779d0
         <artifactId>maven-assembly-plugin</artifactId>
         <configuration>
           <descriptors>
@@ -212,7 +104,7 @@
         <plugin>
           <groupId>org.codehaus.mojo</groupId>
           <artifactId>webstart-maven-plugin</artifactId>
-          <version>1.0-beta-6</version>
+          <version>1.0-beta-7-ONMS-20140424</version>
           <executions>
             <execution>
               <id>gui-app</id>
@@ -274,6 +166,10 @@
               <dnameCn>${webstart.dnameCn}</dnameCn>
               <dnameCn>${webstart.dnameCn}</dnameCn>
             </sign>
+            <updateManifestEntries>
+              <Permissions>all-permissions</Permissions>
+              <Codebase>*</Codebase>
+            </updateManifestEntries>
           </configuration>
         </plugin>
       </plugins>
