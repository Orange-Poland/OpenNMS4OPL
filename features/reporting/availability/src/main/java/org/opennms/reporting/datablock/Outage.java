/*******************************************************************************
 * This file is part of OpenNMS(R).
 *
 * Copyright (C) 2002-2014 The OpenNMS Group, Inc.
 * OpenNMS(R) is Copyright (C) 1999-2014 The OpenNMS Group, Inc.
 *
 * OpenNMS(R) is a registered trademark of The OpenNMS Group, Inc.
 *
 * OpenNMS(R) is free software: you can redistribute it and/or modify
 * it under the terms of the GNU Affero General Public License as published
 * by the Free Software Foundation, either version 3 of the License,
 * or (at your option) any later version.
 *
 * OpenNMS(R) is distributed in the hope that it will be useful,
 * but WITHOUT ANY WARRANTY; without even the implied warranty of
 * MERCHANTABILITY or FITNESS FOR A PARTICULAR PURPOSE.  See the
 * GNU Affero General Public License for more details.
 *
 * You should have received a copy of the GNU Affero General Public License
 * along with OpenNMS(R).  If not, see:
 *      http://www.gnu.org/licenses/
 *
 * For more information contact:
 *     OpenNMS(R) Licensing <license@opennms.org>
 *     http://www.opennms.org/
 *     http://www.opennms.com/
 *******************************************************************************/

package org.opennms.reporting.datablock;

/**
 * This class holds the service lost and regained time pair for the
 * node/ipaddr/service combination.
 *
 * @author <A HREF="mailto:jacinta@oculan.com">Jacinta Remedios </A>
 */
public class Outage extends Object {
    /**
<<<<<<< HEAD
=======
     * The log4j category used to log debug messsages and statements.
     */
    private static final String LOG4J_CATEGORY = "reports";

    /**
>>>>>>> 5768a955
     * Time at which the service was lost.
     */
    private long m_svcLostTime; // in milliseconds.

    /**
     * Time at which service was regained.
     */
    private long m_svcRegainedTime; // in milliseconds.

    /**
     * Default Constructor.
     */
    public Outage() {
        m_svcLostTime = -1;
        m_svcRegainedTime = -1;
    }

    /**
     * Constructor that sets the lost time.
     *
     * @param svcLost
     *            Time at which the service is lost.
     */
    public Outage(long svcLost) {
        m_svcLostTime = svcLost;
        m_svcRegainedTime = -1;
    }

    /**
     * Constructor that sets the service lost and regained times.
     *
     * @param svcLost
     *            Time at which the service is lost.
     * @param svcRegained
     *            Time at which the service is regained.
     */
    public Outage(long svcLost, long svcRegained) {
        m_svcLostTime = svcLost;
        m_svcRegainedTime = svcRegained;
    }

    /**
     * Set the Lost time
     *
     * @param losttime
     *            Time at which the service is lost.
     */
    public void setLostTime(long losttime) {
        m_svcLostTime = losttime;
    }

    /**
     * Set the regained time.
     *
     * @param regainedtime
     *            Time at which the service is regained.
     */
    public void setRegainedTime(long regainedtime) {
        m_svcRegainedTime = regainedtime;
    }

    /**
     * Return the service lost time
     *
     * @return the service lost time.
     */
    public long getLostTime() {
        return m_svcLostTime;
    }

    /**
     * Return the regained time
     *
     * @return the service regained time.
     */
    public long getRegainedTime() {
        return m_svcRegainedTime;
    }

    /**
     * Return the downtime (difference between the regained and lost times) in
     * the last rolling window
     *
     * @param curTime
     *            Time denoting end of rolling window (milliseconds).
     * @param rollingWindow
     *            Rolling Window (milliseconds)
     * @return the downtime (difference between the regained and lost times) in
     *         the last rolling window
     */
    public long getDownTime(long curTime, long rollingWindow) {
        long downTime = 0;

        // make sure the losttime is greater than current time.
        if (curTime < m_svcLostTime) {
            return downTime;
        }

        // the start of the rolling window
        long startTime = curTime - rollingWindow;

        if (m_svcRegainedTime == -1) {
            // node yet to regain service
            if (m_svcLostTime < startTime) {
                // if svclosttime is less than the rolling window
                // means its been down throughout
                downTime = rollingWindow;
            } else {
                downTime = curTime - m_svcLostTime;
            }
        } else {
            if (m_svcLostTime >= startTime) {
                if (m_svcRegainedTime < curTime) {
                    downTime = m_svcRegainedTime - m_svcLostTime;
                } else {
                    downTime = curTime - m_svcLostTime;
                }
            } else {
                if (m_svcRegainedTime < startTime) // Doesnt lie within rolling
                                                    // window.
                {
                    return 0;
                    // downTime = m_svcRegainedTime - startTime;
                } else {
                    if (m_svcRegainedTime > curTime) {
                        downTime = rollingWindow;
                    } else {
                        downTime = m_svcRegainedTime - startTime;
                    }
                }
            }
        }

        return downTime;
    }

    /**
     * Returns the outage information in date format.
     *
     * @return a {@link java.lang.String} object.
     */
    @Override
    public String toString() {
        StringBuffer retVal = new StringBuffer();
        retVal.append(" Lost service ").append(new java.util.Date(m_svcLostTime));
        retVal.append(" Regained service ").append(new java.util.Date(m_svcRegainedTime) + "\n");
        return retVal.toString();
    }
}<|MERGE_RESOLUTION|>--- conflicted
+++ resolved
@@ -36,14 +36,11 @@
  */
 public class Outage extends Object {
     /**
-<<<<<<< HEAD
-=======
      * The log4j category used to log debug messsages and statements.
      */
     private static final String LOG4J_CATEGORY = "reports";
 
     /**
->>>>>>> 5768a955
      * Time at which the service was lost.
      */
     private long m_svcLostTime; // in milliseconds.
