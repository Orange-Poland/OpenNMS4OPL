--- conflicted
+++ resolved
@@ -12,8 +12,6 @@
 		http://aries.apache.org/blueprint/xmlns/blueprint-ext/v1.1.0
 		http://aries.apache.org/schemas/blueprint-ext/blueprint-ext-1.1.xsd
 ">
-
-<<<<<<< HEAD
 
 	<!-- Configuration properties -->
 	<cm:property-placeholder
@@ -207,152 +205,6 @@
 			<argument value="Flows" />
 		</bean>
 	</service>
-=======
-    <!-- Configuration properties -->
-    <cm:property-placeholder id="elasticFlowRepositoryProperties" persistent-id="org.opennms.features.flows.persistence.elastic" update-strategy="reload">
-        <cm:default-properties>
-            <!-- Elastic Connection Settings -->
-            <cm:property name="elasticUrl" value="http://localhost:9200" />
-            <cm:property name="globalElasticUser" value="" />
-            <cm:property name="globalElasticPassword" value="" />
-            <cm:property name="elasticIndexStrategy" value="monthly" />
-            <cm:property name="maxFlowDurationMs" value="120000" />
-            <cm:property name="defaultMaxTotalConnectionPerRoute" value="-1" />
-            <cm:property name="maxTotalConnection" value="-1" />
-            <cm:property name="nodeDiscovery" value="false" />
-            <cm:property name="nodeDiscoveryFrequency" value="0" />
-            <cm:property name="proxy" value=""/>
-            <cm:property name="retryCooldown" value="500" />
-            <cm:property name="httpCompression" value="false"/>
-            <cm:property name="connTimeout" value="5000" /> <!-- 5 second timeout for Elasticsearch operations -->
-            <cm:property name="readTimeout" value="30000" /> <!-- 30 second timeout for Elasticsearch socket reads -->
-            <cm:property name="retries" value="0" /> <!-- Disable retries by default -->
-            <cm:property name="nodeCache.enabled" value="true" /> <!-- Set to false to disable caching -->
-            <cm:property name="nodeCache.maximumSize" value="1000"/> <!-- Set value for unlimited size -->
-            <cm:property name="nodeCache.expireAfterWrite" value="300"/> <!-- in seconds. Set to 0 to never evict elements -->
-            <cm:property name="nodeCache.recordStats" value="true"/> <!-- Set to false to not expose cache statistics via jmx -->
-			<cm:property name="eventIndexName" value="netflow" /> <!-- Set value of OpenNMS instance forwarding flow data to elastic -->
-            <!-- Bulk Action Retry settings -->
-            <cm:property name="bulkRetryCount" value="5" /> <!-- Number of retries until a bulk operation is considered failed -->
-
-            <!-- Index settings -->
-            <!-- https://www.elastic.co/guide/en/elasticsearch/reference/current/index-modules.html#index-modules-settings -->
-            <cm:property name="settings.index.number_of_shards" value="" />
-            <cm:property name="settings.index.number_of_replicas" value="" />
-            <cm:property name="settings.index.refresh_interval" value="" />
-            <cm:property name="settings.index.routing_partition_size" value="" />
-        </cm:default-properties>
-    </cm:property-placeholder>
-
-    <!-- Used to define credentials in a properties file and enforcing the bundle to reload when credentials change -->
-    <bean id="credentialsProvider" class="org.opennms.plugins.elasticsearch.rest.credentials.DefaultCredentialsProvider">
-        <argument value="elastic-credentials.xml" />
-    </bean>
-
-    <!-- Configure node cache -->
-    <bean id="nodeCacheConfig" class="org.opennms.core.cache.CacheConfig">
-        <argument value="nodes"/>
-        <property name="metricRegistry" ref="flowRepositoryMetricRegistry" />
-        <property name="enabled" value="${nodeCache.enabled}" />
-        <property name="maximumSize" value="${nodeCache.maximumSize}" />
-        <property name="expireAfterWrite" value="${nodeCache.expireAfterWrite}" />
-        <property name="recordStats" value="${nodeCache.recordStats}" />
-    </bean>
-
-    <!-- Proxy for the JestClientFactory -->
-    <bean id="requestExecutorFactory" class="org.opennms.plugins.elasticsearch.rest.executors.DefaultRequestExecutor">
-        <argument value="${retryCooldown}"/>
-    </bean>
-    <bean id="clientFactory" class="org.opennms.plugins.elasticsearch.rest.RestClientFactory">
-        <argument value="${elasticUrl}"/>
-        <argument value="${globalElasticUser}"/>
-        <argument value="${globalElasticPassword}"/>
-        <property name="defaultMaxTotalConnectionPerRoute" value="${defaultMaxTotalConnectionPerRoute}"/>
-        <property name="maxTotalConnection" value="${maxTotalConnection}"/>
-        <property name="discovery" value="${nodeDiscovery}" />
-        <property name="discoveryFrequency" value="${nodeDiscoveryFrequency}" />
-        <property name="proxy" value="${proxy}" />
-        <property name="httpCompression" value="${httpCompression}" />
-        <property name="credentials" ref="credentialsProvider" />
-        <property name="requestExecutorFactory" ref="requestExecutorFactory" />
-        <property name="connTimeout" value="${connTimeout}" />
-        <property name="readTimeout" value="${readTimeout}" />
-        <property name="retries" value="${retries}" />
-    </bean>
-
-    <!-- Actually creates the client, but only once -->
-    <bean id="jestClient" factory-ref="clientFactory" factory-method="createClient" destroy-method="shutdownClient"/>
-
-    <bean id="indexStrategy" class="org.opennms.plugins.elasticsearch.rest.index.IndexStrategyFactory" factory-method="createIndexStrategy">
-        <argument value="${elasticIndexStrategy}"/>
-    </bean>
-
-    <bean id="indexSettings" class="org.opennms.plugins.elasticsearch.rest.template.IndexSettings">
-        <property name="numberOfShards" value="${settings.index.number_of_shards}"/>
-        <property name="numberOfReplicas" value="${settings.index.number_of_replicas}"/>
-        <property name="refreshInterval" value="${settings.index.refresh_interval}"/>
-        <property name="routingPartitionSize" value="${settings.index.routing_partition_size}"/>
-    </bean>
-
-    <!-- Enrichment -->
-    <reference id="interfaceToNodeCache" interface="org.opennms.netmgt.dao.api.InterfaceToNodeCache" availability="mandatory" />
-    <reference id="nodeDao" interface="org.opennms.netmgt.dao.api.NodeDao" availability="mandatory" />
-    <reference id="snmpInterfaceDao" interface="org.opennms.netmgt.dao.api.SnmpInterfaceDao" availability="mandatory" />
-    <reference id="transactionOperations" interface="org.springframework.transaction.support.TransactionOperations" availability="mandatory" />
-    <reference id="classificationEngine" interface="org.opennms.netmgt.flows.classification.ClassificationEngine" availability="mandatory" />
-    <bean id="documentEnricher" class="org.opennms.netmgt.flows.elastic.DocumentEnricher">
-        <argument ref="flowRepositoryMetricRegistry" />
-        <argument ref="classificationEngine" />
-        <argument ref="nodeDao" />
-        <argument ref="interfaceToNodeCache" />
-        <argument ref="transactionOperations" />
-        <argument ref="nodeCacheConfig" />
-    </bean>
-
-    <!-- Metrics -->
-    <bean id="flowRepositoryMetricRegistry" class="com.codahale.metrics.MetricRegistry"/>
-    <bean id="flowRepositoryMetricRegistryJmxReporterBuilder" class="com.codahale.metrics.JmxReporter" factory-method="forRegistry">
-        <argument ref="flowRepositoryMetricRegistry"/>
-    </bean>
-    <bean id="flowRepositoryMetricRegistryDomainedJmxReporterBuilder" factory-ref="flowRepositoryMetricRegistryJmxReporterBuilder" factory-method="inDomain">
-        <argument value="org.opennms.netmgt.flows"/>
-    </bean>
-    <bean id="flowRepositoryMetricRegistryJmxReporter"
-          factory-ref="flowRepositoryMetricRegistryDomainedJmxReporterBuilder"
-          factory-method="build"
-          init-method="start"
-          destroy-method="stop" />
-
-    <!-- The repository -->
-    <bean id="elasticFlowRepository" class="org.opennms.netmgt.flows.elastic.ElasticFlowRepository">
-        <argument ref="flowRepositoryMetricRegistry"/>
-        <argument ref="jestClient"/>
-        <argument ref="indexStrategy"/>
-        <argument ref="documentEnricher"/>
-        <argument ref="classificationEngine"/>
-        <argument ref="transactionOperations"/>
-        <argument ref="nodeDao"/>
-        <argument ref="snmpInterfaceDao"/>
-        <argument value="${bulkRetryCount}" />
-        <argument value="${maxFlowDurationMs}" />
-        <property name="eventIndexname" value="${eventIndexName}" />
-    </bean>
-    <!-- Proxy it, to ensure initialization on first call of any method -->
-    <bean id="initializingElasticFlowRepository" class="org.opennms.netmgt.flows.elastic.InitializingFlowRepository">
-        <argument ref="blueprintBundleContext" />
-        <argument ref="elasticFlowRepository" />
-        <argument ref="jestClient" />
-        <argument ref="indexSettings" />
-    </bean>
-    <service interface="org.opennms.netmgt.flows.api.FlowRepository" ref="initializingElasticFlowRepository" />
-
-    <!-- Health Check -->
-    <service interface="org.opennms.core.health.api.HealthCheck">
-        <bean class="org.opennms.plugins.elasticsearch.rest.ElasticHealthCheck" >
-            <argument ref="jestClient"/>
-            <argument value="Flows"/>
-        </bean>
-    </service>
->>>>>>> 87a4c0e1
+	>>>>>>> 87a4c0e1057a596a213a4fd66840434cb53d1a82
 
 </blueprint>