--- conflicted
+++ resolved
@@ -90,12 +90,6 @@
     <!-- GWT UI plugins -->
     <module>opennms-gwt-theme</module>
     <module>gwt-bootstrap</module>
-<<<<<<< HEAD
-    <module>gwt-suggestion-combobox</module>
-    <module>gwt-ksc-combobox</module>
-=======
-    <module>gwt-ksc-add</module>
->>>>>>> 051d5b53
     <module>gwt-graph-resource-list</module>
     <module>gwt-snmpselect-list</module>
     <module>gwt-tableresources</module>
