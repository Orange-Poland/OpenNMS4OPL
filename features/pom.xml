<?xml version="1.0" encoding="UTF-8"?>
<project xmlns="http://maven.apache.org/POM/4.0.0" xmlns:xsi="http://www.w3.org/2001/XMLSchema-instance" xsi:schemaLocation="http://maven.apache.org/POM/4.0.0 http://maven.apache.org/maven-v4_0_0.xsd">
  <parent>
    <groupId>org.opennms</groupId>
    <artifactId>opennms</artifactId>
    <version>18.0.0-SNAPSHOT</version>
  </parent>
  <modelVersion>4.0.0</modelVersion>
  <artifactId>org.opennms.features</artifactId>
  <packaging>pom</packaging>
  <name>OpenNMS Features</name>
  <modules>

    <!-- ActiveMQ broker -->
    <module>activemq</module>

    <!-- AMQP Event Gateway and Alarm Northbounder -->
    <module>amqp</module>

    <!-- OpenNMS Provisioning API and implementations -->
    <module>provisioning</module>

    <!-- OpenNMS Polling API -->
    <module>poller</module>

    <!-- Events -->
    <module>events</module>

    <!-- Executor factories -->
    <module>executor-factory</module>

    <!-- OpenNMS Collection API and implementations -->
    <module>collection</module>
    <module>jdbc-collector</module>
    <module>juniper-tca-collector</module>
    <module>wsman</module>

    <!-- Discovery -->
    <module>discovery</module>

    <!-- OpenNMS Reporting API and implementations -->
    <module>reporting</module>

    <!-- OpenNMS Remote Poller daemon and UI -->
    <module>remote-poller</module>
    <module>remote-poller-jnlp</module>
    <module>remote-poller-gwt</module>

    <!-- OpenNMS Ticketing API and implementations -->
    <module>ticketing</module>
    <module>request-tracker</module>

    <!-- OpenNMS Resource CLI tool -->
    <module>resource-cli</module>

    <!-- OpenNMS rest commons module -->
    <module>rest-commons</module>

    <!-- OpenNMS OSGI Core -->
    <module>opennms-osgi-core</module>

    <!-- JMX config generator -->
    <module>jmx-config-generator</module>
    <module>vaadin-jmxconfiggenerator</module>
 
    <!-- SNMP MIB Parser and Event/Collection Configuration -->
    <module>mib-compiler</module>
    <module>vaadin-snmp-events-and-metrics</module>

    <!-- Near Real Time Graphing -->
    <module>nrtg</module>

    <!-- Topology Map -->
    <module>topology-map</module>
    <module>vaadin-node-maps</module>

    <!-- webapps -->
    <module>root-webapp</module>

    <!-- Measurements API -->
    <module>measurements</module>

    <!-- Newts -->
    <module>newts</module>
    <module>newts-repository-converter</module>

    <!-- GWT UI plugins -->
    <module>node-page-list</module>
    <module>opennms-gwt-theme</module>
    <module>gwt-bootstrap</module>
    <module>gwt-suggestion-combobox</module>
    <module>gwt-ksc-combobox</module>
    <module>gwt-ksc-add</module>
    <module>gwt-graph-resource-list</module>
    <module>gwt-snmpselect-list</module>
    <module>gwt-tableresources</module>

    <!-- OpenNMS Notifications -->
    <module>notifications</module>

    <!-- OpenNMS Vaadin Themes -->
    <module>themes</module>

    <!-- Vaadin Feature -->
    <module>vaadin</module>

    <!-- Generic Vaadin components -->
    <module>vaadin-components</module>

    <!-- Dashboard and dashlet UI elements -->
    <module>vaadin-dashboard</module>
    <module>vaadin-dashlets</module>

    <!-- OpenNMS Vaadin Surveillance Views -->
    <module>vaadin-surveillance-views</module>

    <!-- Data Choices -->
    <module>datachoices</module>

    <!-- Other projects -->
    <module>geocoder</module>
    <module>instrumentationLogReader</module>
    <module>name-cutter</module>
    <module>ncs</module>
    <module>springframework-security</module>
    <module>system-report</module>

    <!-- Elasticsearch event-forwarder-->
    <module>elasticsearch</module>

<<<<<<< HEAD
    <!-- Business Service Monitor -->
    <module>bsm</module>
=======
    <!-- Minion -->
    <module>minion</module>
    <module>scv</module>
>>>>>>> 829d47d5
  </modules>
</project><|MERGE_RESOLUTION|>--- conflicted
+++ resolved
@@ -128,13 +128,11 @@
     <!-- Elasticsearch event-forwarder-->
     <module>elasticsearch</module>
 
-<<<<<<< HEAD
     <!-- Business Service Monitor -->
     <module>bsm</module>
-=======
+
     <!-- Minion -->
     <module>minion</module>
     <module>scv</module>
->>>>>>> 829d47d5
   </modules>
 </project>