--- conflicted
+++ resolved
@@ -64,11 +64,7 @@
 import org.opennms.netmgt.poller.ServiceMonitor;
 import org.opennms.netmgt.poller.support.SimpleMonitoredService;
 
-<<<<<<< HEAD
-@Command(scope = "opennms-poller", name = "poll", description = "Used to invoke a monitor against a host at a specified location")
-=======
 @Command(scope = "opennms-poller", name = "poll", description = "Used to invoke a monitor against a host at a specific location, or to test a service monitor definition from a given poller package.")
->>>>>>> a525a800
 @Service
 public class Poll implements Action {
 
