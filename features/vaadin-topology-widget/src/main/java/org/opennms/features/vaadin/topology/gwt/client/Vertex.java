package org.opennms.features.vaadin.topology.gwt.client;

public class Vertex{
	int m_x;
	int m_y;
	private int m_id;
	
	public Vertex(int id, int x, int y){
		m_id = id;
		m_x = x;
		m_y = y;
	}
	
	public int getX() {
		return m_x;
	};
	
	public int getY(){
		return m_y;
	}
	
	public int getId() {
		return m_id;
	}

    public void setX(int x) {
        m_x = x;
    }

    public void setY(int y) {
        m_y = y;
    }
    
<<<<<<< HEAD
    @Override
    public String toString() {
        return "Vertex :: id: " + getId() + " x: " + getX() + " y: " + getY();
        
    }
    
=======
    public String toString() {
    	return "v" + m_id + "(" + m_x  + "," + m_y + ")";
    }
>>>>>>> 2dcc00c4
}<|MERGE_RESOLUTION|>--- conflicted
+++ resolved
@@ -31,16 +31,7 @@
         m_y = y;
     }
     
-<<<<<<< HEAD
-    @Override
-    public String toString() {
-        return "Vertex :: id: " + getId() + " x: " + getX() + " y: " + getY();
-        
-    }
-    
-=======
     public String toString() {
     	return "v" + m_id + "(" + m_x  + "," + m_y + ")";
     }
->>>>>>> 2dcc00c4
 }