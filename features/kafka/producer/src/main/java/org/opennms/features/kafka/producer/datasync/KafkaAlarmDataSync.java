--- conflicted
+++ resolved
@@ -189,30 +189,11 @@
         }
     }
 
-<<<<<<< HEAD
     @Override
     public synchronized AlarmSyncResults handleAlarmSnapshot(List<OnmsAlarm> alarms) {
         if (!isReady()) {
             LOG.debug("Alarm store is not ready yet. Skipping synchronization.");
             return null;
-=======
-    private void doSynchronizeAlarmsWithDb() {
-        LOG.debug("Performing alarm synchronization with ktable.");
-        try {
-            final AlarmSyncResults results = synchronizeAlarmsWithDb();
-            if (LOG.isDebugEnabled()) {
-                LOG.debug("Done performing alarm synchronization with the ktable. Executed {} updates.",
-                        results.getReductionKeysAdded().size()
-                                + results.getReductionKeysDeleted().size()
-                                + results.getReductionKeysUpdated().size());
-                LOG.debug("Reduction keys added to ktable: {}", results.getReductionKeysAdded());
-                LOG.debug("Reduction keys deleted from the ktable: {}", results.getReductionKeysDeleted());
-                LOG.debug("Reduction keys updated in the ktable: {}", results.getReductionKeysUpdated());
-            }
-        } catch (Exception e) {
-            LOG.error("An error occurred while performing alarm synchronization with the ktable. Will try again after {} ms.",
-                    alarmSyncIntervalMs, e);
->>>>>>> 2662b0c9
         }
 
         LOG.debug("Performing alarm synchronization with ktable.");
@@ -272,7 +253,7 @@
                             + results.getReductionKeysUpdated().size());
             LOG.debug("Reduction keys added to ktable: {}", results.getReductionKeysAdded());
             LOG.debug("Reduction keys deleted from the ktable: {}", results.getReductionKeysDeleted());
-            LOG.debug("Reduction keys updated in the ktable: {}", results.getReductionKeysAdded());
+            LOG.debug("Reduction keys updated in the ktable: {}", results.getReductionKeysUpdated());
         }
 
         return results;
