--- conflicted
+++ resolved
@@ -3,15 +3,9 @@
          xsi:schemaLocation="http://maven.apache.org/POM/4.0.0 http://maven.apache.org/maven-v4_0_0.xsd">
     <modelVersion>4.0.0</modelVersion>
     <parent>
-<<<<<<< HEAD
-      <groupId>org.opennms.doc</groupId>
-      <artifactId>parent</artifactId>
-      <version>15.0.0-PJSM-SNAPSHOT</version>
-=======
         <groupId>org.opennms.doc</groupId>
         <artifactId>parent</artifactId>
-        <version>16.0.0-SNAPSHOT</version>
->>>>>>> dbd73538
+        <version>16.0.0-PJSM-SNAPSHOT</version>
     </parent>
     <artifactId>guide-install</artifactId>
     <packaging>pom</packaging>
