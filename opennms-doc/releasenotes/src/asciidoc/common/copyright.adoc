<<<<<<< HEAD
Copyright (C) 2004-2016 The OpenNMS Group, Inc.
=======
Copyright (C) 2004-2017 The OpenNMS Group, Inc.
>>>>>>> 519eb1ae
<|MERGE_RESOLUTION|>--- conflicted
+++ resolved
@@ -1,5 +1 @@
-<<<<<<< HEAD
-Copyright (C) 2004-2016 The OpenNMS Group, Inc.
-=======
-Copyright (C) 2004-2017 The OpenNMS Group, Inc.
->>>>>>> 519eb1ae
+Copyright (C) 2004-2017 The OpenNMS Group, Inc.