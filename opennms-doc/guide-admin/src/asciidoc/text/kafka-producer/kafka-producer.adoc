// Allow GitHub image rendering
:imagesdir: ../../images

=== Overview

The _Kafka Producer feature_ allows events, alarms, nodes and metrics from _{opennms-product-name}_ to be forwarded to _Kafka_.

These objects are stored in different topics and the payloads are encoded using link:https://developers.google.com/protocol-buffers/[Google Protocol Buffers (GPB)].
See `opennms-kafka-producer.proto` and `collectionset.proto` in the corresponding source distribution for the model definitions.

==== Events

The _Kafka Producer_ listens for all events on the event bus and forwards these to a _Kafka_ topic.
The records are keyed by event _UEI_ and contain a _GPB_ encoded model of the event.

By default, all events are forwarded to a topic named `events`.

The name of the topic used can be configured, and an optional filtering expression can be set to help control which events are sent to the topic.

==== Alarms

The _Kafka Producer_ listens for changes made to the current set of alarms and forwards the resulting alarms to a _Kafka_ topic.
The records are keyed by alarm reduction key and contain a _GPB_ encoded model of the alarm.
When an alarm is deleted, a _null_ value is sent with the corresponding reduction key.
Publishing records in this fashion allows the topic to be used as a link:https://docs.confluent.io/current/streams/concepts.html#ktable[KTable].
The _Kafka Producer_ will also perform periodic synchronization tasks to ensure that the contents of the Kafka topic reflect the current state of alarms in the _{opennms-product-name}_ database.

By default, all alarms (and subsequent updates) are forwarded to a topic named `alarms`.

The name of the topic used can be configured, and an optional filtering expression can be set to help control which alarms are sent to the topic.

==== Nodes

If an event or alarm being forwarded reference a node, then the corresponding node is also forwarded.
The records are keyed by "node criteria" (see bellow) and contain a _GPB_ encoded model of the alarm.
A caching mechanism is in place to help avoid forwarding nodes that have been successfully forwarded, and have not changed since.

The name of the topic used can be configured.

IMPORTANT: The node topic is not intended to include all of the nodes in the system, it only includes records for nodes that relate to events or alarms that have been forwarded.

===== Node Criteria

The _node criteria_ is a string representation of the unique identifier for a given node.
If the node is associated with a _foreign source (fs)_  and _foreign id (fid)_, the node criteria resulting node criteria will be the name of the _foreign source_, followed by a colon (:) and then the foreign id i.e. (fs:fid).
If the node is not associated with both a _foreign source_ and _foreign id_, then the node id (database id) will be used.

==== Metrics

The _Kafka Producer_ can be used to write metrics to _Kafka_ either exclusively, or in addition to an existing persistence strategy i.e. RRD or Newts.
The metrics are written in the form of "collection sets" which correspond to the internal representation used by the existing collectors and persistence strategies.
The records are keyed by Node ID or by IP Address if no Node ID is available and contain a _GPB_ encoded version of the collection sets.
The records are keyed in this fashion to help ensure that collection sets related to the same resources are written to the same partitions.

When enabled (this functionality is disabled by default), the metrics are written to a topic named `metrics`.

NOTE: When exclusively writing to _Kafka_, no metrics or resource graphs will be available on the _{opennms-product-name}_ instance.

=== Enabling the Kafka Producer

The _Kafka Producer_ is disabled by default and can be enabled as follows.

First, login to the _Karaf_ shell of your _{opennms-product-name}_ instance and configure the _Kafka_ client settings to point to your _Kafka_ broker.
See link:https://kafka.apache.org/10/documentation.html#producerconfigs[Producer Configs] for a complete list of available options.

[source]
----
$ ssh -p 8101 admin@localhost
...
admin@opennms()> config:edit org.opennms.features.kafka.producer.client
admin@opennms()> config:property-set bootstrap.servers 127.0.0.1:9092
admin@opennms()> config:update
----

Next, install the `opennms-kafka-producer` feature from that same shell using:

[source]
----
admin@opennms()> feature:install opennms-kafka-producer
----

In order to ensure that the feature continues to be installed as subsequent restarts, add `opennms-kafka-producer` to the `featuresBoot` property in the `${OPENNMS_HOME}/etc/org.apache.karaf.features.cfg`.

=== Configuring the Kafka Producer

The _Kafka Producer_ exposes the following options to help fine tune its behavior.

[options="header, autowidth"]
|===
| Name                    | Default Value        | Description
| `eventTopic`            | `events`             | Name of the topic used for events.
                                                   Set this to an empty string to disable forwarding events.
| `alarmTopic`            | `alarms`             | Name of the topic used for alarms.
                                                   Set this to an empty string to disable forwarding alarms.
| `nodeTopic`             | `nodes`              | Name of the topic used for nodes.
                                                   Set this to an empty string to disable forwarding nodes.
| `metricTopic`           | `metrics`            | Name of the topic used for metrics.
| `eventFilter`           | `-`                  | A _Spring SpEL expression_ (see bellow) used to filter events.
                                                   Set this to an empty string to disable filtering, and forward all events.
| `alarmFilter`           | `-`                  | A _Spring SpEL expression_ (see bellow) used to filter alarms.
                                                   Set this to an empty string to disable filtering, and forward all alarms.
| `forward.metrics`       | `false`              | Set this value to `true` to enable forwarding of metrics.
| `nodeRefreshTimeoutMs`  | `300000` (5 minutes) | Number of milliseconds to wait before looking up a node in the database again.
                                                   Decrease this value to improve accuracy at the cost of additional database look ups.
| `alarmSyncIntervalMs`   | `300000` (5 minutes) | Number of milliseconds at which the contents of the alarm topic will be synchronized with the local database.
                                                   Decrease this to improve accuracy at the cost of additional database look ups.
                                                   Set this value to 0 to disable alarm synchronization.
<<<<<<< HEAD
| `suppressIncrementalAlarms` | `true`           | Suppresses forwarding alarms that differ only by count or last event time.
                                                   Set this to `false` to prevent suppressing these alarms.
| `kafkaSendQueueCapacity` | `1000`           | The capacity for the queue of Kafka messages that is used when a Kafka message is pushed but Kafka is unavailable.
=======
| `startAlarmSyncWithCleanState` | `false`       | Set this to `true` to force the Kafka Streams client to start with a clean state on every boot.
>>>>>>> 9a0912f1
|===

==== Configuring Filtering

Filtering can be used to selectively forward events and/or alarms to the _Kafka_ topics.

Filtering is performed using a link:https://docs.spring.io/spring/docs/4.2.9.RELEASE/spring-framework-reference/html/expressions.html[Spring SpEL expression] which is evaluated against each object to determine if it should be forwarded.
The expression must return a boolean value i.e. `true` or `false`.

===== Enabling Event Filtering

To enable event filtering, set the value of the `eventFilter` property to a valid _SpEL expression_.

[source]
----
$ ssh -p 8101 admin@localhost
...
admin@opennms()> config:edit org.opennms.features.kafka.producer
admin@opennms()> config:property-set eventFilter 'getUei().equals("uei.opennms.org/internal/discovery/newSuspect")'
admin@opennms()> config:update
----

In the example above, the filter is configured such that only events with the given _UEI_ are forwarded.
Consult the source code of the `org.opennms.netmgt.xml.event.OnmsEvent` class in your distribution for a complete list of available properties.

===== Enabling Alarm Filtering

To enable alarm filtering, set the value of the `alarmFilter` property to a valid _SpEL expression_.

[source]
----
$ ssh -p 8101 admin@localhost
...
admin@opennms()> config:edit org.opennms.features.kafka.producer
admin@opennms()> config:property-set alarmFilter 'getTTicketId() != null'
admin@opennms()> config:update
----

In the example above, the filter is configured such that only alarms that are associated with a _ticket id_ are forwarded.
Consult the source code of the `org.opennms.netmgt.model.OnmsAlarm` class in your distribution for a complete list of available properties.

==== Enabling Metric Forwarding

To enable metric forward, set the value of the `forward.metrics` property to `true`.

[source]
----
$ ssh -p 8101 admin@localhost
...
admin@opennms()> config:edit org.opennms.features.kafka.producer
admin@opennms()> config:property-set forward.metrics true
admin@opennms()> config:update
----

===== Enabling Exclusive Metric Forwarding

Once metric forwarding is enabled, you can use this as the exclusive persistence strategy as follows by setting the following system property:

[source, sh]
----
echo 'org.opennms.timeseries.strategy=osgi' > "$OPENNMS_HOME/etc/opennms.properties.d/kafka-for-metrics.properties"
----

==== Configuring Topic Names

By default three topics are created i.e. `events`, `alarms`, `nodes`.
To change these, you can use:

[source]
----
$ ssh -p 8101 admin@localhost
...
admin@opennms()> config:edit org.opennms.features.kafka.producer
admin@opennms()> config:property-set eventTopic ""
admin@opennms()> config:property-set nodeTopic "opennms-nodes"
admin@opennms()> config:update
----

In the example above, we disable event forwarding by setting an empty topic name and change the node topic name to `opennms-nodes`.

=== Shell Commands

The _Kafka Producer_ also provides a series of shell commands to help administering and debugging the service.

==== kafka-producer:list-alarms

The `list-alarms` command can be used to enumerate the reduction keys and show the associated event labels for the alarms that are present in the topic.
This command leverages functionality used by the alarm synchronization process, and as a result this must be enabled in for this command to function.

[source]
----
$ ssh -p 8101 admin@localhost
...
admin@opennms> kafka-producer:list-alarms
uei.opennms.org/alarms/trigger:n33:0.0.0.0:HTTPS_POOLs
        Alarm: Generic Trigger
----

==== kafka-producer:sync-alarms

The `sync-alarms` command can be used to manually trigger the alarm synchronization process.

[source]
----
$ ssh -p 8101 admin@localhost
...
admin@opennms> kafka-producer:sync-alarms
Performing synchronization of alarms from the database with those in the ktable.
Executed 1 updates in 47ms.

Number of reduction keys in ktable: 4
Number of reduction keys in the db: 4 (4 alarms total)
Reduction keys added to the ktable: (None)
Reduction keys deleted from the ktable: (None)
Reduction keys updated in the ktable:
        uei.opennms.org/nodes/nodeLostService::1:127.0.0.1:Minion-RPC
----

==== kafka-producer:evaluate-filter

The `evaluate-filter` command can be used to test arbitrary _SpEL_ filtering expressions against alarms or events.

===== Evaluating filters against alarms

To test a filter against an alarm, specify the database id of the alarm and the expression to test:

[source]
----
admin@opennms> kafka-producer:evaluate-filter --alarm-id 57 "getReductionKey().contains('n33')"
SPEL Expression: getReductionKey().contains('n33')
Alarm with ID 57 has reduction key: uei.opennms.org/alarms/trigger:n33:0.0.0.0:HTTPS_POOLs
Result: true
----

===== Evaluating filters against events

To test a filter against an event, specify the _UEI_ of the event and the expression to test:

[source]
----
admin@opennms> kafka-producer:evaluate-filter --event-uei uei.opennms.org/alarms/trigger "getUei().contains('alarm')"
SPEL Expression: getUei().contains('alarm')
Event has UEI: uei.opennms.org/alarms/trigger
Result: true
----

In this case, a new event will be created with the given _UEI_, and the filter will be evaluated against this new event object.
At this time, existing events cannot be referenced by this tool, so this functionality only serves to help make sure the expressions are syntactically valid.<|MERGE_RESOLUTION|>--- conflicted
+++ resolved
@@ -105,13 +105,10 @@
 | `alarmSyncIntervalMs`   | `300000` (5 minutes) | Number of milliseconds at which the contents of the alarm topic will be synchronized with the local database.
                                                    Decrease this to improve accuracy at the cost of additional database look ups.
                                                    Set this value to 0 to disable alarm synchronization.
-<<<<<<< HEAD
 | `suppressIncrementalAlarms` | `true`           | Suppresses forwarding alarms that differ only by count or last event time.
                                                    Set this to `false` to prevent suppressing these alarms.
 | `kafkaSendQueueCapacity` | `1000`           | The capacity for the queue of Kafka messages that is used when a Kafka message is pushed but Kafka is unavailable.
-=======
 | `startAlarmSyncWithCleanState` | `false`       | Set this to `true` to force the Kafka Streams client to start with a clean state on every boot.
->>>>>>> 9a0912f1
 |===
 
 ==== Configuring Filtering
