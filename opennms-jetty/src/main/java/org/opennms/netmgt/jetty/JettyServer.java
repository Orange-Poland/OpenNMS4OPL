--- conflicted
+++ resolved
@@ -34,11 +34,6 @@
 import org.eclipse.jetty.server.Connector;
 import org.eclipse.jetty.server.NCSARequestLog;
 import org.eclipse.jetty.server.Server;
-<<<<<<< HEAD
-import org.eclipse.jetty.server.handler.HandlerCollection;
-import org.eclipse.jetty.server.handler.RequestLogHandler;
-=======
->>>>>>> 60fc2aad
 import org.eclipse.jetty.server.nio.SelectChannelConnector;
 import org.eclipse.jetty.server.ssl.SslSocketConnector;
 import org.eclipse.jetty.xml.XmlConfiguration;
@@ -72,99 +67,6 @@
     /** {@inheritDoc} */
     @Override
     protected void onInit() {
-<<<<<<< HEAD
-        final Properties p = System.getProperties();
-
-        final File homeDir = new File(p.getProperty("opennms.home"));
-        final File webappsDir = new File(homeDir, "jetty-webapps");
-
-        m_server = new Server();
-        final Connector connector = new SelectChannelConnector();
-        connector.setStatsOn(true);
-        final Integer port = Integer.getInteger("org.opennms.netmgt.jetty.port", m_port);
-        connector.setPort(port);
-
-        final String host = System.getProperty("org.opennms.netmgt.jetty.host");
-        if (host != null) {
-            connector.setHost(host);
-        }
-
-        final Integer requestHeaderSize = Integer.getInteger("org.opennms.netmgt.jetty.requestHeaderSize");
-        if(requestHeaderSize != null) {
-            connector.setRequestHeaderSize(requestHeaderSize);
-        }
-
-        m_server.addConnector(connector);
-
-        final Integer ajp_port = Integer.getInteger("org.opennms.netmgt.jetty.ajp-port");
-        if (ajp_port != null) {
-            final Ajp13SocketConnector ajpConnector = new Ajp13SocketConnector();
-            ajpConnector.setStatsOn(true);
-            ajpConnector.setPort(ajp_port);
-            // Apache AJP connector freaks out with anything larger
-            ajpConnector.setRequestHeaderSize(8096);
-            m_server.addConnector(ajpConnector);
-        }
-
-        final Integer https_port = Integer.getInteger("org.opennms.netmgt.jetty.https-port");
-        if (https_port != null) {
-            final String keyStorePath = System.getProperty("org.opennms.netmgt.jetty.https-keystore", homeDir+File.separator+"etc"+File.separator+"examples"+File.separator+"jetty.keystore");
-            final String keyStorePassword = System.getProperty("org.opennms.netmgt.jetty.https-keystorepassword", "changeit");
-            final String keyManagerPassword = System.getProperty("org.opennms.netmgt.jetty.https-keypassword", "changeit");
-            final String certificateAlias = System.getProperty("org.opennms.netmgt.jetty.https-cert-alias", null);
-
-            final SslContextFactory contextFactory = new SslContextFactory(keyStorePath);
-            contextFactory.setKeyStorePassword(keyStorePassword);
-            contextFactory.setKeyManagerPassword(keyManagerPassword);
-            if (certificateAlias != null && !"".equals(certificateAlias.trim())) {
-                contextFactory.setCertAlias(certificateAlias);
-            }
-
-            excludeCipherSuites(contextFactory, https_port);
-
-            final SslSocketConnector sslConnector = new SslSocketConnector(contextFactory);
-            sslConnector.setStatsOn(true);
-            sslConnector.setPort(https_port);
-
-            final String httpsHost = System.getProperty("org.opennms.netmgt.jetty.https-host");
-            if (httpsHost != null) {
-                sslConnector.setHost(httpsHost);
-            }
-
-            m_server.addConnector(sslConnector);
-        }
-
-        final HandlerCollection handlers = new HandlerCollection();
-        
-        boolean enableRequestLogging = Boolean.getBoolean("org.opennms.netmgt.jetty.enableRequestLogging");
-        if (enableRequestLogging) {
-            
-            File logsDir = new File(homeDir, "logs");
-            String logFileTemplate = new File(logsDir, "jetty-yyyy_mm_dd.request.log").getAbsolutePath();
-            
-            RequestLogHandler requestLogHandler = new RequestLogHandler();
-            
-            NCSARequestLog requestLog = new NCSARequestLog(logFileTemplate);
-            requestLogHandler.setRequestLog(requestLog);
-            
-            handlers.addHandler(requestLogHandler);
-        }
-
-        if (webappsDir.exists()) {
-            File rootDir = null;
-            for (final File file: webappsDir.listFiles()) {
-                if (file.isDirectory()) {
-                    final String contextPath;
-                    if ("ROOT".equals(file.getName())) {
-                        // Defer this to last to avoid nested context order problems
-                        rootDir = file;
-                        continue;
-                    } else {
-                        contextPath = "/" + file.getName();
-                    }
-                    addContext(handlers, file, contextPath);
-                }
-=======
         final File jettyXml = new File(System.getProperty("opennms.home") + File.separator + "etc" + File.separator + "jetty.xml");
         InputStream jettyXmlStream = null;
 
@@ -174,7 +76,6 @@
                 jettyXmlStream = jettyXml.toURI().toURL().openStream();
             } else {
                 jettyXmlStream = getClass().getResourceAsStream("jetty.xml");
->>>>>>> 60fc2aad
             }
             if (jettyXmlStream == null) {
                 throw new RuntimeException("Unable to locate jetty.xml in the classpath!");
@@ -188,62 +89,6 @@
         m_server.setStopAtShutdown(true);
     }
 
-<<<<<<< HEAD
-    /**
-     * <p>addContext</p>
-     *
-     * @param handlers a {@link org.eclipse.jetty.server.handler.HandlerCollection} object.
-     * @param name a {@link java.io.File} object.
-     * @param contextPath a {@link java.lang.String} object.
-     */
-    protected void addContext(final HandlerCollection handlers, final File name, final String contextPath) {
-        LOG.warn("adding context: {} -> {}", contextPath, name.getAbsolutePath());
-        final WebAppContext wac = new WebAppContext();
-        /*
-         * Tell jetty to scan all of the jar files in the classpath for taglibs and other resources since
-         * most of our jars are installed in ${opennms.home}/lib.  This is only required for jetty7
-         * See: http://wiki.eclipse.org/Jetty/Howto/Configure_JSP
-         */
-        wac.setAttribute("org.eclipse.jetty.server.webapp.ContainerIncludeJarPattern",".*/[^/]*\\.jar$");
-        wac.setWar(name.getAbsolutePath());
-        wac.setContextPath(contextPath);
-        handlers.addHandler(wac);
-    }
-
-    protected void excludeCipherSuites(final SslContextFactory contextFactory, final Integer port) {
-        String[] defaultExclSuites = {
-                "SSL_DHE_DSS_WITH_DES_CBC_SHA",
-                "SSL_DHE_RSA_EXPORT_WITH_DES40_CBC_SHA",
-                "SSL_DHE_DSS_EXPORT_WITH_DES40_CBC_SHA",
-                "SSL_DHE_RSA_WITH_DES_CBC_SHA",
-                "SSL_RSA_EXPORT_WITH_DES40_CBC_SHA",
-                "SSL_RSA_EXPORT_WITH_RC4_40_MD5",
-                "SSL_RSA_WITH_3DES_EDE_CBC_SHA",
-                "SSL_RSA_WITH_DES_CBC_SHA",
-                "TLS_DHE_RSA_EXPORT_WITH_DES40_CBC_SHA",
-                "TLS_RSA_EXPORT_WITH_DES40_CBC_SHA",
-                "TLS_RSA_WITH_DES_CBC_SHA"
-        };
-
-        String[] exclSuites;
-        final String exclSuitesString = System.getProperty("org.opennms.netmgt.jetty.https-exclude-cipher-suites");
-        if (exclSuitesString == null) {
-            LOG.warn("No excluded SSL/TLS cipher suites specified, using hard-coded defaults");
-            exclSuites = defaultExclSuites;
-        } else {
-            exclSuites = exclSuitesString.split("\\s*:\\s*");
-            LOG.warn("Excluding {} user-specified SSL/TLS cipher suites", exclSuites.length);
-        }
-
-        contextFactory.setExcludeCipherSuites(exclSuites);
-
-        for (final String suite : exclSuites) {
-            LOG.info("Excluded SSL/TLS cipher suite {} for connector on port {}", suite, port);
-        }
-    }
-
-=======
->>>>>>> 60fc2aad
     /** {@inheritDoc} */
     @Override
     protected void onStart() {
