--- conflicted
+++ resolved
@@ -1154,7 +1154,39 @@
     public Date getAckTime() {
         return m_alarmAckTime;
     }
-<<<<<<< HEAD
+
+    /**
+     * <p>getAlarms</p>
+     *
+     * @return a {@link java.util.Set} object.
+     */
+    @XmlTransient
+    @ElementCollection
+    @JoinTable(name = "alarm_situations", joinColumns = @JoinColumn(name = "situation_id"), inverseJoinColumns = @JoinColumn(name = "related_alarm_id"))
+    @Column(name="alarm_id", nullable=false)
+    public Set<OnmsAlarm> getRelatedAlarms() {
+        return m_relatedAlarms;
+    }
+
+    /**
+     * <p>setDetails</p>
+     *
+     * @param alarms a {@link java.util.Set} object.
+     */
+    public void setRelatedAlarms(Set<OnmsAlarm> alarms) {
+        m_relatedAlarms = alarms;
+    }
+
+    public void addRelatedAlarm(OnmsAlarm alarm) {
+        m_relatedAlarms.add(alarm);
+    }
+
+    // Any alarm with related alarms is a 'Situation'
+    @Transient
+    @XmlTransient
+    public boolean isSituation() {
+        return ! m_relatedAlarms.isEmpty();
+    }
 
     @Transient
     @XmlTransient
@@ -1164,40 +1196,5 @@
         }
         return getLastEventTime();
     }
-=======
-    
-    /**
-     * <p>getAlarms</p>
-     *
-     * @return a {@link java.util.Set} object.
-     */
-    @XmlTransient
-    @ElementCollection
-    @JoinTable(name = "alarm_situations", joinColumns = @JoinColumn(name = "situation_id"), inverseJoinColumns = @JoinColumn(name = "related_alarm_id"))
-    @Column(name="alarm_id", nullable=false)
-    public Set<OnmsAlarm> getRelatedAlarms() {
-        return m_relatedAlarms;
-    }
-
-    /**
-     * <p>setDetails</p>
-     *
-     * @param alarms a {@link java.util.Set} object.
-     */
-    public void setRelatedAlarms(Set<OnmsAlarm> alarms) {
-        m_relatedAlarms = alarms;
-    }
-
-    public void addRelatedAlarm(OnmsAlarm alarm) {
-        m_relatedAlarms.add(alarm);
-    }
-
-    // Any alarm with related alarms is a 'Situation'
-    @Transient
-    @XmlTransient
-    public boolean isSituation() {
-        return ! m_relatedAlarms.isEmpty();
-    }
-
->>>>>>> 4c9d92ad
+
 }