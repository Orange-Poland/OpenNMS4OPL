--- conflicted
+++ resolved
@@ -21,8 +21,6 @@
       <version>${dnsjavaVersion}</version>
     </dependency>
   </dependencies>
-<<<<<<< HEAD
-=======
   <pluginRepositories>
     <pluginRepository>
       <id>central</id>
@@ -39,5 +37,4 @@
       <url>http://maven.opennms.org/content/repositories/sonatype-public-repo/</url>
     </repository>
   </repositories>
->>>>>>> 53034e8a
 </project>