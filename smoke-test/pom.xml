--- conflicted
+++ resolved
@@ -169,10 +169,6 @@
       <groupId>org.opennms</groupId>
       <artifactId>opennms-model</artifactId>
       <version>${project.version}</version>
-<<<<<<< HEAD
-      <scope>test</scope>
-=======
->>>>>>> 09668d7c
     </dependency>
     <dependency>
       <groupId>org.opennms.core.test-api</groupId>
@@ -195,13 +191,8 @@
       <version>${project.version}</version>
     </dependency>
     <dependency>
-<<<<<<< HEAD
-      <groupId>org.opennms</groupId>
-      <artifactId>opennms-model</artifactId>
-=======
       <groupId>org.opennms.core</groupId>
       <artifactId>org.opennms.core.xml</artifactId>
->>>>>>> 09668d7c
       <version>${project.version}</version>
     </dependency>
     <dependency>
