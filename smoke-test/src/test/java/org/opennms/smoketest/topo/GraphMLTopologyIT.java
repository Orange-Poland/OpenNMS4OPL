--- conflicted
+++ resolved
@@ -239,7 +239,6 @@
         Assert.assertEquals("Servers", topologyUIPage.getVisibleVertices().get(1).getLabel());
     }
 
-<<<<<<< HEAD
     @Test
     @Ignore("flapping")
     public void verifyCanChangeIcon() throws IOException, InterruptedException {
@@ -259,10 +258,6 @@
         assertEquals(newIconName, topologyUIPage.findVertex(label).getIconName());
     }
 
-        /**
-         * Creates and publishes a requisition with 2 dummy nodes with predefined parameters
-         */
-=======
     // See NMS-10451
     @Test
     public void verifyCanSelectNonVisibleVertex() {
@@ -284,7 +279,6 @@
     /**
      * Creates and publishes a requisition with 2 dummy nodes with predefined parameters
      */
->>>>>>> f44ddf46
     private void createDummyNodes() throws IOException, InterruptedException {
 
         // First node has foreign ID "node1", label - "North 2" and category "Routers"
