--- conflicted
+++ resolved
@@ -147,11 +147,6 @@
 	banner "Starting OpenNMS"
 
 	do_log "opennms start"
-<<<<<<< HEAD
-	/etc/init.d/opennms start || die "Unable to start OpenNMS."
-	# wait a little longer for OSGi to settle down after we know OpenNMS came up
-	sleep 20
-=======
 	/sbin/service opennms start || die "Unable to start OpenNMS."
 #	COUNT=0
 #	do_log "Waiting for OpenNMS to start..."
@@ -169,7 +164,6 @@
 #			fi
 #		fi
 #	done
->>>>>>> 83ae5f79
 }
 
 clean_firefox() {
