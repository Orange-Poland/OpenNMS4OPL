#!/bin/bash

if [ `id -un` != "root" ]; then
	echo "You must be root to run this!"
	exit 1
fi

DIRNAME=`dirname $0`
ME=`cd $DIRNAME; pwd`

if [ -z "$MATCH_RPM" ]; then
	MATCH_RPM=no
fi
OPENNMS_HOME=/opt/opennms
SOURCEDIR="$ME/opennms-source"

PACKAGES="$@"; shift
if [ -z "$PACKAGES" ]; then
	PACKAGES="opennms opennms-plugins"
fi

die() {
	echo "exiting: $@"

	for file in manager.log output.log; do
		if [ -f "$OPENNMS_HOME/logs/daemon/$file" ]; then
			echo "=== contents of $file ==="
			cat "$OPENNMS_HOME/logs/daemon/$file"
		else
			echo "=== no $file file found ==="
		fi
	done
	exit 1
}

banner() {
	echo "=============================================================================="
	echo "$@"
	echo "=============================================================================="
}

get_branch_from_git() {
	git branch | grep -E '^\*' | awk '{ print $2 }'
}

get_branch_from_rpm() {
	rpm -qi opennms 2>&1 | grep 'This is an OpenNMS build from the' | sed -e 's,^.*build from the ,,' -e 's, branch.*$,,'
}

get_hash_from_rpm() {
	rpm -qi opennms 2>&1 | grep http://opennms.git.sourceforge.net | sed -e 's,^.*shortlog;h=,,'
}

clean_maven() {
	banner "Cleaning out old Maven files"

	# delete things older than a week
	if [ -d "$HOME/.m2/repository" ]; then
		find "${HOME}/.m2/repository" -depth -ctime +7 -type f -print -exec rm {} \; >/dev/null
		find "${HOME}/.m2/repository" -depth -type d -print | while read LINE; do
			rmdir "$LINE" 2>/dev/null || :
		done
		BAD_JARS=`find "${HOME}/.m2/repository" -depth -type f -name \*.jar | xargs file | grep text | cut -d: -f1`
		if [ -n "$BAD_JARS" ]; then
			rm -f $BAD_JARS
		fi
		rm -f "${HOME}/.m2/repository/repository.xml"
	fi
}

clean_yum() {
	banner "Cleaning out old YUM RPMs."

	yum clean metadata
	# find RPMs more than a few days old and delete them
	find /var/cache/yum -type f -name \*.rpm -mtime +1 -print0 | xargs -0 rm -v -f
}

reset_database() {
	banner "Resetting OpenNMS Database"

	dropdb -U postgres opennms
}

reset_opennms() {
	banner "Resetting OpenNMS Installation"

	/etc/init.d/opennms stop

	clean_yum || die "Unable to clean up old RPM files."

	rpm -qa --queryformat='%{name}\n' | grep -E '^opennms' | xargs yum -y remove
	rm -rf "$OPENNMS_HOME"/* /var/log/opennms /var/opennms /etc/yum.repos.d/opennms*
<<<<<<< HEAD
	rpm -Uvh --force http://yum.opennms.org/repofiles/opennms-repo-bleeding-rhel5.noarch.rpm
	yum -y install opennms opennms-plugins || die "Unable to install OpenNMS."
=======
	rpm -Uvh --force http://yum.opennms.org/repofiles/opennms-repo-snapshot-rhel5.noarch.rpm
	yum -y install $PACKAGES || die "Unable to install the following packages: $PACKAGES"
>>>>>>> e2f63844
}

get_source() {
	banner "Getting OpenNMS Source"

	if [ ! -d "$SOURCEDIR" ]; then
		git clone git://opennms.git.sourceforge.net/gitroot/opennms/opennms "$SOURCEDIR" || die "Unable to clone from git."
	fi
	pushd "$SOURCEDIR"
		CURRENT_BRANCH=`get_branch_from_git`
		RPM_BRANCH=`get_branch_from_rpm`

		if [ "$RPM_BRANCH" != "$CURRENT_BRANCH" ]; then
			git branch -t "$RPM_BRANCH" origin/"$RPM_BRANCH"
			git checkout "$RPM_BRANCH" || die "Unable to check out $RPM_BRANCH branch."
		fi
		git clean -fdx || die "Unable to clean source tree."
		git reset --hard HEAD
		git pull || die "Unable to pull latest code."

		# if $MATCH_RPM is set to "yes", then reset the code to the git hash the RPM was built from
		case $MATCH_RPM in
			yes|y)
				git reset --hard `get_hash_from_rpm` || die "Unable to reset git tree."
				;;
		esac
	popd
}

configure_opennms() {
	banner "Configuring OpenNMS"

	pushd opennms-home
		find * -type f | sort -u | while read FILE; do
			dir=`dirname "$FILE"`
			mkdir -p "$dir"
			if [ -f "$OPENNMS_HOME/$FILE" ]; then
				mv "$OPENNMS_HOME/$FILE" "$OPENNMS_HOME/$FILE.bak"
			fi
			install -c "$FILE" "$OPENNMS_HOME/$FILE"
		done
	popd

	/opt/opennms/bin/runjava -s || die "'runjava -s' failed."
	/opt/opennms/bin/install -dis || die "Unable to run OpenNMS install."
}

start_opennms() {
	banner "Starting OpenNMS"

	/etc/init.d/opennms start || die "Unable to start OpenNMS."
}

run_tests() {
	banner "Running Tests"

	local RETVAL=0
	rm -rf ~/.m2/repository/org/opennms

# These aren't needed any longer
#	pushd "$SOURCEDIR"
#		./compile.pl -N -Denable.snapshots=true -DupdatePolicy=always install
#	popd
#	pushd "$SOURCEDIR/dependencies"
#		../compile.pl -Denable.snapshots=true -DupdatePolicy=always install
#	popd
#	pushd "$SOURCEDIR/core"
#		../compile.pl -Denable.snapshots=true -DupdatePolicy=always install
#	popd

	pushd "$SOURCEDIR/smoke-test"
		../bamboo.pl -t -Denable.snapshots=true -DupdatePolicy=always test
		RETVAL=$?
	popd
	return $RETVAL
}

stop_opennms() {
	banner "Stopping OpenNMS"

	/etc/init.d/opennms stop
	yum clean all || :
}


# DO IT!
clean_maven
reset_opennms
reset_database
get_source
configure_opennms
start_opennms

run_tests
RETVAL=$?

stop_opennms

exit $RETVAL<|MERGE_RESOLUTION|>--- conflicted
+++ resolved
@@ -91,13 +91,8 @@
 
 	rpm -qa --queryformat='%{name}\n' | grep -E '^opennms' | xargs yum -y remove
 	rm -rf "$OPENNMS_HOME"/* /var/log/opennms /var/opennms /etc/yum.repos.d/opennms*
-<<<<<<< HEAD
 	rpm -Uvh --force http://yum.opennms.org/repofiles/opennms-repo-bleeding-rhel5.noarch.rpm
-	yum -y install opennms opennms-plugins || die "Unable to install OpenNMS."
-=======
-	rpm -Uvh --force http://yum.opennms.org/repofiles/opennms-repo-snapshot-rhel5.noarch.rpm
 	yum -y install $PACKAGES || die "Unable to install the following packages: $PACKAGES"
->>>>>>> e2f63844
 }
 
 get_source() {
