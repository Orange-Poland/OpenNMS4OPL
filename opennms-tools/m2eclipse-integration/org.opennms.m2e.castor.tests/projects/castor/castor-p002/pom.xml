--- conflicted
+++ resolved
@@ -16,11 +16,7 @@
       <plugin>
         <groupId>org.opennms.core.build</groupId>
         <artifactId>castor-maven-plugin</artifactId>
-<<<<<<< HEAD
-        <version>14.0.1-SNAPSHOT</version>
-=======
         <version>14.0.3-SNAPSHOT</version>
->>>>>>> 0cdacbf6
         <executions>
           <execution>
             <goals>
