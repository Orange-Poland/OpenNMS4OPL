<?xml version="1.0" encoding="UTF-8"?>
<project xmlns="http://maven.apache.org/POM/4.0.0" xmlns:xsi="http://www.w3.org/2001/XMLSchema-instance" xsi:schemaLocation="http://maven.apache.org/POM/4.0.0 http://maven.apache.org/maven-v4_0_0.xsd">
  <parent>
    <artifactId>opennms-tools</artifactId>
    <groupId>org.opennms</groupId>
<<<<<<< HEAD
    <version>15.0.0-SNAPSHOT</version>
=======
    <version>14.0.2-SNAPSHOT</version>
>>>>>>> 83ae5f79
  </parent>
  <modelVersion>4.0.0</modelVersion>
  <artifactId>centric-troubleticketer</artifactId>
  <packaging>jar</packaging>
  <name>OpenNMS Centric Trouble Ticketer</name>
  <build>
    <plugins>
      <plugin>
        <artifactId>maven-assembly-plugin</artifactId>
        <configuration>
          <descriptors>
            <descriptor>src/main/assembly/centric-bundle.xml</descriptor>
          </descriptors>
          <appendAssemblyId>false</appendAssemblyId>
          <tarLongFileMode>gnu</tarLongFileMode>
        </configuration>
      </plugin>
    </plugins>
  </build>
  <dependencies>
    <dependency>
      <groupId>org.aspcfs</groupId>
      <artifactId>centric_crm_tools</artifactId>
      <version>5.0</version>
      <scope>compile</scope>
    </dependency>
    <dependency>
      <groupId>org.opennms.features.ticketing</groupId>
      <artifactId>org.opennms.features.ticketing.api</artifactId>
      <scope>provided</scope>
    </dependency>
    <dependency>
<<<<<<< HEAD
      <groupId>commons-io</groupId>
      <artifactId>commons-io</artifactId>
    </dependency>
    <dependency>
      <groupId>org.slf4j</groupId>
      <artifactId>slf4j-api</artifactId>
    </dependency>
    <dependency>
      <groupId>org.opennms.dependencies</groupId>
      <artifactId>spring-dependencies</artifactId>
      <type>pom</type>
=======
      <groupId>org.opennms</groupId>
      <artifactId>opennms-services</artifactId>
      <scope>provided</scope>
      <exclusions>
        <exclusion>
          <groupId>commons-logging</groupId>
          <artifactId>commons-logging</artifactId>
        </exclusion>
      </exclusions>
    </dependency>
    <dependency>
      <groupId>org.slf4j</groupId>
      <artifactId>slf4j-api</artifactId>
>>>>>>> 83ae5f79
      <scope>provided</scope>
    </dependency>
    <dependency>
      <groupId>org.opennms.dependencies</groupId>
      <artifactId>servlet-dependencies</artifactId>
      <type>pom</type>
      <scope>provided</scope>
    </dependency>
    <dependency>
      <groupId>junit</groupId>
      <artifactId>junit</artifactId>
<<<<<<< HEAD
=======
      <scope>test</scope>
>>>>>>> 83ae5f79
    </dependency>
  </dependencies>
  <repositories>
    <repository>
      <snapshots><enabled>false</enabled></snapshots>
      <releases><enabled>true</enabled></releases>
      <id>opennms-repo</id>
      <name>OpenNMS Maven Repository</name>
      <url>http://maven.opennms.org/content/groups/opennms.org-release</url>
    </repository>
  </repositories>
</project><|MERGE_RESOLUTION|>--- conflicted
+++ resolved
@@ -3,11 +3,7 @@
   <parent>
     <artifactId>opennms-tools</artifactId>
     <groupId>org.opennms</groupId>
-<<<<<<< HEAD
     <version>15.0.0-SNAPSHOT</version>
-=======
-    <version>14.0.2-SNAPSHOT</version>
->>>>>>> 83ae5f79
   </parent>
   <modelVersion>4.0.0</modelVersion>
   <artifactId>centric-troubleticketer</artifactId>
@@ -40,33 +36,18 @@
       <scope>provided</scope>
     </dependency>
     <dependency>
-<<<<<<< HEAD
       <groupId>commons-io</groupId>
       <artifactId>commons-io</artifactId>
     </dependency>
     <dependency>
       <groupId>org.slf4j</groupId>
       <artifactId>slf4j-api</artifactId>
+      <scope>provided</scope>
     </dependency>
     <dependency>
       <groupId>org.opennms.dependencies</groupId>
       <artifactId>spring-dependencies</artifactId>
       <type>pom</type>
-=======
-      <groupId>org.opennms</groupId>
-      <artifactId>opennms-services</artifactId>
-      <scope>provided</scope>
-      <exclusions>
-        <exclusion>
-          <groupId>commons-logging</groupId>
-          <artifactId>commons-logging</artifactId>
-        </exclusion>
-      </exclusions>
-    </dependency>
-    <dependency>
-      <groupId>org.slf4j</groupId>
-      <artifactId>slf4j-api</artifactId>
->>>>>>> 83ae5f79
       <scope>provided</scope>
     </dependency>
     <dependency>
@@ -78,10 +59,7 @@
     <dependency>
       <groupId>junit</groupId>
       <artifactId>junit</artifactId>
-<<<<<<< HEAD
-=======
       <scope>test</scope>
->>>>>>> 83ae5f79
     </dependency>
   </dependencies>
   <repositories>
