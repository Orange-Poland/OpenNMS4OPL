--- conflicted
+++ resolved
@@ -59,12 +59,9 @@
 
     static Date firstUpdateComplete = null;
 
-<<<<<<< HEAD
+    static final String[] RRA_LIST = System.getProperty("rras.list", "RRA:AVERAGE:0.5:1:8928,RRA:AVERAGE:0.5:12:8784,RRA:MIN:0.5:12:8784,RRA:MAX:0.5:12:8784").split(",");
+
     //This is the number of updates that will be performed during a run of this tool 
-=======
-    static final String[] RRA_LIST = System.getProperty("rras.list", "RRA:AVERAGE:0.5:1:8928,RRA:AVERAGE:0.5:12:8784,RRA:MIN:0.5:12:8784,RRA:MAX:0.5:12:8784").split(",");
-
->>>>>>> 090d2c7a
     static final int MAX_UPDATES = Integer.getInteger("stresstest.maxupdates", 1000).intValue();
 
     //Output interim statistics every 'stresstest.modulus' updates
