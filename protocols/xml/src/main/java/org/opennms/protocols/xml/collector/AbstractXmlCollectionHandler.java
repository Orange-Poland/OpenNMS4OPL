--- conflicted
+++ resolved
@@ -112,14 +112,7 @@
     /** The RRD Repository. */
     private RrdRepository m_rrdRepository;
 
-<<<<<<< HEAD
-    /** The XML resource type Map. */
-    private Map<String, XmlResourceType> m_resourceTypeList = new HashMap<String, XmlResourceType>();
-
-    /** The Node Level Resource. */
-=======
     /** The Node Level Resource (temporary variable). It is initialized on each collection attempt. */
->>>>>>> cf65d591
     private XmlSingleInstanceCollectionResource m_nodeResource;
 
     /* (non-Javadoc)
@@ -562,23 +555,6 @@
      * @return the XML resource type
      */
     protected XmlResourceType getXmlResourceType(CollectionAgent agent, String resourceType) {
-<<<<<<< HEAD
-        if (!m_resourceTypeList.containsKey(resourceType)) {
-            ResourceType rt = DataCollectionConfigFactory.getInstance().getConfiguredResourceTypes().get(resourceType);
-            if (rt == null) {
-                LOG.debug("getXmlResourceType: using default XML resource type strategy.");
-                rt = new ResourceType();
-                rt.setName(resourceType);
-                rt.setStorageStrategy(new StorageStrategy());
-                rt.getStorageStrategy().setClazz(XmlStorageStrategy.class.getName());
-                rt.setPersistenceSelectorStrategy(new PersistenceSelectorStrategy());
-                rt.getPersistenceSelectorStrategy().setClazz(PersistAllSelectorStrategy.class.getName());
-            }
-            XmlResourceType type = new XmlResourceType(agent, rt);
-            m_resourceTypeList.put(resourceType, type);
-        }
-        return m_resourceTypeList.get(resourceType);
-=======
         ResourceType rt = DataCollectionConfigFactory.getInstance().getConfiguredResourceTypes().get(resourceType);
         if (rt == null) {
             LOG.debug("getXmlResourceType: using default XML resource type strategy.");
@@ -590,7 +566,6 @@
             rt.getPersistenceSelectorStrategy().setClazz(PersistAllSelectorStrategy.class.getName());
         }
         return new XmlResourceType(agent, rt);
->>>>>>> cf65d591
     }
 
 }