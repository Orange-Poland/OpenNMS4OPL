<?xml version="1.0"?>
<!--
  
   This file is part of the OpenNMS(R) Application.
  
   OpenNMS(R) is Copyright (C) 2006 The OpenNMS Group, Inc.  All rights reserved.
   OpenNMS(R) is a derivative work, containing both original code, included code and modified
   code that was published under the GNU General Public License. Copyrights for modified 
   and included code are below.
  
   OpenNMS(R) is a registered trademark of The OpenNMS Group, Inc.
  
   This program is free software; you can redistribute it and/or modify
   it under the terms of the GNU General Public License as published by
   the Free Software Foundation; either version 2 of the License, or
   (at your option) any later version.
  
   This program is distributed in the hope that it will be useful,
   but WITHOUT ANY WARRANTY; without even the implied warranty of
   MERCHANTABILITY or FITNESS FOR A PARTICULAR PURPOSE.  See the
   GNU General Public License for more details.                                                            
  
   You should have received a copy of the GNU General Public License
   along with this program; if not, write to the Free Software
   Foundation, Inc., 59 Temple Place - Suite 330, Boston, MA 02111-1307, USA.
         
   For more information contact: 
        OpenNMS Licensing       <license@opennms.org>
        http://www.opennms.org/
        http://www.opennms.com/
  
-->
<project xmlns="http://maven.apache.org/POM/4.0.0" xmlns:xsi="http://www.w3.org/2001/XMLSchema-instance" xsi:schemaLocation="http://maven.apache.org/POM/4.0.0 http://maven.apache.org/maven-v4_0_0.xsd">
  <parent>
    <artifactId>opennms-correlation</artifactId>
    <groupId>org.opennms</groupId>
<<<<<<< HEAD
    <version>1.13.3-SNAPSHOT</version>
=======
    <version>1.13.3</version>
>>>>>>> ab450a7a
  </parent>
  <modelVersion>4.0.0</modelVersion>
  <artifactId>drools-correlation-engine</artifactId>
  <name>OpenNMS Correlation Drools Engine</name>
  <url>http://maven.apache.org</url>
  <packaging>bundle</packaging>
  <build>
    <plugins>
      <plugin>
        <groupId>org.opennms.maven.plugins</groupId>
        <artifactId>castor-maven-plugin</artifactId>
      </plugin>
      <plugin>
        <groupId>org.codehaus.mojo</groupId>
        <artifactId>build-helper-maven-plugin</artifactId>
        <executions>
          <execution>
            <id>add-source</id>
            <phase>generate-sources</phase>
            <goals>
              <goal>add-source</goal>
            </goals>
            <configuration>
              <sources>
                <source>${project.build.directory}/generated-sources/castor</source>
              </sources>
            </configuration>
          </execution>
        </executions>
      </plugin>
      <plugin>
        <artifactId>maven-eclipse-plugin</artifactId>
        <configuration>
          <additionalBuildcommands>
            <buildcommand>org.drools.ide.droolsbuilder</buildcommand>
          </additionalBuildcommands>
        </configuration>
      </plugin>
      <plugin>
        <artifactId>maven-assembly-plugin</artifactId>
        <configuration>
          <descriptors>
            <descriptor>src/assembly/xsds.xml</descriptor>
          </descriptors>
        </configuration>
        <executions>
          <execution>
            <phase>package</phase>
            <goals>
              <goal>single</goal>
            </goals>
          </execution>
        </executions>
      </plugin>
      <plugin>
        <groupId>org.apache.felix</groupId>
        <artifactId>maven-bundle-plugin</artifactId>
        <extensions>true</extensions>
        <configuration>
          <instructions>
            <Bundle-RequiredExecutionEnvironment>JavaSE-1.6</Bundle-RequiredExecutionEnvironment>
            <Bundle-SymbolicName>${project.groupId}.${project.artifactId}</Bundle-SymbolicName>
            <Bundle-Version>${project.version}</Bundle-Version>
          </instructions>
        </configuration>
      </plugin>
    </plugins>
  </build>
  <dependencies>
    <dependency>
      <groupId>org.opennms.dependencies</groupId>
      <artifactId>castor-dependencies</artifactId>
      <type>pom</type>
    </dependency>
    <dependency>
      <groupId>org.opennms</groupId>
      <artifactId>opennms-correlator</artifactId>
    </dependency>
    <dependency>
      <groupId>org.opennms.core.test-api</groupId>
      <artifactId>org.opennms.core.test-api.db</artifactId>
      <scope>test</scope>
    </dependency>
    <dependency>
      <groupId>org.opennms.core.test-api</groupId>
      <artifactId>org.opennms.core.test-api.http</artifactId>
      <scope>test</scope>
    </dependency>
    <dependency>
      <groupId>org.opennms.core.test-api</groupId>
      <artifactId>org.opennms.core.test-api.services</artifactId>
      <scope>test</scope>
    </dependency>
    <dependency>
      <groupId>org.opennms.core.test-api</groupId>
      <artifactId>org.opennms.core.test-api.xml</artifactId>
      <scope>test</scope>
    </dependency>
    <dependency>
      <groupId>org.opennms.dependencies</groupId>
      <artifactId>drools-dependencies</artifactId>
      <type>pom</type>
    </dependency>
    <dependency>
      <groupId>org.opennms</groupId>
      <artifactId>opennms-model</artifactId>
    </dependency>
    <dependency>
      <groupId>org.opennms.dependencies</groupId>
      <artifactId>spring-test-dependencies</artifactId>
      <type>pom</type>
      <scope>test</scope>
    </dependency>
    <dependency>
      <groupId>org.opennms.tests</groupId>
      <artifactId>org.opennms.tests.mock-elements</artifactId>
      <scope>test</scope>
    </dependency>
    <dependency>
      <groupId>org.opennms</groupId>
      <artifactId>opennms-test</artifactId>
      <scope>test</scope>
    </dependency>
    <dependency>
      <groupId>org.opennms</groupId>
      <artifactId>opennms-dao-mock</artifactId>
      <scope>test</scope>
    </dependency>
    <dependency>
      <groupId>org.opennms</groupId>
      <artifactId>opennms-rrd-jrobin</artifactId>
      <scope>test</scope>
    </dependency>
    <dependency>
      <groupId>org.opennms</groupId>
      <artifactId>opennms-rrd-api</artifactId>
      <scope>test</scope>
    </dependency>
    <dependency>
      <groupId>org.postgresql</groupId>
      <artifactId>postgresql</artifactId>
      <scope>test</scope>
    </dependency>
  </dependencies>
</project><|MERGE_RESOLUTION|>--- conflicted
+++ resolved
@@ -34,11 +34,7 @@
   <parent>
     <artifactId>opennms-correlation</artifactId>
     <groupId>org.opennms</groupId>
-<<<<<<< HEAD
-    <version>1.13.3-SNAPSHOT</version>
-=======
     <version>1.13.3</version>
->>>>>>> ab450a7a
   </parent>
   <modelVersion>4.0.0</modelVersion>
   <artifactId>drools-correlation-engine</artifactId>
