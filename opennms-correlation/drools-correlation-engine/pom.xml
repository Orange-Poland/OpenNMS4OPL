<?xml version="1.0"?>
<!--
  
   This file is part of the OpenNMS(R) Application.
  
   OpenNMS(R) is Copyright (C) 2006 The OpenNMS Group, Inc.  All rights reserved.
   OpenNMS(R) is a derivative work, containing both original code, included code and modified
   code that was published under the GNU General Public License. Copyrights for modified 
   and included code are below.
  
   OpenNMS(R) is a registered trademark of The OpenNMS Group, Inc.
  
   This program is free software; you can redistribute it and/or modify
   it under the terms of the GNU General Public License as published by
   the Free Software Foundation; either version 2 of the License, or
   (at your option) any later version.
  
   This program is distributed in the hope that it will be useful,
   but WITHOUT ANY WARRANTY; without even the implied warranty of
   MERCHANTABILITY or FITNESS FOR A PARTICULAR PURPOSE.  See the
   GNU General Public License for more details.                                                            
  
   You should have received a copy of the GNU General Public License
   along with this program; if not, write to the Free Software
   Foundation, Inc., 59 Temple Place - Suite 330, Boston, MA 02111-1307, USA.
         
   For more information contact: 
        OpenNMS Licensing       <license@opennms.org>
        http://www.opennms.org/
        http://www.opennms.com/
  
-->
<project xmlns="http://maven.apache.org/POM/4.0.0" xmlns:xsi="http://www.w3.org/2001/XMLSchema-instance" xsi:schemaLocation="http://maven.apache.org/POM/4.0.0 http://maven.apache.org/maven-v4_0_0.xsd">
  <parent>
    <artifactId>opennms-correlation</artifactId>
    <groupId>org.opennms</groupId>
    <version>19.0.0-SNAPSHOT</version>
  </parent>
  <modelVersion>4.0.0</modelVersion>
  <artifactId>drools-correlation-engine</artifactId>
  <name>OpenNMS :: Correlation :: Drools Engine</name>
  <url>http://maven.apache.org</url>
  <packaging>bundle</packaging>
  <build>
    <plugins>
      <plugin>
        <groupId>org.opennms.maven.plugins</groupId>
        <artifactId>castor-maven-plugin</artifactId>
      </plugin>
      <plugin>
        <groupId>org.codehaus.mojo</groupId>
        <artifactId>build-helper-maven-plugin</artifactId>
        <executions>
          <execution>
            <id>add-source</id>
            <phase>generate-sources</phase>
            <goals>
              <goal>add-source</goal>
            </goals>
            <configuration>
              <sources>
                <source>${project.build.directory}/generated-sources/castor</source>
              </sources>
            </configuration>
          </execution>
        </executions>
      </plugin>
      <plugin>
        <artifactId>maven-eclipse-plugin</artifactId>
        <configuration>
          <additionalBuildcommands>
            <buildcommand>org.drools.ide.droolsbuilder</buildcommand>
          </additionalBuildcommands>
        </configuration>
      </plugin>
      <plugin>
        <artifactId>maven-assembly-plugin</artifactId>
        <configuration>
          <descriptors>
            <descriptor>src/assembly/xsds.xml</descriptor>
          </descriptors>
          <tarLongFileMode>posix</tarLongFileMode>
        </configuration>
        <executions>
          <execution>
            <phase>package</phase>
            <goals>
              <goal>single</goal>
            </goals>
          </execution>
        </executions>
      </plugin>
      <plugin>
        <groupId>org.apache.felix</groupId>
        <artifactId>maven-bundle-plugin</artifactId>
        <extensions>true</extensions>
        <configuration>
          <instructions>
            <Bundle-RequiredExecutionEnvironment>JavaSE-1.8</Bundle-RequiredExecutionEnvironment>
            <Bundle-SymbolicName>${project.groupId}.${project.artifactId}</Bundle-SymbolicName>
            <Bundle-Version>${project.version}</Bundle-Version>
          </instructions>
        </configuration>
      </plugin>
    </plugins>
  </build>
  <dependencies>
    <dependency>
      <groupId>org.opennms.dependencies</groupId>
      <artifactId>castor-dependencies</artifactId>
      <type>pom</type>
    </dependency>
    <dependency>
      <groupId>org.opennms</groupId>
      <artifactId>opennms-dao-api</artifactId>
    </dependency>
    <dependency>
      <groupId>org.opennms</groupId>
      <artifactId>opennms-correlator</artifactId>
    </dependency>
    <dependency>
      <groupId>bsh</groupId>
      <artifactId>bsh</artifactId>
    </dependency>
    <dependency>
<<<<<<< HEAD
      <groupId>com.google.guava</groupId>
      <artifactId>guava</artifactId>
=======
      <groupId>io.dropwizard.metrics</groupId>
      <artifactId>metrics-core</artifactId>
      <version>${dropwizardMetricsVersion}</version>
>>>>>>> 32d6a445
    </dependency>
    <dependency>
      <groupId>org.opennms.core.test-api</groupId>
      <artifactId>org.opennms.core.test-api.db</artifactId>
      <scope>test</scope>
    </dependency>
    <dependency>
      <groupId>org.opennms.core.test-api</groupId>
      <artifactId>org.opennms.core.test-api.http</artifactId>
      <scope>test</scope>
    </dependency>
    <dependency>
      <groupId>org.opennms.core.test-api</groupId>
      <artifactId>org.opennms.core.test-api.services</artifactId>
      <scope>test</scope>
    </dependency>
    <dependency>
      <groupId>org.opennms.core.test-api</groupId>
      <artifactId>org.opennms.core.test-api.xml</artifactId>
      <scope>test</scope>
    </dependency>
    <dependency>
      <groupId>org.opennms.dependencies</groupId>
      <artifactId>drools-dependencies</artifactId>
      <type>pom</type>
    </dependency>
    <dependency>
      <groupId>org.opennms.features.events</groupId>
      <artifactId>org.opennms.features.events.api</artifactId>
    </dependency>
    <dependency>
      <groupId>org.opennms.dependencies</groupId>
      <artifactId>spring-test-dependencies</artifactId>
      <type>pom</type>
      <scope>test</scope>
    </dependency>
    <dependency>
      <groupId>org.opennms.tests</groupId>
      <artifactId>org.opennms.tests.mock-elements</artifactId>
      <scope>test</scope>
    </dependency>
    <dependency>
      <groupId>org.opennms</groupId>
      <artifactId>opennms-dao-mock</artifactId>
      <scope>test</scope>
    </dependency>
    <dependency>
      <groupId>org.opennms</groupId>
      <artifactId>opennms-services</artifactId>
      <scope>test</scope>
    </dependency>
    <dependency>
      <groupId>org.opennms</groupId>
      <artifactId>opennms-rrd-jrobin</artifactId>
      <scope>test</scope>
    </dependency>
    <dependency>
      <groupId>org.opennms.dependencies</groupId>
      <artifactId>jrrd2-dependencies</artifactId>
      <scope>test</scope>
      <type>pom</type>
    </dependency>
    <dependency>
      <groupId>org.opennms</groupId>
      <artifactId>opennms-rrdtool-api</artifactId>
      <scope>test</scope>
    </dependency>
    <dependency>
      <groupId>org.opennms</groupId>
      <artifactId>opennms-rrd-api</artifactId>
      <scope>test</scope>
    </dependency>
    <dependency>
      <groupId>org.postgresql</groupId>
      <artifactId>postgresql</artifactId>
      <scope>test</scope>
    </dependency>
  </dependencies>

  <pluginRepositories>
    <pluginRepository>
      <snapshots><enabled>false</enabled></snapshots>
      <releases><enabled>true</enabled></releases>
      <id>opennms-repo</id>
      <name>OpenNMS Repository</name>
      <url>http://maven.opennms.org/content/groups/opennms.org-release</url>
    </pluginRepository>
  </pluginRepositories>

</project><|MERGE_RESOLUTION|>--- conflicted
+++ resolved
@@ -123,14 +123,13 @@
       <artifactId>bsh</artifactId>
     </dependency>
     <dependency>
-<<<<<<< HEAD
       <groupId>com.google.guava</groupId>
       <artifactId>guava</artifactId>
-=======
+    </dependency>
+    <dependency>
       <groupId>io.dropwizard.metrics</groupId>
       <artifactId>metrics-core</artifactId>
       <version>${dropwizardMetricsVersion}</version>
->>>>>>> 32d6a445
     </dependency>
     <dependency>
       <groupId>org.opennms.core.test-api</groupId>
