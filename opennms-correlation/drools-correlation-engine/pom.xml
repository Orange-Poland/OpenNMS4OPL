--- conflicted
+++ resolved
@@ -34,11 +34,7 @@
   <parent>
     <artifactId>opennms-correlation</artifactId>
     <groupId>org.opennms</groupId>
-<<<<<<< HEAD
-    <version>1.9.9-IPREFACTOR-SNAPSHOT</version>
-=======
-    <version>1.11.0-SNAPSHOT</version>
->>>>>>> 2ef9789d
+    <version>1.11.0-IPREFACTOR-SNAPSHOT</version>
   </parent>
   <modelVersion>4.0.0</modelVersion>
   <artifactId>drools-correlation-engine</artifactId>
