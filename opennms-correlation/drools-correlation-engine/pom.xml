<?xml version="1.0"?>
<!--
  
   This file is part of the OpenNMS(R) Application.
  
   OpenNMS(R) is Copyright (C) 2006 The OpenNMS Group, Inc.  All rights reserved.
   OpenNMS(R) is a derivative work, containing both original code, included code and modified
   code that was published under the GNU General Public License. Copyrights for modified 
   and included code are below.
  
   OpenNMS(R) is a registered trademark of The OpenNMS Group, Inc.
  
   This program is free software; you can redistribute it and/or modify
   it under the terms of the GNU General Public License as published by
   the Free Software Foundation; either version 2 of the License, or
   (at your option) any later version.
  
   This program is distributed in the hope that it will be useful,
   but WITHOUT ANY WARRANTY; without even the implied warranty of
   MERCHANTABILITY or FITNESS FOR A PARTICULAR PURPOSE.  See the
   GNU General Public License for more details.                                                            
  
   You should have received a copy of the GNU General Public License
   along with this program; if not, write to the Free Software
   Foundation, Inc., 59 Temple Place - Suite 330, Boston, MA 02111-1307, USA.
         
   For more information contact: 
        OpenNMS Licensing       <license@opennms.org>
        http://www.opennms.org/
        http://www.opennms.com/
  
-->
<project xmlns="http://maven.apache.org/POM/4.0.0" xmlns:xsi="http://www.w3.org/2001/XMLSchema-instance" xsi:schemaLocation="http://maven.apache.org/POM/4.0.0 http://maven.apache.org/maven-v4_0_0.xsd">
  <parent>
    <artifactId>opennms-correlation</artifactId>
    <groupId>org.opennms</groupId>
    <version>1.11.3-SNAPSHOT</version>
  </parent>
  <modelVersion>4.0.0</modelVersion>
  <artifactId>drools-correlation-engine</artifactId>
  <name>OpenNMS Drools Correlation Engine</name>
  <url>http://maven.apache.org</url>
  <packaging>bundle</packaging>
  <build>
    <plugins>
      <plugin>
<<<<<<< HEAD
=======
        <groupId>org.opennms.maven.plugins</groupId>
        <artifactId>castor-maven-plugin</artifactId>
      </plugin>
      <plugin>
        <groupId>org.codehaus.mojo</groupId>
        <artifactId>build-helper-maven-plugin</artifactId>
        <executions>
          <execution>
            <id>add-source</id>
            <phase>generate-sources</phase>
            <goals>
              <goal>add-source</goal>
            </goals>
            <configuration>
              <sources>
                <source>${project.build.directory}/generated-sources/castor</source>
              </sources>
            </configuration>
          </execution>
        </executions>
      </plugin>
      <plugin>
>>>>>>> 1d1f24d5
        <artifactId>maven-eclipse-plugin</artifactId>
        <configuration>
          <additionalBuildcommands>
            <buildcommand>org.drools.ide.droolsbuilder</buildcommand>
          </additionalBuildcommands>
        </configuration>
      </plugin>
      <plugin>
        <artifactId>maven-surefire-plugin</artifactId>
        <configuration>
          <forkMode>pertest</forkMode>
          <argLine>-Xmx256m</argLine>
        </configuration>
      </plugin>
      <plugin>
        <artifactId>maven-assembly-plugin</artifactId>
        <configuration>
          <descriptors>
            <descriptor>src/assembly/xsds.xml</descriptor>
          </descriptors>
        </configuration>
        <executions>
          <execution>
            <phase>package</phase>
            <goals>
              <goal>single</goal>
            </goals>
          </execution>
        </executions>
      </plugin>
      <plugin>
        <groupId>org.apache.felix</groupId>
        <artifactId>maven-bundle-plugin</artifactId>
        <extensions>true</extensions>
        <configuration>
          <instructions>
            <Bundle-SymbolicName>${project.groupId}.${project.artifactId}</Bundle-SymbolicName>
            <Bundle-Version>${project.version}</Bundle-Version>
          </instructions>
        </configuration>
      </plugin>
      <plugin>
        <groupId>org.codehaus.mojo</groupId>
        <artifactId>build-helper-maven-plugin</artifactId>
        <executions>
          <execution>
            <id>add-source</id>
            <phase>generate-sources</phase>
            <goals>
              <goal>add-source</goal>
            </goals>
            <configuration>
              <sources>
                <source>${project.build.directory}/generated-sources/castor</source>
              </sources>
            </configuration>
          </execution>
        </executions>
      </plugin>
    </plugins>
  </build>
  <dependencies>
    <dependency>
      <groupId>org.opennms.dependencies</groupId>
      <artifactId>castor-dependencies</artifactId>
      <type>pom</type>
    </dependency>
    <dependency>
      <groupId>org.opennms</groupId>
      <artifactId>opennms-correlator</artifactId>
    </dependency>
    <dependency>
      <groupId>org.opennms.core.test-api</groupId>
      <artifactId>org.opennms.core.test-api.db</artifactId>
    </dependency>
    <dependency>
      <groupId>org.opennms.core.test-api</groupId>
      <artifactId>org.opennms.core.test-api.http</artifactId>
    </dependency>
    <dependency>
      <groupId>org.opennms.core.test-api</groupId>
      <artifactId>org.opennms.core.test-api.services</artifactId>
    </dependency>
    <dependency>
      <groupId>org.opennms.core.test-api</groupId>
      <artifactId>org.opennms.core.test-api.xml</artifactId>
    </dependency>
    <dependency>
      <groupId>org.opennms.dependencies</groupId>
      <artifactId>drools-dependencies</artifactId>
      <type>pom</type>
    </dependency>
    <dependency>
      <groupId>org.opennms</groupId>
      <artifactId>opennms-model</artifactId>
    </dependency>
    <dependency>
      <groupId>org.opennms.dependencies</groupId>
      <artifactId>spring-test-dependencies</artifactId>
      <type>pom</type>
    </dependency>
    <dependency>
      <groupId>org.opennms.tests</groupId>
      <artifactId>org.opennms.tests.mock-elements</artifactId>
    </dependency>
    <dependency>
      <groupId>org.opennms</groupId>
      <artifactId>opennms-test</artifactId>
    </dependency>
    <dependency>
      <groupId>org.opennms</groupId>
      <artifactId>opennms-rrd-jrobin</artifactId>
      <scope>test</scope>
    </dependency>
    <dependency>
      <groupId>org.opennms</groupId>
      <artifactId>opennms-rrd-api</artifactId>
      <scope>test</scope>
    </dependency>
    <dependency>
      <groupId>postgresql</groupId>
      <artifactId>postgresql</artifactId>
      <scope>test</scope>
    </dependency>
  </dependencies>
</project><|MERGE_RESOLUTION|>--- conflicted
+++ resolved
@@ -44,8 +44,6 @@
   <build>
     <plugins>
       <plugin>
-<<<<<<< HEAD
-=======
         <groupId>org.opennms.maven.plugins</groupId>
         <artifactId>castor-maven-plugin</artifactId>
       </plugin>
@@ -68,7 +66,6 @@
         </executions>
       </plugin>
       <plugin>
->>>>>>> 1d1f24d5
         <artifactId>maven-eclipse-plugin</artifactId>
         <configuration>
           <additionalBuildcommands>
@@ -109,24 +106,6 @@
             <Bundle-Version>${project.version}</Bundle-Version>
           </instructions>
         </configuration>
-      </plugin>
-      <plugin>
-        <groupId>org.codehaus.mojo</groupId>
-        <artifactId>build-helper-maven-plugin</artifactId>
-        <executions>
-          <execution>
-            <id>add-source</id>
-            <phase>generate-sources</phase>
-            <goals>
-              <goal>add-source</goal>
-            </goals>
-            <configuration>
-              <sources>
-                <source>${project.build.directory}/generated-sources/castor</source>
-              </sources>
-            </configuration>
-          </execution>
-        </executions>
       </plugin>
     </plugins>
   </build>
