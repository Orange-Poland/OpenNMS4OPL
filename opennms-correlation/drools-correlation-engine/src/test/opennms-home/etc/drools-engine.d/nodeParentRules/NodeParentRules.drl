package org.opennms.netmgt.correlation.drools

import java.util.Date;

import org.opennms.netmgt.correlation.drools.DroolsCorrelationEngine;
import org.opennms.netmgt.correlation.drools.Cause.Type;
import org.opennms.netmgt.xml.event.Event;
import org.opennms.netmgt.model.events.EventBuilder;
import org.opennms.netmgt.events.api.EventConstants;
<<<<<<< HEAD
import org.opennms.netmgt.model.events.EventUtils;
=======
>>>>>>> 3b88146f
import org.drools.core.spi.KnowledgeHelper;
import org.opennms.netmgt.model.events.EventUtils;

global org.opennms.netmgt.correlation.drools.DroolsCorrelationEngine engine;
global org.opennms.netmgt.correlation.drools.NodeService nodeService;
global java.lang.Long POLL_INTERVAL;


rule "newIssue"
	salience 100
	when
		$e : Event( $uei : uei matches ".*nodeDown", $nodeid : nodeid )
		not( Cause( cause == $nodeid ) )
	then
		Cause $c = new Cause( Type.POSSIBLE, $nodeid, $e );
		println( "Found nodeDown event " + $uei + " for node " + $nodeid +". Asserting: " + $c );
		insert( $c );
end

rule "possibleCauses"
	salience 200
	when
		$c : Cause( $cause : cause, $e : symptom )
		not( Cause( cause == ( nodeService.getParentNode( $cause ) ) ) )
	then
		Long $parentNode = nodeService.getParentNode( $cause );
		if ( $parentNode != null ) {
			Cause $parent = possibleCause( engine, $parentNode, $e, POLL_INTERVAL );
			$parent.addImpacted( $c );
			println( "No Cause for parent. Asserting: " + $parent );
			insert( $parent );
		} else {
			println( "No parent for node " + $cause );
		}
end

rule "existingCause"
	salience 200
	when
		$c : Cause( $cause : cause, $e : symptom )
		$parent : Cause( cause == ( nodeService.getParentNode( $cause ) ), impacted excludes $c )
	then
		$parent.addImpacted( $c );
		println(" Adding cause " + $c +" to existing parent " + $parent );
		update( $parent );
end
 
rule "resolveIssue"
	salience 100
	when
		$up : Event( $upUei : uei matches ".*nodeUp", $node : nodeid )
		$down : Event( uei matches ".*nodeDown", nodeid == $node )
	then
		println( "Found nodeUp event " + $upUei + " for node " + $node );
		retract( $down );
		retract( $up );
end

function Cause possibleCause( DroolsCorrelationEngine engine, Long nodeId, Event symptom, Long POLL_INTERVAL ) {
	return new Cause( Type.POSSIBLE, nodeId, symptom, engine.setTimer( POLL_INTERVAL ) );
}

//function void foundRootCause( DroolsCorrelationEngine engine, PossibleCause cause ) {
//	EventBuilder bldr = new EventBuilder( "rootCauseEvent", "Drools" );
//	bldr.setNodeid((int)cause.getSymptom().getNodeid());
//	bldr.addParam("rootCause", cause.getCause().intValue());
//	
//	engine.sendEvent(bldr.getEvent());
//}

function void println(Object msg) {
	System.out.println(new Date() + " : " + msg);
}


<|MERGE_RESOLUTION|>--- conflicted
+++ resolved
@@ -1,88 +1,84 @@
-package org.opennms.netmgt.correlation.drools
-
-import java.util.Date;
-
-import org.opennms.netmgt.correlation.drools.DroolsCorrelationEngine;
-import org.opennms.netmgt.correlation.drools.Cause.Type;
-import org.opennms.netmgt.xml.event.Event;
-import org.opennms.netmgt.model.events.EventBuilder;
-import org.opennms.netmgt.events.api.EventConstants;
-<<<<<<< HEAD
-import org.opennms.netmgt.model.events.EventUtils;
-=======
->>>>>>> 3b88146f
-import org.drools.core.spi.KnowledgeHelper;
-import org.opennms.netmgt.model.events.EventUtils;
-
-global org.opennms.netmgt.correlation.drools.DroolsCorrelationEngine engine;
-global org.opennms.netmgt.correlation.drools.NodeService nodeService;
-global java.lang.Long POLL_INTERVAL;
-
-
-rule "newIssue"
-	salience 100
-	when
-		$e : Event( $uei : uei matches ".*nodeDown", $nodeid : nodeid )
-		not( Cause( cause == $nodeid ) )
-	then
-		Cause $c = new Cause( Type.POSSIBLE, $nodeid, $e );
-		println( "Found nodeDown event " + $uei + " for node " + $nodeid +". Asserting: " + $c );
-		insert( $c );
-end
-
-rule "possibleCauses"
-	salience 200
-	when
-		$c : Cause( $cause : cause, $e : symptom )
-		not( Cause( cause == ( nodeService.getParentNode( $cause ) ) ) )
-	then
-		Long $parentNode = nodeService.getParentNode( $cause );
-		if ( $parentNode != null ) {
-			Cause $parent = possibleCause( engine, $parentNode, $e, POLL_INTERVAL );
-			$parent.addImpacted( $c );
-			println( "No Cause for parent. Asserting: " + $parent );
-			insert( $parent );
-		} else {
-			println( "No parent for node " + $cause );
-		}
-end
-
-rule "existingCause"
-	salience 200
-	when
-		$c : Cause( $cause : cause, $e : symptom )
-		$parent : Cause( cause == ( nodeService.getParentNode( $cause ) ), impacted excludes $c )
-	then
-		$parent.addImpacted( $c );
-		println(" Adding cause " + $c +" to existing parent " + $parent );
-		update( $parent );
-end
- 
-rule "resolveIssue"
-	salience 100
-	when
-		$up : Event( $upUei : uei matches ".*nodeUp", $node : nodeid )
-		$down : Event( uei matches ".*nodeDown", nodeid == $node )
-	then
-		println( "Found nodeUp event " + $upUei + " for node " + $node );
-		retract( $down );
-		retract( $up );
-end
-
-function Cause possibleCause( DroolsCorrelationEngine engine, Long nodeId, Event symptom, Long POLL_INTERVAL ) {
-	return new Cause( Type.POSSIBLE, nodeId, symptom, engine.setTimer( POLL_INTERVAL ) );
-}
-
-//function void foundRootCause( DroolsCorrelationEngine engine, PossibleCause cause ) {
-//	EventBuilder bldr = new EventBuilder( "rootCauseEvent", "Drools" );
-//	bldr.setNodeid((int)cause.getSymptom().getNodeid());
-//	bldr.addParam("rootCause", cause.getCause().intValue());
-//	
-//	engine.sendEvent(bldr.getEvent());
-//}
-
-function void println(Object msg) {
-	System.out.println(new Date() + " : " + msg);
-}
-
-
+package org.opennms.netmgt.correlation.drools
+
+import java.util.Date;
+
+import org.opennms.netmgt.correlation.drools.DroolsCorrelationEngine;
+import org.opennms.netmgt.correlation.drools.Cause.Type;
+import org.opennms.netmgt.xml.event.Event;
+import org.opennms.netmgt.model.events.EventBuilder;
+import org.opennms.netmgt.events.api.EventConstants;
+import org.drools.core.spi.KnowledgeHelper;
+import org.opennms.netmgt.model.events.EventUtils;
+
+global org.opennms.netmgt.correlation.drools.DroolsCorrelationEngine engine;
+global org.opennms.netmgt.correlation.drools.NodeService nodeService;
+global java.lang.Long POLL_INTERVAL;
+
+
+rule "newIssue"
+	salience 100
+	when
+		$e : Event( $uei : uei matches ".*nodeDown", $nodeid : nodeid )
+		not( Cause( cause == $nodeid ) )
+	then
+		Cause $c = new Cause( Type.POSSIBLE, $nodeid, $e );
+		println( "Found nodeDown event " + $uei + " for node " + $nodeid +". Asserting: " + $c );
+		insert( $c );
+end
+
+rule "possibleCauses"
+	salience 200
+	when
+		$c : Cause( $cause : cause, $e : symptom )
+		not( Cause( cause == ( nodeService.getParentNode( $cause ) ) ) )
+	then
+		Long $parentNode = nodeService.getParentNode( $cause );
+		if ( $parentNode != null ) {
+			Cause $parent = possibleCause( engine, $parentNode, $e, POLL_INTERVAL );
+			$parent.addImpacted( $c );
+			println( "No Cause for parent. Asserting: " + $parent );
+			insert( $parent );
+		} else {
+			println( "No parent for node " + $cause );
+		}
+end
+
+rule "existingCause"
+	salience 200
+	when
+		$c : Cause( $cause : cause, $e : symptom )
+		$parent : Cause( cause == ( nodeService.getParentNode( $cause ) ), impacted excludes $c )
+	then
+		$parent.addImpacted( $c );
+		println(" Adding cause " + $c +" to existing parent " + $parent );
+		update( $parent );
+end
+ 
+rule "resolveIssue"
+	salience 100
+	when
+		$up : Event( $upUei : uei matches ".*nodeUp", $node : nodeid )
+		$down : Event( uei matches ".*nodeDown", nodeid == $node )
+	then
+		println( "Found nodeUp event " + $upUei + " for node " + $node );
+		retract( $down );
+		retract( $up );
+end
+
+function Cause possibleCause( DroolsCorrelationEngine engine, Long nodeId, Event symptom, Long POLL_INTERVAL ) {
+	return new Cause( Type.POSSIBLE, nodeId, symptom, engine.setTimer( POLL_INTERVAL ) );
+}
+
+//function void foundRootCause( DroolsCorrelationEngine engine, PossibleCause cause ) {
+//	EventBuilder bldr = new EventBuilder( "rootCauseEvent", "Drools" );
+//	bldr.setNodeid((int)cause.getSymptom().getNodeid());
+//	bldr.addParam("rootCause", cause.getCause().intValue());
+//	
+//	engine.sendEvent(bldr.getEvent());
+//}
+
+function void println(Object msg) {
+	System.out.println(new Date() + " : " + msg);
+}
+
+