--- conflicted
+++ resolved
@@ -46,11 +46,7 @@
         engine.correlate(createNodeLostServiceEvent(1, "SSH"));
         Thread.sleep(4000); // Give time to execute the time-based rules.
         m_anticipatedMemorySize = 5;
-<<<<<<< HEAD
         engine.getKieSessionObjects().forEach(System.err::println);
-=======
-        engine.getMemoryObjects().forEach(System.err::println);
->>>>>>> 02ec5ca8
         
         verify(engine);
     }
