#!/usr/bin/env perl -w

use strict;
use warnings;

use Config;
use Cwd qw(abs_path getcwd);
use File::Basename;
use File::Find;
use File::Path qw(rmtree);
use File::Spec;
use Getopt::Long qw(:config permute bundling pass_through);
use IO::Handle;
use IPC::Open2;
use Scalar::Util qw(looks_like_number);

use vars qw(
	$BUILD_PROFILE
	$GIT
	$HELP
	$JAVA_HOME
	@JAVA_SEARCH_DIRS
	$LOGLEVEL
	$MVN
	$MAVEN_VERSION
	$MAVEN_OPTS
	$OOSNMP_TRUSTSTORE
	$PATHSEP
	$PREFIX
	$SKIP_OPENJDK
	$TESTS
	$VERBOSE
	@ARGS
);
@ARGS          = ();
$BUILD_PROFILE = "default";
$HELP          = undef;
$JAVA_HOME     = undef;
$LOGLEVEL      = 'debug' unless (defined $LOGLEVEL);
$PATHSEP       = $Config{'path_sep'};
$SKIP_OPENJDK  = $ENV{'SKIP_OPENJDK'};
$VERBOSE       = undef;

@JAVA_SEARCH_DIRS = qw(
	/usr/lib/jvm
	/usr/java
	/System/Library/Java/JavaVirtualMachines
	/Library/Java/JavaVirtualMachines
	/Library/Java/Home
	/opt
	/opt/ci/java
);
unshift(@JAVA_SEARCH_DIRS, File::Spec->catdir($ENV{'HOME'}, 'ci', 'java'));

push(@JAVA_SEARCH_DIRS, File::Spec->catdir($ENV{'HOME'}, 'ci', 'java'));

eval {
	setpriority(0, 0, 10);
};

if (not defined $PATHSEP) { $PATHSEP = ':'; }
die "\$PREFIX not set!" unless (defined $PREFIX);

# If we were called from bin, remove the /bin so we're always
# rooted in the top-of-tree
if (basename($PREFIX) eq "bin") {
	my @dirs = File::Spec->splitdir($PREFIX);
	pop(@dirs);
	$PREFIX = File::Spec->catdir(@dirs);
}

$GIT = find_git();

# path to maven executable
$MVN = $ENV{'MVN'};
if (not defined $MVN or not -x $MVN) {
	$MVN = File::Spec->catfile($PREFIX, 'maven', 'bin', 'mvn');
	if ($^O =~ /(mswin|msys)/i) {
		$MVN .= '.bat';
	}
}

delete $ENV{'M2_HOME'};

# maven options
$MAVEN_OPTS = $ENV{'MAVEN_OPTS'};
if (not defined $MAVEN_OPTS or $MAVEN_OPTS eq '') {
	$MAVEN_OPTS = "-Xmx2048m -XX:ReservedCodeCacheSize=512m";
}

<<<<<<< HEAD
if (not $MAVEN_OPTS =~ /TieredCompilation/) {
	# Improve startup speed by disabling collection of extra profiling information during compiles since they're not
	# long-running enough for them to be a net-win for performance.
	$MAVEN_OPTS .= " -XX:+TieredCompilation -XX:TieredStopAtLevel=1";
}

=======
if (not $MAVEN_OPTS =~ /\:PermSize/) {
	$MAVEN_OPTS .= " -XX:PermSize=512m";
}

if (not $MAVEN_OPTS =~ /MaxPermSize/) {
	$MAVEN_OPTS .= " -XX:MaxPermSize=1g";
}

if (not $MAVEN_OPTS =~ /-Xmx/) {
	$MAVEN_OPTS .= "-Xmx2048m";
}

if (not $MAVEN_OPTS =~ /ReservedCodeCacheSize/) {
	$MAVEN_OPTS .= " -XX:ReservedCodeCacheSize=512m";
}

if (not $MAVEN_OPTS =~ /TieredCompilation/) {
	# Improve startup speed by disabling collection of extra profiling information during compiles since they're not
	# long-running enough for them to be a net-win for performance.
	$MAVEN_OPTS .= " -XX:+TieredCompilation -XX:TieredStopAtLevel=1";
}

>>>>>>> 5d402f5c
if (not $MAVEN_OPTS =~ /UseGCOverheadLimit/) {
	# The concurrent collector will throw an OutOfMemoryError if too much time is being spent in garbage collection: if
	# more than 98% of the total time is spent in garbage collection and less than 2% of the heap is recovered, an
	# OutOfMemoryError will be thrown. This feature is designed to prevent applications from running for an extended
	# period of time while making little or no progress because the heap is too small. If necessary, this feature can
	# be disabled by adding the option -XX:-UseGCOverheadLimit to the command line.
	$MAVEN_OPTS .= " -XX:-UseGCOverheadLimit";
}

if (not $MAVEN_OPTS =~ /UseParallelGC/) {
	# If (a) peak application performance is the first priority and (b) there are no pause time requirements or pauses
	# of one second or longer are acceptable, then select the parallel collector with -XX:+UseParallelGC and
	# (optionally) enable parallel compaction with -XX:+UseParallelOldGC.
	$MAVEN_OPTS .= " -XX:+UseParallelGC -XX:+UseParallelOldGC";
}

my $result = GetOptions(
	"help|h"                    => \$HELP,
	"enable-tests|tests|test|t" => \$TESTS,
	"maven-opts|m=s"            => \$MAVEN_OPTS,
	"profile|p=s"               => \$BUILD_PROFILE,
	"java-home|java|j=s"        => \$JAVA_HOME,
	"verbose|v"                 => \$VERBOSE,
	"log-level|l=s"             => \$LOGLEVEL,
);

if (not $result) {
	error("failed to parse command-line options");
	exit 1;
}
if ($BUILD_PROFILE !~ /^(default|dir|full|fulldir)$/) {
	error("unknown --profile option, $BUILD_PROFILE, must be one of 'default', 'dir', 'full', or 'fulldir'");
	exit 1;
}

@ARGS = @ARGV;

if (defined $HELP) {
	print <<END;
usage: $0 [-h] [-j \$JAVA_HOME] [-t] [-v]

	-h/--help              this help
	-j/--java-home DIR     set \$JAVA_HOME to DIR
	-m/--maven-opts OPTS   set \$MAVEN_OPTS to OPTS
	                       (default: $MAVEN_OPTS)
	-p/--profile PROFILE   default, dir, full, or fulldir
	-t/--enable-tests      enable integration tests when building
	-l/--log-level         log level (error/warning/info/debug)
END
	exit 1;
}

if ($VERBOSE) {
	$LOGLEVEL = 'debug';
}

if (not defined $LOGLEVEL or $LOGLEVEL eq '') {
	$LOGLEVEL = 'info';
}

$LOGLEVEL = lc($LOGLEVEL);
if ($LOGLEVEL !~ /^(error|warning|info|debug)$/) {
	print STDERR "Log level $LOGLEVEL invalid.  Must be one of 'error', 'warning', 'info', or 'debug'.\n";
	exit 1;
}

if ((defined $JAVA_HOME and -d $JAVA_HOME) or (exists $ENV{'JAVA_HOME'} and -d $ENV{'JAVA_HOME'})) {
	if (not defined $JAVA_HOME or not -d $JAVA_HOME) {
		$JAVA_HOME = $ENV{'JAVA_HOME'};
	}

	my ($shortversion) = get_version_from_java(File::Spec->catfile($JAVA_HOME, 'bin', 'java'));
	my $minimumversion = get_minimum_java();

	if ($shortversion < $minimumversion) {
		warning("You specified a Java home of $JAVA_HOME, but it does not meet minimum java version $minimumversion!  Will attempt to search for one instead.");
		$JAVA_HOME = undef;
		delete $ENV{'JAVA_HOME'};
	}
}

if (not defined $JAVA_HOME or $JAVA_HOME eq "") {
	debug("--java-home not passed, searching for \$JAVA_HOME");
	$JAVA_HOME = find_java_home();
	if (not defined $JAVA_HOME) {
		warning("\$JAVA_HOME is not set, things might go wonky.  Or not.");
	}
}

if (defined $JAVA_HOME and $JAVA_HOME ne "") {
	info("Using \$JAVA_HOME=$JAVA_HOME");
	$ENV{'JAVA_HOME'} = $JAVA_HOME;
	$ENV{'PATH'}      = File::Spec->catfile($JAVA_HOME, 'bin') . $PATHSEP . $ENV{'PATH'};
}

if (not exists $ENV{'JAVA_VENDOR'}) {
	warning("You do not have \$JAVA_VENDOR set. This is probably OK, but on some platforms");
	warning("you might need to set it, eg, to 'Sun' or 'openjdk'.");
}

$MAVEN_VERSION = `'$MVN' --version`;
$MAVEN_VERSION =~ s/^.*Apache Maven ([\d\.]+).*?$/$1/gs;
chomp($MAVEN_VERSION);
if ($MAVEN_VERSION =~ /^[12]/) {
	warning("Your maven version ($MAVEN_VERSION) is too old.  There are known bugs building with a version less than 3.0.  Expect trouble.");
}

unshift(@ARGS, '-DfailIfNoTests=false');
if (defined $TESTS) {
	debug("integration tests are enabled");
	unshift(@ARGS, '-DskipITs=false');
}
unshift(@ARGS, '-Djava.awt.headless=true');

if (not grep { $_ =~ /^-Dmaven.metadata.legacy/ } @ARGS) {
	unshift(@ARGS, '-Dmaven.metadata.legacy=true');
}

if (grep { $_ =~ /^-Droot.dir=/ } @ARGS) {
	debug("root.dir defined");
} else {
	debug("setting root.dir to $PREFIX");
	unshift(@ARGS, '-Droot.dir=' . $PREFIX);
}

if (grep { $_ =~ /^-Dbuild.profile=/ } @ARGS) {
	debug("build.profile defined");
} else {
	debug("setting build.profile to $BUILD_PROFILE");
	unshift(@ARGS, "-Dbuild.profile=$BUILD_PROFILE");
}

if (not grep { $_ =~ /^-Dbuild.skip.tarball=/ } @ARGS) {
	if (abs_path(getcwd()) ne abs_path($PREFIX)) {
		debug("not building in the root directory, passing -Dbuild.skip.tarball=true");
		unshift(@ARGS, "-Dbuild.skip.tarball=true");
	}
}

if (-r File::Spec->catfile($ENV{'HOME'}, '.opennms-buildrc')) {
	if (open(FILEIN, File::Spec->catfile($ENV{'HOME'}, '/.opennms-buildrc'))) {
		while (my $line = <FILEIN>) {
			chomp($line);
			if ($line !~ /^\s*$/ and $line !~ /^\s*\#/) {
				unshift(@ARGS, $line);
			}
		}
		close(FILEIN);
	}
}

$ENV{'MAVEN_OPTS'} = $MAVEN_OPTS;

info("JAVA_HOME = $JAVA_HOME") if (defined $JAVA_HOME and $JAVA_HOME ne "");
info("PATH = " . $ENV{'PATH'});
info("MVN = $MVN");
info("MAVEN_OPTS = $MAVEN_OPTS"); 

my $git_branch = "unknown";
if (exists $ENV{'bamboo_planRepository_branch'}) {
	$git_branch = $ENV{'bamboo_planRepository_branch'};
} elsif (defined $GIT and -x $GIT) {
	chomp($git_branch=`$GIT symbolic-ref HEAD 2>/dev/null || $GIT rev-parse HEAD 2>/dev/null`);
}

$git_branch =~ s,^refs/heads/,,;
info("Git Branch = $git_branch");

sub find_git {
	my $git = undef;
	if (exists $ENV{'GIT'}) {
		$git = $ENV{'GIT'};
	}

	if (not defined $git or not -x $git) {
		for my $dir (File::Spec->path()) {
			my $g = File::Spec->catfile($dir, 'git');
			if ($^O =~ /(mswin|msys)/i) {
				$g .= '.exe';
			}
			if (-x $g) {
				return $g;
			}
		}
	}

	if (not defined $git or $git eq "" or ! -x $git) {
		warning("Unable to locate git.");
		$git = undef;
	}
	return $git;
}

sub get_minimum_java {
	my $minimum_java = '1.8';

	my $pomfile = File::Spec->catfile($PREFIX, 'pom.xml');
	if (-e $pomfile) {
		open(POMFILE, $pomfile) or die "Unable to read $pomfile: $!\n";
		while (<POMFILE>) {
			if (/<source>([\d\.]+)<\/source>/) {
				$minimum_java = $1;
				last;
			}
		}
		close(POMFILE) or die "Unable to close $pomfile: $!\n";
	}

	return $minimum_java;
}

sub get_version_from_java {
	my $javacmd = shift;

	if (not defined $javacmd or not -x $javacmd) {
		return ();
	}

	my ($output, $bindir, $shortversion, $version, $build, $java_home);

	$output = `"$javacmd" -version 2>\&1`;
	($version) = $output =~ / version \"?([\d\.]+?(?:[\+\-\_]\S+?)?)\"?$/ms;
	($version, $build) = $version =~ /^([\d\.]+)(?:[\+\-\_](.*?))?$/;
	($shortversion) = $version =~ /^(\d+\.\d+|\d+)/;
	$build = 0 if (not defined $build);

	$bindir = dirname($javacmd);
	$java_home = Cwd::realpath(File::Spec->catdir($bindir, '..'));

	return ($shortversion, $version, $build, $java_home);
}

sub find_java_home {
	my $minimum_java = get_minimum_java();

	my $versions = {};
	my $javacmd = 'java';

	if ($^O =~ /(mswin|msys)/i) {
		$javacmd .= '.exe';
	}

	for my $searchdir (@JAVA_SEARCH_DIRS) {
		my @javas = (
			glob(File::Spec->catfile($searchdir, 'bin', $javacmd)),
			glob(File::Spec->catfile($searchdir, '*', 'bin', $javacmd)),
			glob(File::Spec->catfile($searchdir, '*', '*', 'bin', $javacmd)),
			glob(File::Spec->catfile($searchdir, '*', '*', '*', 'bin', $javacmd)),
			glob(File::Spec->catfile($searchdir, '*', '*', '*', '*', 'bin', $javacmd))
		);

		for my $java (@javas) {
			if (-x $java and ! -d $java) {
				$java = abs_path($java);
				my ($shortversion, $version, $build, $java_home) = get_version_from_java($java);

				if ($SKIP_OPENJDK) {
					next if ($java  =~ /openjdk/i);
					next if ($build =~ /openjdk/i);
				}
				next unless (defined $shortversion and $shortversion);

				$versions->{$shortversion}             = {} unless (exists $versions->{$shortversion});
				$versions->{$shortversion}->{$version} = {} unless (exists $versions->{$shortversion}->{$version});

				next if (exists $versions->{$shortversion}->{$version}->{$build});

				$versions->{$shortversion}->{$version}->{$build} = $java_home;
			}
		}
	}

	my $highest_valid = undef;

	for my $majorversion (sort keys %$versions) {
		if (looks_like_number($majorversion) and looks_like_number($minimum_java) and $majorversion < $minimum_java) {
			next;
		}

		#print STDERR "Java $majorversion:\n";
		JDK_SEARCH: for my $version (sort keys %{$versions->{$majorversion}}) {
			#print STDERR "  $version:\n";
			for my $build (sort keys %{$versions->{$majorversion}->{$version}}) {
				my $java_home = $versions->{$majorversion}->{$version}->{$build};
				#print STDERR "    ", $build, ": ", $java_home, "\n";
				if ($build =~ /^(\d+)/) {
					my $buildnumber = $1 || 0;
					if ($majorversion eq "1.7" and $buildnumber >= 65 and defined $highest_valid) {
						# if we've already found an older Java 7, skip build 65 and higher because of bytecode verification issues
						next;
					}

					$highest_valid = $java_home;
				} elsif (defined $highest_valid) {
					last JDK_SEARCH;
				}
			}
		}

		if (defined $highest_valid) {
			# we've matched in this version, don't bother looking at higher JDKs
			last;
		}
	}

	return $highest_valid;
}

sub clean_git {
	if (-d '.git' and defined $GIT and -x $GIT) {
		my @command = ($GIT, "clean", "-fdx", ".");
		info("running:", @command);
		handle_errors_and_exit_on_failure(system(@command));
	} else {
		warning("No .git directory found, skipping clean.");
	}
}

sub clean_m2_repository {
	my %dirs;
	my $repodir = File::Spec->catfile($ENV{'HOME'}, '.m2', 'repository');
	if (not -d $repodir) {
		return;
	}
	find(
		{
			wanted => sub {
				my ($dev,$ino,$mode,$nlink,$uid,$gid) = lstat($_);
				if (int(-C _) > 7) {
					$dirs{$File::Find::dir}++;
				}
			}
		},
		$repodir
	);
	my @remove = sort keys %dirs;
	info("cleaning up old m2_repo directories: " . @remove);
	rmtree(\@remove);
}

sub get_dependencies {
	my $directory = shift;

	my @SKIP = qw(
		org\.opennms\:jicmp-api
		org\.opennms\:jrrd-api
		org\.opennms\:rancid-api
		org\.opennms\.lib
		org\.opennms\.smslib\:smslib
	);

	my $old_version;
	my $old_module;
	my $moduledir = $PREFIX . "/" . $directory;
	my $deps = { 'org.opennms:opennms' => 1 };
	my $versions = {};
	my $cwd = getcwd;

	if (-d $moduledir) {
		my $current_module_name = undef;
		my $in_module = undef;

		chdir($moduledir);
		open(MVNRUN, "$MVN dependency:list |") or die "unable to run $MVN dependency:list in $moduledir: $!";
		LIST: while (my $line = <MVNRUN>) {
			chomp($line);
			$line =~ s/^\[[^\]]*\]\s*//;
			if (defined $in_module) {
				if ($line =~ /^$/) {
					$in_module = undef;
				} elsif ($line !~ /opennms/) {
					# skip non-opennms dependencies
				} else {
					for my $skip (@SKIP) {
						if ($line =~ /$skip/) {
							next LIST;
						}
					}
					$line =~ s/^\s*//;
					$line =~ s/\s*$//;
					my @maven_info = split(/\:/, $line);
					my $dep = $maven_info[0] . ":" . $maven_info[1];
					push(@{$deps->{$current_module_name}}, $dep);

					# next unless ($maven_info[2] eq "jar" or $maven_info[2] eq "pom");

					# do some extra checking of versions
					my $version = $maven_info[3];
					$version = $maven_info[4] if ($version eq "xsds");
					$version = $maven_info[4] if ($version eq "tests");
					if (exists $versions->{$dep}) {
						$old_version = $versions->{$dep}->{'version'};
						$old_module  = $versions->{$dep}->{'module'};
						next if ($old_module eq $current_module_name);

						if ($old_version ne $version) {
							warning("$current_module_name wants $dep version $version, but $old_module wants version $old_version");
						}
					}
					$versions->{$dep} = {
						'version' => $version,
						'module' => $current_module_name,
					};

				}
			} else {
				if ($line =~ /--- maven-dependency-plugin.*? \@ (\S+)/) {
					$current_module_name = $1;
				}
				if ($line =~ /The following files have been resolved/) {
					$in_module = $current_module_name;
				}
			}
		}
		close(MVNRUN);
		chdir($cwd);
	}

	return $deps;
}

sub handle_errors {
	my $exit = shift;
	if ($exit == 0) {
		info("finished successfully");
	} elsif ($exit == -1) {
		error("failed to execute: $!");
	} elsif ($exit & 127) {
		error("child died with signal " . ($exit & 127));
	} else {
		error("child exited with value " . ($exit >> 8));
	}
	return $exit;
}

sub handle_errors_and_exit_on_failure {
	my $exit = handle_errors(@_);
	if ($exit != 0) {
		exit ($exit >> 8);
	}
}

sub handle_errors_and_exit {
	my $exit = handle_errors(@_);
	exit ($exit >> 8);
}

sub run_command {
	my $outfile = shift;
	my @command = @_;

	my $start = time;
	my $count = 0;

	my $read   = IO::Handle->new();
	my $write  = IO::Handle->new();
	my $output = IO::Handle->new();

	if (not defined $outfile) {
		$outfile = 'output.log';
	}
	open($output, '>' . $outfile) or die "unable to write to $outfile: $!";
	$output->autoflush(1);

	my $pid = open2($read, $write, @command);

	close($write);

	my $elapsed = 0;
	while (<$read>) {
		print $output $_;
		if (($count++ % 1000) == 0) {
			$elapsed = time - $start;
			info(sprintf("elapsed time: %.2f minutes", ($elapsed / 60.0)));
		}
	}

	close($read);
	close($output);

	waitpid($pid, 0);
	return $?;
}

sub debug {
	print "[DEBUG] " . join(' ', @_) . "\n" if ($LOGLEVEL eq 'debug');
}

sub warning {
	print "[WARN] " . join(' ', @_) . "\n" if ($LOGLEVEL =~ /^(debug|warning)$/);
}

sub info {
	print "[INFO] " . join(' ', @_) . "\n" if ($LOGLEVEL =~ /^(debug|warning|info)$/);
}

sub error {
	print "[ERROR] " . join(' ', @_) . "\n";
}

1;<|MERGE_RESOLUTION|>--- conflicted
+++ resolved
@@ -88,22 +88,12 @@
 	$MAVEN_OPTS = "-Xmx2048m -XX:ReservedCodeCacheSize=512m";
 }
 
-<<<<<<< HEAD
 if (not $MAVEN_OPTS =~ /TieredCompilation/) {
 	# Improve startup speed by disabling collection of extra profiling information during compiles since they're not
 	# long-running enough for them to be a net-win for performance.
 	$MAVEN_OPTS .= " -XX:+TieredCompilation -XX:TieredStopAtLevel=1";
 }
 
-=======
-if (not $MAVEN_OPTS =~ /\:PermSize/) {
-	$MAVEN_OPTS .= " -XX:PermSize=512m";
-}
-
-if (not $MAVEN_OPTS =~ /MaxPermSize/) {
-	$MAVEN_OPTS .= " -XX:MaxPermSize=1g";
-}
-
 if (not $MAVEN_OPTS =~ /-Xmx/) {
 	$MAVEN_OPTS .= "-Xmx2048m";
 }
@@ -112,13 +102,6 @@
 	$MAVEN_OPTS .= " -XX:ReservedCodeCacheSize=512m";
 }
 
-if (not $MAVEN_OPTS =~ /TieredCompilation/) {
-	# Improve startup speed by disabling collection of extra profiling information during compiles since they're not
-	# long-running enough for them to be a net-win for performance.
-	$MAVEN_OPTS .= " -XX:+TieredCompilation -XX:TieredStopAtLevel=1";
-}
-
->>>>>>> 5d402f5c
 if (not $MAVEN_OPTS =~ /UseGCOverheadLimit/) {
 	# The concurrent collector will throw an OutOfMemoryError if too much time is being spent in garbage collection: if
 	# more than 98% of the total time is spent in garbage collection and less than 2% of the heap is recovered, an
