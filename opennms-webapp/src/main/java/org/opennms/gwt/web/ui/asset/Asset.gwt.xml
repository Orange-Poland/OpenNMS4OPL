--- conflicted
+++ resolved
@@ -46,11 +46,7 @@
 
   <!-- user.agent to compile for; just chrome/safari/webkit will be compiled; speeds up development -->
 <!--   <set-property name="user.agent" value="safari"/> -->
-<<<<<<< HEAD
-<!-- extend-property name="locale" values="de"/-->
-=======
 <!-- <extend-property name="locale" values="de"/> -->
->>>>>>> b8ef5ab1
    
    <set-configuration-property name="UiBinder.useSafeHtmlTemplates" value="true" />
 </module>