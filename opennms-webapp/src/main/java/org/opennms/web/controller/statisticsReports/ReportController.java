--- conflicted
+++ resolved
@@ -66,11 +66,7 @@
                 return new ModelAndView("statisticsReports/report", "model", report);
             }
         } catch (org.springframework.orm.hibernate3.HibernateObjectRetrievalFailureException horfe) {
-<<<<<<< HEAD
-            throw new StatisticsReportIdNotFoundException("No such report ID", command.getId().toString(), e);
-=======
             throw new StatisticsReportIdNotFoundException("No such report ID", command.getId().toString(), horfe);
->>>>>>> 7717016b
         }
     }
 }