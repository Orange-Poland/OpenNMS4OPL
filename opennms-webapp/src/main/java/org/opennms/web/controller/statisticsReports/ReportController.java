--- conflicted
+++ resolved
@@ -60,19 +60,13 @@
         m_validator.validate(command, errors);
         try {
             StatisticsReportModel report = m_statisticsReportService.getReport(command, errors);
-<<<<<<< HEAD
-            return new ModelAndView("statisticsReports/report", "model", report);
-        } catch (Throwable e) {
-            throw new StatisticsReportIdNotFoundException("No such report ID", command.getId().toString(), e);
-=======
             if (report == null) {
                 throw new StatisticsReportIdNotFoundException("No such report ID", command.getId().toString());
             } else {
-                return new ModelAndView(getSuccessView(), "model", report);
+                return new ModelAndView("statisticsReports/report", "model", report);
             }
         } catch (org.springframework.orm.hibernate3.HibernateObjectRetrievalFailureException horfe) {
             throw new StatisticsReportIdNotFoundException("No such report ID", command.getId().toString());
->>>>>>> b94010bc
         }
     }
 }