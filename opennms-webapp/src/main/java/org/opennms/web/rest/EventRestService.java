--- conflicted
+++ resolved
@@ -133,8 +133,7 @@
 	@Produces( { MediaType.APPLICATION_XML, MediaType.APPLICATION_JSON })
 	@Transactional
 	public OnmsEventCollection getEvents() throws ParseException {
-<<<<<<< HEAD
-		getReadLock().lock();
+		readLock();
 
 		try {
 		    final CriteriaBuilder builder = new CriteriaBuilder(OnmsEvent.class);
@@ -146,7 +145,7 @@
 			
 			return coll;
 		} finally {
-			getReadLock().unlock();
+			readUnlock();
 		}
 	}
 
@@ -161,7 +160,7 @@
 	@Path("between")
 	@Transactional
 	public OnmsEventCollection getEventsBetween() throws ParseException {
-		getReadLock().lock();
+		readLock();
 		
 		try {
 		    final CriteriaBuilder builder = new CriteriaBuilder(OnmsEvent.class);
@@ -210,23 +209,8 @@
 			
 			return coll;
 		} finally {
-			getReadLock().unlock();
+			readUnlock();
 		}
-=======
-	    readLock();
-	    
-	    try {
-    	    final CriteriaBuilder builder = new CriteriaBuilder(OnmsEvent.class);
-    	    applyQueryFilters(m_uriInfo.getQueryParameters(), builder);
-    
-    	    final OnmsEventCollection coll = new OnmsEventCollection(m_eventDao.findMatching(builder.toCriteria()));
-    		coll.setTotalCount(m_eventDao.countMatching(builder.clearOrder().toCriteria()));
-    		
-    		return coll;
-	    } finally {
-	        readUnlock();
-	    }
->>>>>>> ecff676c
 	}
 
 	/**
