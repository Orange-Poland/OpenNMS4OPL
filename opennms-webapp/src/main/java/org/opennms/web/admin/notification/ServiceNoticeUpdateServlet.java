--- conflicted
+++ resolved
@@ -57,19 +57,11 @@
 
     /** {@inheritDoc} */
     @Override
-<<<<<<< HEAD
-    public void doPost(HttpServletRequest request, HttpServletResponse response) throws ServletException, IOException {
-        HttpSession userSession = request.getSession(false);
-        Map<String, String> servicesCheckedMap = getServicesChecked(userSession);
-
-        String[] checkedServices = request.getParameterValues("serviceCheck");
-=======
     public void doPost(final HttpServletRequest request, final HttpServletResponse response) throws ServletException, IOException {
         final HttpSession userSession = request.getSession(false);
         final Map<String, String> servicesCheckedMap = getServicesChecked(userSession);
->>>>>>> 59c6883d
 
-        final String checkedServices[] = request.getParameterValues("serviceCheck");
+        final String[] checkedServices = request.getParameterValues("serviceCheck");
         if (checkedServices != null) {
             for (final String checkedService : checkedServices) {
                 servicesCheckedMap.put(checkedService, "Y");
