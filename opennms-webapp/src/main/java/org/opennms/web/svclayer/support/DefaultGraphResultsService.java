--- conflicted
+++ resolved
@@ -2,13 +2,8 @@
  * *****************************************************************************
  * This file is part of OpenNMS(R).
  *
-<<<<<<< HEAD
- * Copyright (C) 2006-2011 The OpenNMS Group, Inc. OpenNMS(R) is Copyright (C)
- * 1999-2011 The OpenNMS Group, Inc.
-=======
  * Copyright (C) 2006-2012 The OpenNMS Group, Inc.
  * OpenNMS(R) is Copyright (C) 1999-2012 The OpenNMS Group, Inc.
->>>>>>> 06e3eb55
  *
  * OpenNMS(R) is a registered trademark of The OpenNMS Group, Inc.
  *
@@ -28,6 +23,7 @@
  * http://www.opennms.org/ http://www.opennms.com/
  * *****************************************************************************
  */
+
 package org.opennms.web.svclayer.support;
 
 import java.io.File;
