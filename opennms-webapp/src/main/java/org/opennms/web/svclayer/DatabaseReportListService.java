/*******************************************************************************
 * This file is part of OpenNMS(R).
 *
 * Copyright (C) 2009-2011 The OpenNMS Group, Inc.
 * OpenNMS(R) is Copyright (C) 1999-2011 The OpenNMS Group, Inc.
 *
 * OpenNMS(R) is a registered trademark of The OpenNMS Group, Inc.
 *
 * OpenNMS(R) is free software: you can redistribute it and/or modify
 * it under the terms of the GNU General Public License as published
 * by the Free Software Foundation, either version 3 of the License,
 * or (at your option) any later version.
 *
 * OpenNMS(R) is distributed in the hope that it will be useful,
 * but WITHOUT ANY WARRANTY; without even the implied warranty of
 * MERCHANTABILITY or FITNESS FOR A PARTICULAR PURPOSE.  See the
 * GNU General Public License for more details.
 *
 * You should have received a copy of the GNU General Public License
 * along with OpenNMS(R).  If not, see:
 *      http://www.gnu.org/licenses/
 *
 * For more information contact:
 *     OpenNMS(R) Licensing <license@opennms.org>
 *     http://www.opennms.org/
 *     http://www.opennms.com/
 *******************************************************************************/

package org.opennms.web.svclayer;

import java.util.List;

<<<<<<< HEAD
import org.opennms.features.reporting.reportrepository.ReportRepository;
=======
>>>>>>> 8c9d3258
import org.opennms.web.svclayer.support.DatabaseReportDescription;

/**
 * <p>DatabaseReportListService interface.</p>
 *
 * @author ranger
 * @version $Id: $
 * @since 1.8.1
 */
public interface DatabaseReportListService {
    
    /**
     * <p>getAll</p>
     *
     * @return a {@link java.util.List} object.
     */
    List<DatabaseReportDescription> getAll();
    
    /**
     * <p>getAllOnline</p>
     *
     * @return a {@link java.util.List} object.
     */
    List<DatabaseReportDescription> getAllOnline();
<<<<<<< HEAD
    
    /**
     * <p>setReportRepository</p>
     *
     * @param repo a {@link org.opennms.features.reporting.reportrepository.ReportRepository} object.
     */
    void setReportRepository(ReportRepository repo);

=======
>>>>>>> 8c9d3258
}<|MERGE_RESOLUTION|>--- conflicted
+++ resolved
@@ -30,10 +30,6 @@
 
 import java.util.List;
 
-<<<<<<< HEAD
-import org.opennms.features.reporting.reportrepository.ReportRepository;
-=======
->>>>>>> 8c9d3258
 import org.opennms.web.svclayer.support.DatabaseReportDescription;
 
 /**
@@ -58,15 +54,4 @@
      * @return a {@link java.util.List} object.
      */
     List<DatabaseReportDescription> getAllOnline();
-<<<<<<< HEAD
-    
-    /**
-     * <p>setReportRepository</p>
-     *
-     * @param repo a {@link org.opennms.features.reporting.reportrepository.ReportRepository} object.
-     */
-    void setReportRepository(ReportRepository repo);
-
-=======
->>>>>>> 8c9d3258
 }