/*******************************************************************************
 * This file is part of OpenNMS(R).
 *
 * Copyright (C) 2002-2014 The OpenNMS Group, Inc.
 * OpenNMS(R) is Copyright (C) 1999-2014 The OpenNMS Group, Inc.
 *
 * OpenNMS(R) is a registered trademark of The OpenNMS Group, Inc.
 *
 * OpenNMS(R) is free software: you can redistribute it and/or modify
 * it under the terms of the GNU Affero General Public License as published
 * by the Free Software Foundation, either version 3 of the License,
 * or (at your option) any later version.
 *
 * OpenNMS(R) is distributed in the hope that it will be useful,
 * but WITHOUT ANY WARRANTY; without even the implied warranty of
 * MERCHANTABILITY or FITNESS FOR A PARTICULAR PURPOSE.  See the
 * GNU Affero General Public License for more details.
 *
 * You should have received a copy of the GNU Affero General Public License
 * along with OpenNMS(R).  If not, see:
 *      http://www.gnu.org/licenses/
 *
 * For more information contact:
 *     OpenNMS(R) Licensing <license@opennms.org>
 *     http://www.opennms.org/
 *     http://www.opennms.com/
 *******************************************************************************/

package org.opennms.web.nodelabel;

import java.io.IOException;
import java.sql.SQLException;

import javax.servlet.ServletException;
import javax.servlet.http.HttpServlet;
import javax.servlet.http.HttpServletRequest;
import javax.servlet.http.HttpServletResponse;

import org.opennms.core.spring.BeanUtils;
import org.opennms.core.utils.WebSecurityUtils;
<<<<<<< HEAD
=======
import org.opennms.netmgt.dao.api.NodeLabel;
import org.opennms.netmgt.dao.hibernate.NodeLabelDaoImpl;
>>>>>>> b33389fe
import org.opennms.netmgt.events.api.EventConstants;
import org.opennms.netmgt.events.api.EventProxy;
import org.opennms.netmgt.events.api.EventProxyException;
import org.opennms.netmgt.model.OnmsNode;
import org.opennms.netmgt.model.OnmsNode.NodeLabelSource;
import org.opennms.netmgt.model.events.EventBuilder;
import org.opennms.netmgt.provision.persist.requisition.RequisitionNode;
<<<<<<< HEAD
import org.opennms.netmgt.utils.NodeLabel;
import org.opennms.netmgt.utils.NodeLabelJDBCImpl;
=======
>>>>>>> b33389fe
import org.opennms.web.api.Util;
import org.opennms.web.element.NetworkElementFactory;
import org.opennms.web.servlet.MissingParameterException;
import org.opennms.web.svclayer.api.RequisitionAccessService;
import org.springframework.transaction.TransactionStatus;
import org.springframework.transaction.support.TransactionCallback;
import org.springframework.transaction.support.TransactionTemplate;
import org.springframework.web.context.WebApplicationContext;
import org.springframework.web.context.support.WebApplicationContextUtils;

import com.sun.jersey.core.util.MultivaluedMapImpl;

/**
 * Changes the label of a node, throws an event signaling that change, and then
 * redirects the user to a web page displaying that node's details.
 *
 * @author <A HREF="larry@opennms.org">Larry Karnowski</A>
 * @author <A HREF="http://www.opennms.org/">OpenNMS</A>
 */
public class NodeLabelChangeServlet extends HttpServlet {

    /**
     * 
     */
    private static final long serialVersionUID = -7766362068448931124L;
    protected EventProxy proxy;

    /**
     * <p>init</p>
     *
     * @throws javax.servlet.ServletException if any.
     */
    @Override
    public void init() throws ServletException {
        try {
            this.proxy = Util.createEventProxy();
        } catch (Throwable e) {
            throw new ServletException("JMS Exception", e);
        }
    }

    /** {@inheritDoc} */
    @Override
    public void doPost(HttpServletRequest request, HttpServletResponse response) throws ServletException, IOException {
        String nodeIdString = request.getParameter("node");
        String labelType = request.getParameter("labeltype");
        String userLabel = request.getParameter("userlabel");

        if (nodeIdString == null) {
            throw new MissingParameterException("node", new String[] { "node", "labeltype", "userlabel" });
        }
        if (labelType == null) {
            throw new MissingParameterException("labeltype", new String[] { "node", "labeltype", "userlabel" });
        }
        if (userLabel == null) {
            throw new MissingParameterException("userlabel", new String[] { "node", "labeltype", "userlabel" });
        }

        try {
            final int nodeId = WebSecurityUtils.safeParseInt(nodeIdString);
            final OnmsNode node = NetworkElementFactory.getInstance(getServletContext()).getNode(nodeId);
<<<<<<< HEAD
            NodeLabel oldLabel = new NodeLabelJDBCImpl(node.getLabel(), node.getLabelSource());
=======
            NodeLabel nodeLabel = BeanUtils.getBean("daoContext", "nodeLabel", NodeLabel.class);
            NodeLabel oldLabel = new NodeLabelDaoImpl(node.getLabel(), node.getLabelSource());
>>>>>>> b33389fe
            NodeLabel newLabel = null;

            if (labelType.equals("auto")) {
                newLabel = nodeLabel.computeLabel(nodeId);
            } else if (labelType.equals("user")) {
                newLabel = new NodeLabelDaoImpl(userLabel, NodeLabelSource.USER);
            } else {
                throw new ServletException("Unexpected labeltype value: " + labelType);
            }

            final String newNodeLabel = newLabel.getLabel();
            boolean managedByProvisiond = node.getForeignSource() != null && node.getForeignId() != null;
            if (managedByProvisiond) {
                WebApplicationContext beanFactory = WebApplicationContextUtils.getWebApplicationContext(getServletContext());
                final TransactionTemplate transactionTemplate = beanFactory.getBean(TransactionTemplate.class);
                final RequisitionAccessService requisitionService = beanFactory.getBean(RequisitionAccessService.class);
                transactionTemplate.execute(new TransactionCallback<RequisitionNode>() {
                    @Override
                    public RequisitionNode doInTransaction(TransactionStatus status) {
                        MultivaluedMapImpl params = new MultivaluedMapImpl();
                        params.putSingle("node-label", newNodeLabel);
                        requisitionService.updateNode(node.getForeignSource(), node.getForeignId(), params);
                        return requisitionService.getNode(node.getForeignSource(), node.getForeignId());
                    }
                });
            }

            this.sendLabelChangeEvent(nodeId, oldLabel, newLabel);

            if (managedByProvisiond) {
                response.sendRedirect(Util.calculateUrlBase(request, "admin/nodelabelProvisioned.jsp?node=" + nodeIdString + "&foreignSource=" + node.getForeignSource()));
            } else {
                nodeLabel.assignLabel(nodeId, newLabel);
                response.sendRedirect(Util.calculateUrlBase(request, "element/node.jsp?node=" + nodeIdString));
            }
        } catch (SQLException e) {
            throw new ServletException("Database exception", e);
        } catch (Throwable e) {
            throw new ServletException("Exception sending node label change event", e);
        }
    }

    /**
     * <p>sendLabelChangeEvent</p>
     *
     * @param nodeId a int.
     * @param oldNodeLabel a {@link org.opennms.netmgt.utils.NodeLabelJDBCImpl} object.
     * @param newNodeLabel a {@link org.opennms.netmgt.utils.NodeLabelJDBCImpl} object.
     * @throws org.opennms.netmgt.events.api.EventProxyException if any.
     */
    protected void sendLabelChangeEvent(int nodeId, NodeLabel oldNodeLabel, NodeLabel newNodeLabel) throws EventProxyException {
        
        EventBuilder bldr = new EventBuilder(EventConstants.NODE_LABEL_CHANGED_EVENT_UEI, "NodeLabelChangeServlet");

        bldr.setNodeid(nodeId);
        bldr.setHost("host");

        if (oldNodeLabel != null) {
            bldr.addParam(EventConstants.PARM_OLD_NODE_LABEL, oldNodeLabel.getLabel());
            if (oldNodeLabel.getSource() != null) {
                bldr.addParam(EventConstants.PARM_OLD_NODE_LABEL_SOURCE, oldNodeLabel.getSource().toString());
            }
        }

        if (newNodeLabel != null) {
            bldr.addParam(EventConstants.PARM_NEW_NODE_LABEL, newNodeLabel.getLabel());
            if (newNodeLabel.getSource() != null) {
                bldr.addParam(EventConstants.PARM_NEW_NODE_LABEL_SOURCE, newNodeLabel.getSource().toString());
            }
        }

        this.proxy.send(bldr.getEvent());
    }

}<|MERGE_RESOLUTION|>--- conflicted
+++ resolved
@@ -38,11 +38,8 @@
 
 import org.opennms.core.spring.BeanUtils;
 import org.opennms.core.utils.WebSecurityUtils;
-<<<<<<< HEAD
-=======
 import org.opennms.netmgt.dao.api.NodeLabel;
 import org.opennms.netmgt.dao.hibernate.NodeLabelDaoImpl;
->>>>>>> b33389fe
 import org.opennms.netmgt.events.api.EventConstants;
 import org.opennms.netmgt.events.api.EventProxy;
 import org.opennms.netmgt.events.api.EventProxyException;
@@ -50,11 +47,6 @@
 import org.opennms.netmgt.model.OnmsNode.NodeLabelSource;
 import org.opennms.netmgt.model.events.EventBuilder;
 import org.opennms.netmgt.provision.persist.requisition.RequisitionNode;
-<<<<<<< HEAD
-import org.opennms.netmgt.utils.NodeLabel;
-import org.opennms.netmgt.utils.NodeLabelJDBCImpl;
-=======
->>>>>>> b33389fe
 import org.opennms.web.api.Util;
 import org.opennms.web.element.NetworkElementFactory;
 import org.opennms.web.servlet.MissingParameterException;
@@ -116,12 +108,8 @@
         try {
             final int nodeId = WebSecurityUtils.safeParseInt(nodeIdString);
             final OnmsNode node = NetworkElementFactory.getInstance(getServletContext()).getNode(nodeId);
-<<<<<<< HEAD
-            NodeLabel oldLabel = new NodeLabelJDBCImpl(node.getLabel(), node.getLabelSource());
-=======
             NodeLabel nodeLabel = BeanUtils.getBean("daoContext", "nodeLabel", NodeLabel.class);
             NodeLabel oldLabel = new NodeLabelDaoImpl(node.getLabel(), node.getLabelSource());
->>>>>>> b33389fe
             NodeLabel newLabel = null;
 
             if (labelType.equals("auto")) {
