/*******************************************************************************
 * This file is part of OpenNMS(R).
 *
 * Copyright (C) 2007-2012 The OpenNMS Group, Inc.
 * OpenNMS(R) is Copyright (C) 1999-2012 The OpenNMS Group, Inc.
 *
 * OpenNMS(R) is a registered trademark of The OpenNMS Group, Inc.
 *
 * OpenNMS(R) is free software: you can redistribute it and/or modify
 * it under the terms of the GNU General Public License as published
 * by the Free Software Foundation, either version 3 of the License,
 * or (at your option) any later version.
 *
 * OpenNMS(R) is distributed in the hope that it will be useful,
 * but WITHOUT ANY WARRANTY; without even the implied warranty of
 * MERCHANTABILITY or FITNESS FOR A PARTICULAR PURPOSE.  See the
 * GNU General Public License for more details.
 *
 * You should have received a copy of the GNU General Public License
 * along with OpenNMS(R).  If not, see:
 *      http://www.gnu.org/licenses/
 *
 * For more information contact:
 *     OpenNMS(R) Licensing <license@opennms.org>
 *     http://www.opennms.org/
 *     http://www.opennms.com/
 *******************************************************************************/

package org.opennms.web.map;

/*
 * Created on 8-giu-2005
 *
 */
import java.io.BufferedWriter;
import java.io.IOException;
import java.io.OutputStreamWriter;

import javax.servlet.http.HttpServletRequest;
import javax.servlet.http.HttpServletResponse;

import org.opennms.core.utils.WebSecurityUtils;
import org.opennms.web.map.view.Manager;
import org.opennms.web.map.view.VElement;
import org.opennms.web.map.view.VMap;
import org.opennms.web.map.view.VMapInfo;
import org.slf4j.Logger;
import org.slf4j.LoggerFactory;
import org.springframework.web.servlet.ModelAndView;


/**
 * <p>OpenMapController class.</p>
 *
 * @author mmigliore
 * @author <a href="mailto:antonio@opennms.it">Antonio Russo</a>
 *
 * this class provides to create, manage and delete
 * proper session objects to use when working with maps
 * @version $Id: $
 * @since 1.8.1
 */
public class OpenMapController extends MapsLoggingController {
	
	private static final Logger LOG = LoggerFactory.getLogger(OpenMapController.class);


	private Manager manager;
	
	
	/**
	 * <p>Getter for the field <code>manager</code>.</p>
	 *
	 * @return a {@link org.opennms.web.map.view.Manager} object.
	 */
	public Manager getManager() {
		return manager;
	}

	/**
	 * <p>Setter for the field <code>manager</code>.</p>
	 *
	 * @param manager a {@link org.opennms.web.map.view.Manager} object.
	 */
	public void setManager(Manager manager) {
		this.manager = manager;
	}

	/** {@inheritDoc} */
        @Override
	protected ModelAndView handleRequestInternal(HttpServletRequest request, HttpServletResponse response) throws IOException {
		

		LOG.debug(request.getQueryString());
		String mapIdStr = request.getParameter("MapId");
		LOG.debug("MapId={}", mapIdStr);
		String mapWidthStr = request.getParameter("MapWidth");
        LOG.debug("MapWidth={}", mapWidthStr);
        String mapHeightStr = request.getParameter("MapHeight");
        LOG.debug("MapHeight={}", mapHeightStr);
        String adminModeStr = request.getParameter("adminMode");
        LOG.debug("adminMode={}", adminModeStr);
		
		String user = request.getRemoteUser();
		
<<<<<<< HEAD
		if ((request.isUserInRole(org.opennms.web.springframework.security.Authentication.ROLE_ADMIN))) {
=======
		if ((request.isUserInRole(org.opennms.web.api.Authentication.ROLE_ADMIN))) {
>>>>>>> 54237913
			LOG.info("{} has Admin admin Role", user);
		}					

		float widthFactor = 1;
		float heightFactor =1;
		
		BufferedWriter bw = new BufferedWriter(new OutputStreamWriter(response
				.getOutputStream(), "UTF-8"));

		try {
			int mapWidth = WebSecurityUtils.safeParseInt(mapWidthStr);
			int mapHeight = WebSecurityUtils.safeParseInt(mapHeightStr);
			
			LOG.debug("Current mapWidth={} and MapHeight={}", mapWidth, mapHeight);
			VMap map = null;
			if(mapIdStr!=null){
				int mapid = WebSecurityUtils.safeParseInt(mapIdStr);
				LOG.debug("Opening map {} for user {}", mapid, user);
				map = manager.openMap(mapid, user, !(adminModeStr.equals("true")));
			}else{
				LOG.debug("Try to Opening default map");
				VMapInfo defaultmapinfo = manager.getDefaultMapsMenu(user);
				if (defaultmapinfo != null ) {
	                map = manager.openMap(defaultmapinfo.getId(),user,!(adminModeStr.equals("true")));
				} else {
				    map = manager.openMap();
				}
			}
			 

			if(map != null){
				int dbMapWidth = map.getWidth();
				int dbMapHeight = map.getHeight();
				widthFactor = (float) mapWidth / dbMapWidth;
				heightFactor = (float) mapHeight / dbMapHeight;

				LOG.debug("Old saved mapWidth={} and MapHeight={}", dbMapWidth, dbMapHeight);
				LOG.debug("widthFactor={}", widthFactor);
				LOG.debug("heightFactor={}", heightFactor);
				LOG.debug("Setting new width and height to the session map");
				
				map.setHeight(mapHeight);
				map.setWidth(mapWidth);
				
				for (VElement ve : map.getElements().values()) {
				    ve.setX((int) (ve.getX() * widthFactor));
                    ve.setY((int) (ve.getY() * heightFactor));
				}
			}
			
			bw.write(ResponseAssembler.getMapResponse(map));

		} catch (Throwable e) {
			LOG.error("Error while opening map with id:{}, for user:{}", mapIdStr, user,e);
			bw.write(ResponseAssembler.getMapErrorResponse(MapsConstants.OPENMAP_ACTION));
		} finally {
			bw.close();
		}

		return null;
	}

}<|MERGE_RESOLUTION|>--- conflicted
+++ resolved
@@ -103,11 +103,7 @@
 		
 		String user = request.getRemoteUser();
 		
-<<<<<<< HEAD
-		if ((request.isUserInRole(org.opennms.web.springframework.security.Authentication.ROLE_ADMIN))) {
-=======
 		if ((request.isUserInRole(org.opennms.web.api.Authentication.ROLE_ADMIN))) {
->>>>>>> 54237913
 			LOG.info("{} has Admin admin Role", user);
 		}					
 
