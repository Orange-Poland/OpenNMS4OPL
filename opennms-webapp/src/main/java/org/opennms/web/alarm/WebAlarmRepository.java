--- conflicted
+++ resolved
@@ -50,28 +50,16 @@
     /**
      * Count alarms matching a criteria.
      *
-<<<<<<< HEAD
-     * @param criteria a {@link org.opennms.web.alarm.filter.AlarmCriteria}
-     * object.
-     * @return a int.
-=======
      * @param criteria the criteria
      * @return the amount of alarms
->>>>>>> e8233df3
      */
     public abstract int countMatchingAlarms(AlarmCriteria criteria);
 
     /**
      * Count alarms by severity matching a specific criteria.
      *
-<<<<<<< HEAD
-     * @param criteria a {@link org.opennms.web.alarm.filter.AlarmCriteria}
-     * object.
-     * @return an array of int.
-=======
      * @param criteria the criteria
      * @return an array with the amount of alarms per severity.
->>>>>>> e8233df3
      */
     public abstract int[] countMatchingAlarmsBySeverity(AlarmCriteria criteria);
 
@@ -86,30 +74,17 @@
     /**
      * Gets alarms matching a specific criteria.
      *
-<<<<<<< HEAD
-     * @param criteria a {@link org.opennms.web.alarm.filter.AlarmCriteria}
-     * object.
-     * @return an array of {@link org.opennms.web.alarm.Alarm} objects.
-=======
      * @param criteria the criteria
      * @return a array with matching alarms
->>>>>>> e8233df3
      */
     public abstract Alarm[] getMatchingAlarms(AlarmCriteria criteria);
 
     /**
      * Acknowledge alarms matching a specific criteria.
      *
-<<<<<<< HEAD
-     * @param user a {@link java.lang.String} object.
-     * @param timestamp a java$util$Date object.
-     * @param criteria a {@link org.opennms.web.alarm.filter.AlarmCriteria}
-     * object.
-=======
      * @param user the user
      * @param timestamp the timestamp
      * @param criteria the criteria
->>>>>>> e8233df3
      */
     public abstract void acknowledgeMatchingAlarms(String user,
             Date timestamp, AlarmCriteria criteria);
@@ -134,14 +109,8 @@
     /**
      * Unacknowledge Matching Alarms</p>.
      *
-<<<<<<< HEAD
-     * @param criteria a {@link org.opennms.web.alarm.filter.AlarmCriteria}
-     * object.
-     * @param user a {@link java.lang.String} object.
-=======
      * @param criteria the criteria
      * @param user the user
->>>>>>> e8233df3
      */
     public abstract void unacknowledgeMatchingAlarms(AlarmCriteria criteria, String user);
 
