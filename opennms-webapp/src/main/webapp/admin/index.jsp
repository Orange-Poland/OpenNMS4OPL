<%--
/*******************************************************************************
 * This file is part of OpenNMS(R).
 *
 * Copyright (C) 2002-2014 The OpenNMS Group, Inc.
 * OpenNMS(R) is Copyright (C) 1999-2014 The OpenNMS Group, Inc.
 *
 * OpenNMS(R) is a registered trademark of The OpenNMS Group, Inc.
 *
 * OpenNMS(R) is free software: you can redistribute it and/or modify
 * it under the terms of the GNU Affero General Public License as published
 * by the Free Software Foundation, either version 3 of the License,
 * or (at your option) any later version.
 *
 * OpenNMS(R) is distributed in the hope that it will be useful,
 * but WITHOUT ANY WARRANTY; without even the implied warranty of
 * MERCHANTABILITY or FITNESS FOR A PARTICULAR PURPOSE.  See the
 * GNU Affero General Public License for more details.
 *
 * You should have received a copy of the GNU Affero General Public License
 * along with OpenNMS(R).  If not, see:
 *      http://www.gnu.org/licenses/
 *
 * For more information contact:
 *     OpenNMS(R) Licensing <license@opennms.org>
 *     http://www.opennms.org/
 *     http://www.opennms.com/
 *******************************************************************************/

--%>

<%@page import="java.util.Collection"%>
<%@page import="org.opennms.web.navigate.PageNavEntry"%>
<%@page import="org.springframework.web.context.support.WebApplicationContextUtils"%>
<%@page import="org.opennms.core.soa.ServiceRegistry"%>
<%@page import="org.springframework.web.context.WebApplicationContext"%>
<%@page language="java"
        contentType="text/html"
        session="true"
        import="org.opennms.netmgt.config.NotifdConfigFactory"
        %>

<jsp:include page="/includes/bootstrap.jsp" flush="false" >
    <jsp:param name="title" value="Admin" />
    <jsp:param name="headTitle" value="Admin" />
    <jsp:param name="location" value="admin" />
    <jsp:param name="breadcrumb" value="Admin" />
</jsp:include>

<script type="text/javascript" >

    function addInterfacePost()
    {
        document.addInterface.action = "admin/newInterface.jsp?action=new";
        document.addInterface.submit();
    }

    function deletePost()
    {
        document.deleteNodes.submit();
    }

    function submitPost()
    {
        document.getNodes.submit();
    }

    function manageRanges()
    {
        document.manageRanges.submit();
    }

    function snmpManagePost()
    {
        document.snmpManage.submit();
    }

    function manageSnmp()
    {
        document.manageSnmp.submit();
    }

    function snmpConfigPost()
    {
        document.snmpConfig.action = "admin/snmpConfig?action=default";
        document.snmpConfig.submit();
    }

    function networkConnection()
    {
        document.networkConnection.submit();
    }

    function dns()
    {
        document.dns.submit();
    }

    function communication()
    {
        document.communication.submit();
    }

</script>

<form method="post" name="getNodes" action="admin/getNodes">
    <input type="hidden"/>
</form>

<form method="post" name="addInterface">
    <input type="hidden"/>
</form>

<form method="post" name="deleteNodes" action="admin/deleteNodes">
    <input type="hidden"/>
</form>

<form method="post" name="snmpManage" action="admin/snmpGetNodes">
    <input type="hidden"/>
</form>

<form method="post" name="snmpConfig" action="admin/snmpConfig">
    <input type="hidden"/>
</form>

<div class="row">
  <div class="col-md-6">
    <div class="panel panel-default">
      <div class="panel-heading">
        <h3 class="panel-title">OpenNMS System</h3>
      </div>
      <div class="panel-body">
        <ul class="list-unstyled">
            <li><a href="admin/userGroupView/index.jsp">Configure Users, Groups and On-Call Roles</a></li>
            <li><a href="admin/sysconfig.jsp">System Information</a></li>
            <li><a href="admin/nodemanagement/instrumentationLogReader.jsp">Instrumentation Log Reader</a></li>
        </ul>
      </div> <!-- panel-body -->
    </div> <!-- panel -->

    <div class="panel panel-default">
      <div class="panel-heading">
        <h3 class="panel-title">Operations</h3>
      </div>
      <div class="panel-body">
        <ul class="list-unstyled">
            <li><a href="admin/discovery/modifyDiscoveryConfig">Configure Discovery</a></li>
            <li><a href="javascript:snmpConfigPost()">Configure SNMP Community Names by IP</a></li>
            <li><a href="javascript:snmpManagePost()">Configure SNMP Data Collection per Interface</a></li>
            <li><a href="javascript:submitPost()">Manage and Unmanage Interfaces and Services</a></li>
            <li><a href="admin/thresholds/index.htm">Manage Thresholds</a></li>
            <!-- Secret function 
                    <a href="admin/eventconf/list.jsp">Configure Events</a> 
            -->
            <li><a href="admin/sendevent.jsp">Send Event</a></li>
            <li><a href="admin/notification/index.jsp">Configure Notifications</a></li>
            <li><a href="admin/sched-outages/index.jsp">Scheduled Outages</a></li>
            <li><a href="admin/manageEvents.jsp">Manage Events Configuration</a></li>
            <li><a href="admin/manageSnmpCollections.jsp">Manage SNMP Collections and Data Collection Groups</a></li>
            <%=getAdminPageNavEntries("operations")%>
        </ul>
      </div> <!-- panel-body -->
      <div class="panel-footer text-right">
        <form role="form" method="post" name="notificationStatus" action="admin/updateNotificationStatus">
            <%String status = "Unknown";
                try {
                    NotifdConfigFactory.init();
                    status = NotifdConfigFactory.getPrettyStatus();
                } catch (Throwable e) { /*if factory can't be initialized, status is already 'Unknown'*/ }
            %>
<<<<<<< HEAD
            <div class="form-group">
              <label class="control-label">Notification Status:<%if (status.equals("Unknown")) {%> Unknown<% }%></label>
              <input class="form-control" type="radio" name="status" id="on" value="on" <%=(status.equals("On") ? "checked" : "")%> /> <label for="on">On</label>&nbsp;&nbsp;&nbsp;
              <input class="form-control" type="radio" name="status" id="off" value="off" <%=(status.equals("Off") ? "checked" : "")%> /> <label for="off">Off</label>
            </div>
            <button type="submit" class="btn btn-default">Update</button>
=======
              <label class="control-label">Notification Status:<%if (status.equals("Unknown")) {%> Unknown<% }%></label>
              &nbsp;
              <label for="on" class="radio-inline"><input style="margin-top:0px;" type="radio" name="status" id="on" value="on" <%=("On".equals(status) ? "checked" : "")%> />On</label>
              <label for="off" class="radio-inline"><input style="margin-top:0px;" type="radio" name="status" id="off" value="off" <%=("Off".equals(status) ? "checked" : "")%> />Off</label>
              &nbsp;
              <button type="submit" class="btn btn-default">Update</button>
>>>>>>> 7569a4a6
        </form>
      </div> <!-- panel-footer -->
    </div> <!-- panel -->

    <div class="panel panel-default">
      <div class="panel-heading">
        <h3 class="panel-title">Node Provisioning</h3>
      </div>
      <div class="panel-body">
        <ul class="list-unstyled">
            <li><a href="javascript:addInterfacePost()">Add Interface for Scanning</a></li>
            <li><a href="admin/provisioningGroups.htm">Manage Provisioning Requisitions</a></li>
            <li><a href="admin/asset/index.jsp">Import and Export Asset Information</a></li>
            <li><a href="admin/categories.htm">Manage Surveillance Categories</a></li>
            <li><a href="javascript:deletePost()">Delete Nodes</a></li>
        </ul>
      </div> <!-- panel-body -->
    </div> <!-- panel -->

    <div class="panel panel-default">
      <div class="panel-heading">
        <h3 class="panel-title">Distributed Monitoring</h3>
      </div>
      <div class="panel-body">
        <ul class="list-unstyled">
            <li><a href="admin/applications.htm">Manage Applications</a></li>
            <li><a href="distributed/locationMonitorList.htm">Manage Remote Pollers</a></li>
        </ul>
      </div> <!-- panel-body -->
    </div> <!-- panel -->
  </div> <!-- column -->

  <div class="col-md-6">
    <div class="panel panel-default">
      <div class="panel-heading">
        <h3 class="panel-title">Descriptions</h3>
      </div>
      <div class="panel-body">
        <p>Detailed Documentation on all options can be found on <a title="The OpenNMS Project wiki" href="http://www.opennms.org" target="new">the OpenNMS wiki</a>.
        </p>
        <p><b>Configure Users, Groups and On-Call Roles</b>: Add, modify or delete
            existing users. Groups contain users. Roles are built from groups and provide
            a mechanism to implement calendar-based on-call staff rotations.
            (User: A person, Group: Administrators, Role: On Duty Staff)
        </p>

        <p><b>Notification Status</b>: Notifications will be sent out only if this setting is switched to <em>On</em>.
            This is a system-wide setting. As long as this is <em>Off</em> OpenNMS will create no notifications.
            The current status of notifications is also reflected in the upper right-hand
            corner of every OpenNMS screen with a banner denoting either <em>Notices On</em> or <em>Notices
                Off</em>.
        </p>

        <p><b>Configure Discovery</b>: Set up the IP addresses (individual addresses and/or ranges) that you want OpenNMS
            to ping periodically in order to detect new nodes.
        </p>

        <P><B>Configure SNMP Community Names by IP</b>:Configure the Community String used in SNMP Data Collection and other SNMP operations. OpenNMS is shipped with a community string of "public".
            If you have set a different <em>read</em> community on your devices you must put it here to be able to collect data from
            these devices.
        </P>           

        <P><B>Configure SNMP Data Collection per Interface</b>: This interface will allow you
            to configure which IP and non-IP interfaces are used in SNMP Data Collection.
        </P>

        <p><b>Manage and Unmanage Interfaces and Services</b>: <em>Managing</em> an interface or service means that
            OpenNMS performs tests on this interface or service. If you want to explicitly enable or disable testing you
            can set that up here. A typical case is if a web server is listening on both an internal and an external interface.
            If you manage the service on both interfaces, you will get two notifications if it fails. If you want only one,
            unmanage the service on one of the interfaces.
        </p>


        <p><b>Manage thresholds</b>: Allows you to configure (add/remove/modify) thresholds.</p>

        <p><b>Send Event</b>: Allows you to build a specific event and send it to the system.</p>

        <p><b>Configure Notifications</b>: Create and manage notification escalation
            plans, called <em>destination paths</em>. A destination path is associated to
            an OpenNMS event.  Each path can have any arbitrary number of escalations or 
            targets (users, groups, on-call roles) and can send notices through email, pagers, et cetera.  
            Each destination path can be triggered by any number of OpenNMS events and may 
            further be associated with specific interfaces or services.   
        </p>


        <p><b>Scheduled Outages</b>: Add and edit scheduled 
            outages. You can pause notifications, polling, thresholding and data collection 
            (or any combination of the four) for any interface/node for any time.  
        </p>

        <p><b>SNMP MIB Compiler</b>: Compile MIBs in order to generate events definitions from traps or
            data collection groups for performance metrics.</p>

        <p><b>Manage Events Configuration</b>: Add and edit configuration files for events definitions.</p>

        <p><b>Manage SNMP Collections and Data Collection Groups</b>: Manage SNMP Collections and the content
            of the files for data collection groups.</p>

        <p><b>Add Interface for Scanning</b>: Trigger a scan of an IPv4 or IPv6 interface. If the 
            IP address of the interface is contained in the IP address tables of an existing node, 
            the interface will be added into the node. Otherwise, a new node will be created.
        </p>

        <p><b>Manage Provisioning Requisitions</b>: Add nodes, interfaces and services to
            OpenNMS based partly or completely on the contents of a Requisition (formerly known
            as a Provisioning Group) rather than strictly by having OpenNMS discover the network.
        </p>

        <p><b>Import and Export Asset Information</b>: Export and import data into OpenNMS's asset inventory.             
            The comma-delimited file format is supported by most spreadsheet and
            database applications. Details for using the Import and Export
            functionalities can be found through this link as well.
        </p>

        <p><b>Manage Surveillance Categories</b>: Manage surveillance categories (also known
            as node categories) and edit the list of nodes belonging to each category.
        </p>

        <p><b>Delete Nodes</b>: Permanently delete nodes from the database.
        </p>
        <!--
                <p><b>Configure Pollers</b> provides an easy way to modify the polling status of 
                    standard services.  It also enables the user to add and delete custom services.
                </p>
        -->        

        <p><b>Manage Applications</b> and <b>Manage Remote Pollers</b>: Configure and administer 
        the operation of remote pollers that report back to this OpenNMS server to provide distributed
        status information.
        </p>
      </div> <!-- panel-body -->
    </div> <!-- panel -->
  </div> <!-- column -->
</div> <!-- row -->

<jsp:include page="/includes/bootstrap-footer.jsp" flush="false"/>

<%!
    /**
     * Loads all in OSGI installed PageNavEntries with the properties
     * <ul>
     * <li>Page=admin</li>
     * <li><b>AND</li>
     * <li>Category=<category></li>
     * </ul>
 *
     */
    protected String getAdminPageNavEntries(final String category) {
        // create query string
        String queryString = "(Page=admin)";
        if (category != null && !category.isEmpty()) {
            queryString = "(&(Page=admin)(Category=" + category + "))";
        }


        String retVal = "";
        WebApplicationContext webappContext = WebApplicationContextUtils.getRequiredWebApplicationContext(getServletContext());
        ServiceRegistry registry = webappContext.getBean(ServiceRegistry.class);
        Collection<PageNavEntry> navEntries = registry.findProviders(PageNavEntry.class, queryString);
        for (PageNavEntry navEntry : navEntries) {
            retVal += "<li><a href=\"" + navEntry.getUrl() + "\" >" + navEntry.getName() + "</a></li>";
        }
        return retVal;
    }
%><|MERGE_RESOLUTION|>--- conflicted
+++ resolved
@@ -168,21 +168,12 @@
                     status = NotifdConfigFactory.getPrettyStatus();
                 } catch (Throwable e) { /*if factory can't be initialized, status is already 'Unknown'*/ }
             %>
-<<<<<<< HEAD
-            <div class="form-group">
-              <label class="control-label">Notification Status:<%if (status.equals("Unknown")) {%> Unknown<% }%></label>
-              <input class="form-control" type="radio" name="status" id="on" value="on" <%=(status.equals("On") ? "checked" : "")%> /> <label for="on">On</label>&nbsp;&nbsp;&nbsp;
-              <input class="form-control" type="radio" name="status" id="off" value="off" <%=(status.equals("Off") ? "checked" : "")%> /> <label for="off">Off</label>
-            </div>
-            <button type="submit" class="btn btn-default">Update</button>
-=======
               <label class="control-label">Notification Status:<%if (status.equals("Unknown")) {%> Unknown<% }%></label>
               &nbsp;
               <label for="on" class="radio-inline"><input style="margin-top:0px;" type="radio" name="status" id="on" value="on" <%=("On".equals(status) ? "checked" : "")%> />On</label>
               <label for="off" class="radio-inline"><input style="margin-top:0px;" type="radio" name="status" id="off" value="off" <%=("Off".equals(status) ? "checked" : "")%> />Off</label>
               &nbsp;
               <button type="submit" class="btn btn-default">Update</button>
->>>>>>> 7569a4a6
         </form>
       </div> <!-- panel-footer -->
     </div> <!-- panel -->
