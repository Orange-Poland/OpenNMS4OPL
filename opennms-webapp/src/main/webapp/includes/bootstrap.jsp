--- conflicted
+++ resolved
@@ -133,32 +133,26 @@
     </jsp:include>
   </c:if>
 
-<<<<<<< HEAD
-    <%--
-      Vaadin uses the window.name property to implement the preserveOnRefresh functionality.
-      However if now window.name is set, a random name is generated.
-      As most vaadin applications are embedded via <iframe src=...></iframe> the name is always random.
-      This results in a new UI creation per each refresh of the page, which then leaks into the user session.
-      See NMS- TODO MVR for more details.
-     --%>
-    <script type="text/javascript">
-      // If no window.name is set, define one, to ensure it is not empty.
-      // This is required for Vaadin to work properly (especially for @PreserveOnRefresh UIs).
-      // The random bits ensure that multiple windows have a different name, as well as different versions of OpenNMS
-      // can be used in parallel.
-      if (!window.name) {
-        window.name = "opennms-" + Math.random();
-      }
-    </script>
-
-    <c:if test="${param.renderGraphs == 'true'}">
+  <%--
+    Vaadin uses the window.name property to implement the preserveOnRefresh functionality.
+    However if now window.name is set, a random name is generated.
+    As most vaadin applications are embedded via <iframe src=...></iframe> the name is always random.
+    This results in a new UI creation per each refresh of the page, which then leaks into the user session.
+    See NMS- TODO MVR for more details.
+   --%>
+  <script type="text/javascript">
+    // If no window.name is set, define one, to ensure it is not empty.
+    // This is required for Vaadin to work properly (especially for @PreserveOnRefresh UIs).
+    // The random bits ensure that multiple windows have a different name, as well as different versions of OpenNMS
+    // can be used in parallel.
+    if (!window.name) {
+      window.name = "opennms-" + Math.random();
+    }
+  </script>
+
+  <c:if test="${param.renderGraphs == 'true'}">
       <!-- Graphing -->
       <script type="text/javascript">
-=======
-  <c:if test="${param.renderGraphs == 'true'}">
-    <!-- Graphing -->
-    <script type="text/javascript">
->>>>>>> 0708638e
         // Global scope
         window.onmsGraphContainers = {
             'engine': '<%= TimeSeries.getGraphEngine() %>',
