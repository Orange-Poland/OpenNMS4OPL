--- conflicted
+++ resolved
@@ -67,10 +67,9 @@
     <c:otherwise>
         <!-- Footer -->
 
-<<<<<<< HEAD
         <footer id="footer">
             <p>
-                OpenNMS <a href="about/index.jsp">Copyright</a> &copy; 2002-2018
+                OpenNMS <a href="about/index.jsp">Copyright</a> &copy; 2002-2019
                 <a href="http://www.opennms.com/">The OpenNMS Group, Inc.</a>
                 OpenNMS&reg; is a registered trademark of
                 <a href="http://www.opennms.com">The OpenNMS Group, Inc.</a>
@@ -82,17 +81,6 @@
             </p>
         </footer>
     </c:otherwise>
-=======
-    <footer id="footer">
-      <p>
-        OpenNMS <a href="support/about.jsp">Copyright</a> &copy; 2002-2019
-        <a href="http://www.opennms.com/">The OpenNMS Group, Inc.</a>
-        OpenNMS&reg; is a registered trademark of
-        <a href="http://www.opennms.com">The OpenNMS Group, Inc.</a>
-      </p>
-    </footer>
-  </c:otherwise>
->>>>>>> bdb5df5f
 </c:choose>
 
 <%
