/*global RequisitionsData:true, Requisition:true, RequisitionNode:true */

/**
* @author Alejandro Galue <agalue@opennms.org>
* @copyright 2014 The OpenNMS Group, Inc.
*/

// http://jsfiddle.net/zMjVp/

(function() {

  'use strict';

  angular.module('onms-requisitions')

  /**
  * @ngdoc service
  * @name RequisitionsService
  * @module onms-requisitions
  *
  * @requires $q Angular promise/deferred implementation
  * @requires $cacheFactory Angular cache management
  * @requires $window Document window
  * @requires $http Angular service that facilitates communication with the remote HTTP servers
  * @requires $timeout Angular service that facilitates timeout functions
  * @requires $log Angular log facility
  *
  * @description The RequisitionsService provides all the required methods to access ReST API for the OpenNMS requisitions.
  *
  * It uses Angular's Cache service to store localy all the requisitions after retrieving them from the server the first time.
  * This helps in terms of performance and responsiveness of the UI. Only changes are pushed back to the server.
  *
  * Conflicts may accour if someone else is changing the requisitions at the same time.
  *
  * If the cache is not going to be used, the controllers are responsible for maintaining the state of the data.
  */
  .factory('RequisitionsService', ['$q', '$cacheFactory', '$window', '$http', '$timeout', '$log', function($q, $cacheFactory, $window, $http, $timeout, $log) {

    $log.debug('Initializing RequisitionsService');

    var requisitionsService = {};
    requisitionsService.internal = {};

    // Cache Configuration

    requisitionsService.internal.cacheEnabled = true;
    requisitionsService.internal.cache = $cacheFactory('RequisitionsService');

    // URLs

    requisitionsService.internal.requisitionsUrl = 'rest/requisitions';
    requisitionsService.internal.requisitionNamesUrl = 'rest/requisitionNames';
    requisitionsService.internal.foreignSourcesUrl = 'rest/foreignSources';
    requisitionsService.internal.foreignSourcesConfigUrl = 'rest/foreignSourcesConfig';
    requisitionsService.internal.monitoringLocationsUrl = 'rest/monitoringLocations';
    requisitionsService.internal.snmpConfigUrl = 'rest/snmpConfig';
    requisitionsService.internal.errorHelp = ' Check the OpenNMS logs for more details, or try again later.';

    // Timeouts

    requisitionsService.internal.defaultTimeout = 3; // Time to wait in seconds
    requisitionsService.internal.timingStatus = { isRunning: false };

    /**
    * @description (Internal) Gets the data from the internal cache
    *
    * @private
    * @name RequisitionsService:internal.getCatchedConfigData
    * @ngdoc method
    * @methodOf RequisitionsService
    * @param {string} configName The name of the config object
    * @returns {object} the internal cache content
    */
    requisitionsService.internal.getCatchedConfigData = function(configName) {
      return requisitionsService.internal.cache.get(configName);
    };

    /**
    * @description (Internal) Saves the data into internal cache
    *
    * @private
    * @name RequisitionsService:internal.setCatchedConfigData
    * @ngdoc method
    * @methodOf RequisitionsService
    * @param {string} configName The name of the config object
    * @param {object} configObject The config object
    */
    requisitionsService.internal.setCatchedConfigData = function(configName, configObject) {
      if (requisitionsService.internal.cacheEnabled) {
        requisitionsService.internal.cache.put(configName, configObject);
      }
    };

    /**
    * @description (Internal) Gets the requisitions from the internal cache
    *
    * @private
    * @name RequisitionsService:internal.getCatchedConfigData
    * @ngdoc method
    * @methodOf RequisitionsService
    * @returns {object} the internal cache content
    */
    requisitionsService.internal.getCachedRequisitionsData = function() {
      return requisitionsService.internal.getCatchedConfigData('requisitionsData');
    };

    /**
    * @description (Internal) Saves the requisitions data into internal cache
    *
    * @private
    * @name RequisitionsService:internal.setCachedRequisitionsData
    * @ngdoc method
    * @methodOf RequisitionsService
    * @param {object} requisitionsData The requisitions data
    */
    requisitionsService.internal.setCachedRequisitionsData = function(requisitionsData) {
      return requisitionsService.internal.setCatchedConfigData('requisitionsData', requisitionsData);
    };

    /**
    * @description (Internal) Gets a specific requisition object from the cache.
    *
    * @private
    * @name RequisitionsService:internal.getCachedRequisition
    * @ngdoc method
    * @methodOf RequisitionsService
    * @param {string} foreignSource The requisition's name (a.k.a. foreign source)
    * @returns {object} the requisition object.
    */
    requisitionsService.internal.getCachedRequisition = function(foreignSource) {
      var requisitionsData = requisitionsService.internal.getCachedRequisitionsData();
      if (requisitionsData == null) {
        return null;
      }
      return requisitionsData.getRequisition(foreignSource);
    };

    /**
    * @description (Internal) Gets a specific node object from the cache.
    *
    * @private
    * @name RequisitionsService:internal.getCachedNode
    * @ngdoc method
    * @methodOf RequisitionsService
    * @param {string} foreignSource The requisition's name (a.k.a. foreign source)
    * @param {string} foreignId The foreign Id
    * @returns {object} the node object.
    */
    requisitionsService.internal.getCachedNode = function(foreignSource, foreignId) {
      var requisition = requisitionsService.internal.getCachedRequisition(foreignSource);
      if (requisition == null) {
        return null;
      }
      return requisition.getNode(foreignId);
    };

    /**
    * @description (Internal) Quick-Add a new node to an existing requisition
    *
    * @private
    * @name RequisitionsService:addQuickNode
    * @ngdoc method
    * @methodOf RequisitionsService
    * @param {object} node the QuickNode object
    */
    requisitionsService.internal.addQuickNode = function(quickNode) {
      var deferred = $q.defer();
      var node = quickNode.createRequisitionedNode();

      requisitionsService.saveNode(node).then(
        function() { // saveNode:success
          $log.debug('addQuickNode: the node ' + node.nodeLabel + ' has been saved.');
          requisitionsService.synchronizeRequisition(node.foreignSource, 'false').then(
            function() { // synchronizeRequisition:success
              $log.debug('addQuickNode: the requisition ' + node.foreignSource + ' has been synchronized.');
              deferred.resolve(node);
            },
            function() { // synchronizeRequisition:failure
              deferred.reject('Cannot synchronize requisition ' + node.foreignSource);
            }
          );
        },
        function() { // saveNode:failure
          deferred.reject('Cannot quick-add node to requisition ' + node.foreignSource);
        }
      );

      return deferred.promise;
    };

    /**
    * @description (Internal) Updates a Requisition object based on a Deployed Statistics Object.
    *
    * @private
    * @name RequisitionsService:updateRequisition
    * @ngdoc method
    * @methodOf RequisitionsService
    * @param {object} existingReq the existing requisition object
    * @param {object} deployedReq the deployed statistics object
    */
    requisitionsService.internal.updateRequisition = function(existingReq, deployedReq) {
      $log.debug('updateRequisition: updating deployed statistics for requisition ' + deployedReq.name + '.');
      var foreignIds = deployedReq['foreign-id'];
      existingReq.nodesInDatabase = foreignIds.length;
      existingReq.deployed = foreignIds.length > 0;
      existingReq.lastImport = deployedReq['last-imported'];
      for (var idx = 0; idx < foreignIds.length; idx++) {
        var existingNode = existingReq.getNode(foreignIds[idx]);
        if (existingNode != null) {
          existingNode.deployed = true;
        }
      }
    };

    /**
    * @description Clears all the internal cache.
    *
    * This forces the service to retrieve the data from the server on next request.
    *
    * @name RequisitionsService:internal.clearCache
    * @ngdoc method
    * @methodOf RequisitionsService
    */
    requisitionsService.clearCache = function() {
      $log.debug('clearCache: removing everything from the internal cache');
      requisitionsService.internal.cache.removeAll();
    };

    /**
    * @description Removes a specific requisition from the internal cache
    *
    * This forces the service to retrieve the data from the server on next request.
    *
    * @name RequisitionsService:internal.removeRequisitionFromCache
    * @ngdoc method
    * @methodOf RequisitionsService
    * @param {string} foreignSource The requisition's name (a.k.a. foreignSource)
    */
    requisitionsService.removeRequisitionFromCache = function(foreignSource) {
      var requisitionsData = requisitionsService.internal.getCachedRequisitionsData();
      if (requisitionsData != null) {
        var reqIdx = requisitionsData.indexOf(foreignSource);
        if (reqIdx >= 0) {
          $log.debug('clearRequisitionCache: removing requisition ' + foreignSource + ' from the internal cache');
          requisitionsData.requisitions.splice(reqIdx, 1);
        }
      }
    };

    /**
    * @description Gets the timing status object
    * The reason for using this is because of NMS-7872.
    *
    * @name RequisitionsService:startTiming
    * @ngdoc method
    * @methodOf RequisitionsService
    * @param {integer} ts The timeout in seconds (optional)
    * @returns {object} the timing status object
    */
    requisitionsService.startTiming = function(ts) {
      if (ts == null || ts == undefined) {
        ts = requisitionsService.internal.defaultTimeout;
      }
      $log.debug('startTiming: starting timeout of ' + ts + ' seconds.');
      requisitionsService.internal.timingStatus.isRunning = true;
      $timeout(function() {
        requisitionsService.internal.timingStatus.isRunning = false;
      }, ts * 1000);
    };

    /**
    * @description Gets the timing status object
    *
    * @name RequisitionsService:getTiming
    * @ngdoc method
    * @methodOf RequisitionsService
    * @returns {object} the timing status object
    */
    requisitionsService.getTiming = function() {
      return requisitionsService.internal.timingStatus;
    };

    /**
    * @description Requests all the requisitions (pending and deployed) from OpenNMS.
    *
    * If the data exists on the cache, that will be used instead of retrieving the data
    * from the OpenNMS server.
    *
    * After retrieving the requisitions, the deployed statistics will be retrieved, and the
    * statistics of the requisitions will be updated. Then, the data will be saved on the
    * internal cache.
    *
    * @name RequisitionsService:getRequisitions
    * @ngdoc method
    * @methodOf RequisitionsService
    * @returns {object} a promise. On success, it provides a RequisitionsData object.
    */
    requisitionsService.getRequisitions = function() {
      var deferred = $q.defer();

      var requisitionsData = requisitionsService.internal.getCachedRequisitionsData();
      if (requisitionsData != null) {
        $log.debug('getRequisitions: returning a cached copy of the requisitions data');
        deferred.resolve(requisitionsData);
        return deferred.promise;
      }

      var url = requisitionsService.internal.requisitionsUrl;
      $log.debug('getRequisitions: retrieving requisitions.');
      $http.get(url)
      .success(function(data) {
        var requisitionsData = new RequisitionsData();
        angular.forEach(data['model-import'], function(onmsRequisition) {
          var requisition = new Requisition(onmsRequisition, false);
          $log.debug('getRequisitions: adding requisition ' + requisition.foreignSource + '.');
          requisitionsData.requisitions.push(requisition);
        });
        requisitionsService.updateDeployedStats(requisitionsData).then(
          function() { // success;
            requisitionsService.internal.setCachedRequisitionsData(requisitionsData);
            deferred.resolve(requisitionsData);
          },
          function(error) { // error
            deferred.reject(error);
          }
        );
      })
      .error(function(error, status) {
        $log.error('getRequisitions: GET ' + url + ' failed:', error, status);
        deferred.reject('Cannot retrieve the requisitions.' + requisitionsService.internal.errorHelp);
      });

      return deferred.promise;
    };

    /**
    * @description Gets the requisition names.
    *
    * If the data exists on the cache, that will be used instead of retrieving the data
    * from the OpenNMS server.
    *
    * After retrieving the requisitions, the data will be saved on the internal cache.
    *
    * @name RequisitionsService:getRequisitionNames
    * @ngdoc method
    * @methodOf RequisitionsService
    * @returns {object} a promise. On success, it provides a list of requisition names.
    */
    requisitionsService.getRequisitionNames = function() {
      var deferred = $q.defer();

      var config = requisitionsService.internal.getCatchedConfigData('requisitionNames');
      if (config != null) {
        $log.debug('getRequisitionNames: returning a cached copy of requisition names');
        deferred.resolve(config);
        return deferred.promise;
      }

      var url = requisitionsService.internal.requisitionNamesUrl;
      $log.debug('getRequisitionNames: getting requisition names');
      $http.get(url)
      .success(function(data) {
        $log.debug('getRequisitionNames: got requisition names');
        requisitionsService.internal.setCatchedConfigData('requisitionNames', data['foreign-source']);
        deferred.resolve(data['foreign-source']);
      })
      .error(function(error, status) {
        $log.error('getRequisitionNames: GET ' + url + ' failed:', error, status);
        deferred.reject('Cannot retrieve requisition names.' + requisitionsService.internal.errorHelp);
      });

      return deferred.promise;
    };

    /**
    * @description Updates the requisitions data object with the deployed statistics.
    *
    * After retrieving the data, the provided object will be updated.
    *
    * @name RequisitionsService:updateDeployedStats
    * @ngdoc method
    * @param {object} requisitionsData The requisitions data object
    * @methodOf RequisitionsService
    * @returns {object} a promise. On success, it provides the updated RequisitionsData object.
    */
    requisitionsService.updateDeployedStats = function(requisitionsData) {
      var deferred = $q.defer();
      var url = requisitionsService.internal.requisitionsUrl + '/stats';
      $log.debug('updateDeployedStats: retrieving deployed statistics.');
      $http.get(url)
      .success(function(data) {
        angular.forEach(requisitionsData.requisitions, function(existingReq) {
          var deployedReq = null;
          angular.forEach(data['foreign-source'], function(r) {
            if (r.name == existingReq.foreignSource) {
              deployedReq = r;
            }
          });
          if (deployedReq == null) {
            existingReq.setDeployed(false);
          } else {
            requisitionsService.internal.updateRequisition(existingReq, deployedReq);
          }
        });
        deferred.resolve(requisitionsData);
      })
      .error(function(error, status) {
        $log.error('updateDeployedStats: GET ' + url + ' failed:', error, status);
        deferred.reject('Cannot retrieve the deployed statistics.' + requisitionsService.internal.errorHelp);
      });
      return deferred.promise;
    };

    /**
    * @description Updates the requisition object with the deployed statistics.
    *
    * After retrieving the data, the provided object will be updated.
    *
    * @name RequisitionsService:updateDeployedStatsForRequisition
    * @ngdoc method
    * @param {object} requisition The requisition object
    * @methodOf RequisitionsService
    * @returns {object} a promise. On success, it provides a Requisition object.
    */
    requisitionsService.updateDeployedStatsForRequisition = function(existingReq) {
      var deferred = $q.defer();
<<<<<<< HEAD
      var url = requisitionsService.internal.requisitionsUrl + '/stats/' + existingReq.foreignSource;
=======
      var url = requisitionsService.internal.requisitionsUrl + '/deployed/stats/' + encodeURIComponent(existingReq.foreignSource);
>>>>>>> 0637fd5d
      $log.debug('updateDeployedStatsForRequisition: retrieving deployed statistics for requisition ' + existingReq.foreignSource);
      $http.get(url)
      .success(function(deployedReq) {
        requisitionsService.internal.updateRequisition(existingReq, deployedReq);
        deferred.resolve(existingReq);
      })
      .error(function(error, status) {
        $log.error('updateDeployedStatsForRequisition: GET ' + url + ' failed:', error, status);
        deferred.reject('Cannot retrieve the deployed statistics for requisition ' + existingReq.foreignSource + '. ' + requisitionsService.internal.errorHelp);
      });
      return deferred.promise;
    };

    /**
    * @description Request a sepcific requisition from OpenNMS.
    *
    * If the data exists on the cache, that will be used instead of retrieving the data
    * from the OpenNMS server.
    *
    * After retrieving the requisitions, the data will be saved on the internal cache.
    *
    * @name RequisitionsService:getRequisition
    * @ngdoc method
    * @param {string} foreignSource The requisition's name (a.k.a. foreignSource)
    * @methodOf RequisitionsService
    * @returns {object} a promise. On success, it provides a Requisition object.
    */
    requisitionsService.getRequisition = function(foreignSource) {
      var deferred = $q.defer();

      var requisition = requisitionsService.internal.getCachedRequisition(foreignSource);
      if (requisition != null) {
        $log.debug('getRequisition: returning a cached copy of ' + foreignSource);
        deferred.resolve(requisition);
        return deferred.promise;
      }

      var url = requisitionsService.internal.requisitionsUrl + '/' + encodeURIComponent(foreignSource);
      $log.debug('getRequisition: getting requisition ' + foreignSource);
      $http.get(url)
      .success(function(data) {
        var requisition = new Requisition(data);
        $log.debug('getRequisition: got requisition ' + foreignSource);
        var requisitionsData = requisitionsService.internal.getCachedRequisitionsData();
        if (requisitionsData != null) {
          $log.debug('getRequisition: updating cache for requisition ' + foreignSource);
          requisitionsData.setRequisition(requisition);
        }
        deferred.resolve(requisition);
      })
      .error(function(error, status) {
        $log.error('getRequisition: GET ' + url + ' failed:', error, status);
        deferred.reject('Cannot retrieve the requisition ' + foreignSource + '.' + requisitionsService.internal.errorHelp);
      });
      return deferred.promise;
    };

    /**
    * @description Request the synchronization/import of a requisition on the OpenNMS server.
    *
    * If the data exists on the cache, and the provided foreign source doesn't exist, the
    * request will be rejected.
    *
    * After retrieving the requisitions, the data on the internal cache will be updated.
    *
    * @name RequisitionsService:synchronizeRequisition
    * @ngdoc method
    * @methodOf RequisitionsService
    * @param {string} foreignSource The requisition's name (a.k.a. foreign source)
    * @param {string} rescanExisting [true, false, dbonly]
    * @returns {object} a promise.
    */
    requisitionsService.synchronizeRequisition = function(foreignSource, rescanExisting) {
      var deferred = $q.defer();

      var requisitionsData = requisitionsService.internal.getCachedRequisitionsData();
      if (requisitionsData != null) {
        var reqIdx = requisitionsData.indexOf(foreignSource);
        if (reqIdx < 0) {
          deferred.reject('The foreignSource ' + foreignSource + ' does not exist.');
          return deferred.promise;
        }
      }

      var url = requisitionsService.internal.requisitionsUrl + '/' + encodeURIComponent(foreignSource) + '/import';
      $log.debug('synchronizeRequisition: synchronizing requisition ' + foreignSource + ' with rescanExisting=' + rescanExisting);
      $http({ method: 'PUT', url: url, params: { rescanExisting: rescanExisting }})
      .success(function(data) {
        $log.debug('synchronizeRequisition: synchronized requisition ' + foreignSource);
        var r = requisitionsService.internal.getCachedRequisition(foreignSource);
        if (r != null) {
          $log.debug('synchronizeRequisition: updating deployed status of requisition ' + foreignSource);
          r.setDeployed(true);
        }
        deferred.resolve(data);
      })
      .error(function(error, status) {
        $log.error('synchronizeRequisition: PUT ' + url + ' failed:', error, status);
        deferred.reject('Cannot synchronize the requisition ' + foreignSource + '.' + requisitionsService.internal.errorHelp);
      });
      return deferred.promise;
    };

    /**
    * @description Request the creation of a new requisition on the OpenNMS server.
    *
    * If the data exists on the cache, and the provided foreign source exist, the
    * request will be rejected, because a foreign source must be unique.
    *
    * After retrieving the requisitions, the data on the internal cache will be updated.
    *
    * @name RequisitionsService:addRequisition
    * @ngdoc method
    * @methodOf RequisitionsService
    * @param {string} foreignSource The requisition's name (a.k.a. foreign source)
    * @returns {object} a promise. On success, it provides a Requisition object.
    */
    requisitionsService.addRequisition = function(foreignSource) {
      var deferred = $q.defer();

      var req = requisitionsService.internal.getCachedRequisition(foreignSource);
      if (req != null) {
        deferred.reject('Invalid foreignSource ' + foreignSource + ', it already exist.');
        return deferred.promise;
      }

      var emptyReq = { 'foreign-source': foreignSource, node: [] };
      var url = requisitionsService.internal.requisitionsUrl;
      $log.debug('addRequisition: adding requisition ' + foreignSource);
      $http.post(url, emptyReq)
      .success(function() {
        var requisition = new Requisition(emptyReq, false);
        $log.debug('addRequisition: added requisition ' + requisition.foreignSource);
        var data = requisitionsService.internal.getCachedRequisitionsData();
        if (data != null) {
          $log.debug('addRequisition: pushing requisition ' + foreignSource + ' into the internal cache');
          data.requisitions.push(requisition);
        }
        deferred.resolve(requisition);
      }).error(function(error, status) {
        $log.error('addRequisition: POST ' + url + ' failed:', error, status);
        deferred.reject('Cannot add the requisition ' + foreignSource + '.' + requisitionsService.internal.errorHelp);
      });
      return deferred.promise;
    };

    /**
    * @description Request the deletion of a new requisition on the OpenNMS server.
    *
    * If the data exists on the cache, and the provided foreign source doesn't exist, the
    * request will be rejected. Also, if the requisition exist and it contains nodes (i.e.
    * it is not empty), the request will be rejected.
    *
    * After retrieving the requisitions, the data on the internal cache will be updated.
    *
    * @name RequisitionsService:deleteRequisition
    * @ngdoc method
    * @methodOf RequisitionsService
    * @param {string} foreignSource The requisition's name (a.k.a. foreign source)
    * @returns {object} a promise.
    */
    requisitionsService.deleteRequisition = function(foreignSource) {
      var deferred = $q.defer();

      var requisitionsData = requisitionsService.internal.getCachedRequisitionsData();
      if (requisitionsData != null) {
        var reqIdx = requisitionsData.indexOf(foreignSource);
        if (reqIdx < 0) {
          deferred.reject('The foreignSource ' + foreignSource + ' does not exist.');
          return deferred.promise;
        }
        var req = requisitionsData.requisitions[reqIdx];
        if (req.nodesInDatabase > 0) {
          deferred.reject('The foreignSource ' + foreignSource + ' contains ' + req.nodesInDatabase + ' nodes on the database, it cannot be deleted.');
          return deferred.promise;
        }
      }

      $log.debug('deleteRequisition: deleting requisition ' + foreignSource);
<<<<<<< HEAD
      var deferredReq  = $http.delete(requisitionsService.internal.requisitionsUrl + '/' + foreignSource);
      var deferredFS  = $http.delete(requisitionsService.internal.foreignSourcesUrl + '/' + foreignSource);
=======
      var deferredReqPending  = $http.delete(requisitionsService.internal.requisitionsUrl + '/' + encodeURIComponent(foreignSource));
      var deferredReqDeployed = $http.delete(requisitionsService.internal.requisitionsUrl + '/deployed/' + encodeURIComponent(foreignSource));
      var deferredFSPending  = $http.delete(requisitionsService.internal.foreignSourcesUrl + '/' + encodeURIComponent(foreignSource));
      var deferredFSDeployed = $http.delete(requisitionsService.internal.foreignSourcesUrl + '/deployed/' + encodeURIComponent(foreignSource));
>>>>>>> 0637fd5d

      $q.all([ deferredReq, deferredFS ])
      .then(function(results) {
        $log.debug('deleteRequisition: deleted requisition ' + foreignSource);
        requisitionsService.removeRequisitionFromCache(foreignSource);
        deferred.resolve(results);
      }, function(error, status) {
        $log.error('deleteRequisition: DELETE operation failed:', error, status);
        deferred.reject('Cannot delete the requisition ' + foreignSource + '.' + requisitionsService.internal.errorHelp);
      });

      return deferred.promise;
    };

    /**
    * @description Request the removal of all from an existing requisition on the OpenNMS server.
    *
    * If the data exists on the cache, and the provided foreign source doesn't exist, the
    * request will be rejected.
    *
    * After retrieving the requisitions, the data on the internal cache will be updated.
    * After updating the requisition, a synchronization with rescanExisting=false will be performed.
    *
    * @name RequisitionsService:removeAllNodesFromRequisition
    * @ngdoc method
    * @methodOf RequisitionsService
    * @param {string} foreignSource The requisition's name (a.k.a. foreign source)
    * @returns {object} a promise.
    */
    requisitionsService.removeAllNodesFromRequisition = function(foreignSource) {
      var deferred = $q.defer();

      var requisitionsData = requisitionsService.internal.getCachedRequisitionsData();
      if (requisitionsData != null) {
        if (requisitionsData.getRequisition(foreignSource) == null) {
          deferred.reject('The foreignSource ' + foreignSource + ' does not exist.');
          return deferred.promise;
        }
      }

      var requisition = {'foreign-source': foreignSource, node: []};
      $log.debug('removeAllNodesFromRequisition: removing nodes from requisition ' + foreignSource);
      var url = requisitionsService.internal.requisitionsUrl;
      $http.post(url, requisition)
      .success(function(data) {
        $log.debug('removeAllNodesFromRequisition: removed nodes from requisition ' + foreignSource);
        requisitionsService.synchronizeRequisition(foreignSource, 'false').then(
          function() { // synchronizeRequisition:success
            $log.debug('removeAllNodesFromRequisition: rhe requisition ' + foreignSource + ' has been synchronized.');
            var req = requisitionsService.internal.getCachedRequisition(foreignSource);
            if (req != null) {
              $log.debug('removeAllNodesFromRequisition: updating requisition ' + foreignSource + ' on the internal cache');
              req.reset();
            }
            deferred.resolve(data);
          },
          function() { // synchronizeRequisition:failure
            deferred.reject('Cannot synchronize requisition ' + foreignSource);
          }
        );
      }).error(function(error, status) {
        $log.error('removeAllNodesFromRequisition: POST ' + url + ' failed:', error, status);
        deferred.reject('Cannot remove all nodes from requisition ' + foreignSource + '.' + requisitionsService.internal.errorHelp);
      });

      return deferred.promise;
    };

    /**
    * @description Request a sepcific node from a requisition from OpenNMS.
    *
    * If the data exists on the cache, that will be used instead of retrieving the data
    * from the OpenNMS server.
    *
    * After retrieving the node, the data will be saved on the internal cache.
    *
    * @name RequisitionsService:getNode
    * @ngdoc method
    * @param {string} foreignSource The requisition's name (a.k.a. foreign source)
    * @param {string} foreignId The foreignId of the node
    * @methodOf RequisitionsService
    * @returns {object} a promise. On success, it provides a RequisitionNode object.
    */
    requisitionsService.getNode = function(foreignSource, foreignId) {
      var deferred = $q.defer();

      var node = requisitionsService.internal.getCachedNode(foreignSource, foreignId);
      if (node != null) {
        $log.debug('getNode: returning a cached copy of ' + foreignId + '@' + foreignSource);
        deferred.resolve(node);
        return deferred.promise;
      }

      var url  = requisitionsService.internal.requisitionsUrl + '/' + encodeURIComponent(foreignSource) + '/nodes/' + encodeURIComponent(foreignId);
      $log.debug('getNode: getting node ' + foreignId + '@' + foreignSource);
      $http.get(url)
      .success(function(data) {
        var node = new RequisitionNode(foreignSource, data);
        $log.debug('getNode: got node ' + foreignId + '@' + foreignSource);
        var requisition = requisitionsService.internal.getCachedRequisition(foreignSource);
        if (requisition != null) {
          $log.debug('getNode: updating cache for requisition ' + foreignSource);
          requisition.setNode(node);
        }
        deferred.resolve(node);
      })
      .error(function(error, status) {
        $log.error('getNode: GET ' + url + ' failed:', error, status);
        deferred.reject('Cannot retrieve node ' + foreignId + ' from requisition ' + foreignSource + '.' + requisitionsService.internal.errorHelp);
      });

      return deferred.promise;
    };

    /**
    * @description Updates a node on an existing requisition on the OpenNMS server.
    *
    * The internal cache will be updated after the request is completed successfully if exist,
    * depending if the save operation is related with the update of an existing node, or if it
    * is related with the creation of a new node.
    *
    * @name RequisitionsService:removeAllNodesFromRequisition
    * @ngdoc method
    * @methodOf RequisitionsService
    * @param {object} node The RequisitionNode Object
    * @returns {object} a promise. 
    */
    // TODO If the parent properties are updated, verify they are valid through ReST prior, adding the node.
    requisitionsService.saveNode = function(node) {
      var deferred = $q.defer();
      var requisitionNode = node.getOnmsRequisitionNode();

      var url = requisitionsService.internal.requisitionsUrl + '/' + encodeURIComponent(node.foreignSource) + '/nodes';
      $log.debug('saveNode: saving node ' + node.nodeLabel + ' on requisition ' + node.foreignSource);
      $http.post(url, requisitionNode)
      .success(function(data) {
        $log.debug('saveNode: saved node ' + node.nodeLabel + ' on requisition ' + node.foreignSource);
        node.modified = true;
        var requisition = requisitionsService.internal.getCachedRequisition(node.foreignSource);
        if (requisition != null) {
          requisition.setNode(node);
        }
        // Updating categories cache
        var categories = requisitionsService.internal.getCatchedConfigData('categoriesConfig');
        if (categories) {
          var categoriesChanged = false;
          angular.forEach(node.categories, function(cat) {
            if (categories.indexOf(cat.name) == -1) {
              categoriesChanged = true;
              categories.push(cat.name);
            }
          });
          if (categoriesChanged) {
            requisitionsService.internal.setCatchedConfigData('categoriesConfig', categories);
          }
        }
        // Updating services cache
        var services = requisitionsService.internal.getCatchedConfigData('servicesConfig');
        if (services) {
          var servicesChanged = false;
          angular.forEach(node.interfaces, function(intf) {
            angular.forEach(intf.services, function(svc) {
              if (services.indexOf(svc.name) == -1) {
                servicesChanged = true;
                services.push(svc.name);
              }
            });
          });
          if (servicesChanged) {
            requisitionsService.internal.setCatchedConfigData('servicesConfig', services);
          }
        }
        deferred.resolve(data);
      }).error(function(error, status) {
        $log.error('saveNode: POST ' + url + ' failed:', error, status);
        deferred.reject('Cannot save node ' + node.foreignId + ' on requisition ' + node.foreignSource + '.' + requisitionsService.internal.errorHelp);
      });

      return deferred.promise;
    };

    /**
    * @description Request the removal of a node from an existing requisition on the OpenNMS server.
    *
    * The internal cache will be updated after the request is completed successfully if exist.
    *
    * @name RequisitionsService:deleteNode
    * @ngdoc method
    * @methodOf RequisitionsService
    * @param {object} node The RequisitionNode Object
    * @returns {object} a promise.
    */
    requisitionsService.deleteNode = function(node) {
      var deferred = $q.defer();

      var url = requisitionsService.internal.requisitionsUrl + '/' + encodeURIComponent(node.foreignSource) + '/nodes/' + encodeURIComponent(node.foreignId);
      $log.debug('deleteNode: deleting node ' + node.nodeLabel + ' from requisition ' + node.foreignSource);
      $http.delete(url)
      .success(function(data) {
        $log.debug('deleteNode: deleted node ' + node.nodeLabel + ' on requisition ' + node.foreignSource);
        var r = requisitionsService.internal.getCachedRequisition(node.foreignSource);
        if (r != null) {
          var idx = r.indexOf(node.foreignId);
          if (idx > -1) {
            $log.debug('deleteNode: removing node ' + node.foreignId + '@' + node.foreignSource + ' from the internal cache');
            r.nodes.splice(idx, 1);
            r.nodesDefined--;
            r.modified = true;
            r.dateStamp = Date.now();
          }
        }
        deferred.resolve(data);
      }).error(function(error, status) {
        $log.error('deleteNode: DELETE ' + url + ' failed:', error, status);
        deferred.reject('Cannot delete node ' + node.foreignId + ' from requisition ' + node.foreignSource + '.' + requisitionsService.internal.errorHelp);
      });

      return deferred.promise;
    };

    /**
    * @description Request a foreign source definition from OpenNMS for a given requisition.
    *
    * The foreign source definition contains the set of policies and detectors, as well as the scan frequency.
    * The information is not stored on cache. Each request will perform a server call.
    *
    * @name RequisitionsService:getForeignSourceDefinition
    * @ngdoc method
    * @param {string} foreignSource The requisition's name (a.k.a. foreign source), use 'default' for the default foreign source.
    * @methodOf RequisitionsService
    * @returns {object} a promise. On success, it provides a foreign source object.
    */
    requisitionsService.getForeignSourceDefinition = function(foreignSource) {
      var deferred = $q.defer();

      var url = requisitionsService.internal.foreignSourcesUrl + '/' + encodeURIComponent(foreignSource);
      $log.debug('getForeignSourceDefinition: getting definition for requisition ' + foreignSource);
      $http.get(url)
      .success(function(data) {
        $log.debug('getForeignSourceDefinition: got definition for requisition ' + foreignSource);
        deferred.resolve(data);
      })
      .error(function(error, status) {
        $log.error('getForeignSourceDefinition: GET ' + url + ' failed:', error, status);
        deferred.reject('Cannot retrieve foreign source definition (detectors and policies) for requisition ' + foreignSource + '.' + requisitionsService.internal.errorHelp);
      });

      return deferred.promise;
    };

    /**
    * @description Updates the foreign source definition on the OpenNMS server for a given requisition.
    *
    * The foreign source definition contains the set of policies and detectors, as well as the scan frequency.
    *
    * @name RequisitionsService:saveForeignSourceDefinition
    * @ngdoc method
    * @methodOf RequisitionsService
    * @param {object} foreignSourceDef The requisition foreign source Object
    * @returns {object} a promise.
    */
    requisitionsService.saveForeignSourceDefinition = function(foreignSourceDef) {
      var deferred = $q.defer();
      var foreignSource = foreignSourceDef.name;

      var url = requisitionsService.internal.foreignSourcesUrl;
      $log.debug('saveForeignSourceDefinition: saving definition for requisition ' + foreignSource);
      $http.post(url, foreignSourceDef)
      .success(function(data) {
        $log.debug('saveForeignSourceDefinition: saved definition for requisition ' + foreignSource);
        deferred.resolve(data);
      }).error(function(error, status) {
        $log.error('saveForeignSourceDefinition: POST ' + url + ' failed:', error, status);
        deferred.reject('Cannot save foreign source definition (detectors and policies) for requisition ' + foreignSource + '.' + requisitionsService.internal.errorHelp);
      });

      return deferred.promise;
    };

    /**
    * @description Clones an existing foreign source definition to another.
    *
    * The foreign source definition contains the set of policies and detectors, as well as the scan frequency.
    * If the source or the target requisition doesn't appear on the existing requisitions reported by the
    * OpenNMS server, the operation will be rejected.
    *
    * @name RequisitionsService:cloneForeignSourceDefinition
    * @ngdoc method
    * @methodOf RequisitionsService
    * @param {string} sourceRequisition The name of the source requisition
    * @param {string} targetRequisition The name of the target requisition
    * @returns {object} a promise.
    */
    requisitionsService.cloneForeignSourceDefinition = function(sourceRequisition, targetRequisition) {
      var deferred = $q.defer();

      requisitionsService.getRequisitionNames().then(
        function(requisitions) { // success
          if (requisitions.indexOf(sourceRequisition) < 0) {
            deferred.reject('The source requisition ' + sourceRequisition + ' does not exist.');
            return;
          }
          if (requisitions.indexOf(targetRequisition) < 0) {
            deferred.reject('The target requisition ' + targetRequisition + ' does not exist.');
            return;
          }
          requisitionsService.getForeignSourceDefinition(sourceRequisition).then(
            function(fsDef) { // success
              fsDef.name = targetRequisition;
              requisitionsService.saveForeignSourceDefinition(fsDef).then(
                function() { // success
                  deferred.resolve(fsDef);
                },
                function() { // error
                  deferred.reject('Cannot save foreign source definition for requisition ' + targetRequisition);
                }
              );
            },
            function() { // error
              deferred.reject('Cannot get foreign source definition for requisition ' + sourceRequisition);
            }
          );
        },
        function() { // error
          deferred.reject('Cannot validate the existance of the source and target requisitions.');
        }
      );

      return deferred.promise;
    };

    /**
    * @description Request the removal of a foreign source definition on the OpenNMS server.
    *
    * @name RequisitionsService:deleteForeignSourceDefinition
    * @ngdoc method
    * @methodOf RequisitionsService
    * @param {string} foreignSource The requisition's name (a.k.a. foreign source), use 'default' for the default foreign source.
    * @returns {object} a promise.
    */
    requisitionsService.deleteForeignSourceDefinition = function(foreignSource) {
      var deferred = $q.defer();

      $log.debug('deleteForeignSourceDefinition: deleting foreign source definition ' + foreignSource);
<<<<<<< HEAD
      var deferredFS  = $http.delete(requisitionsService.internal.foreignSourcesUrl + '/' + foreignSource);
=======
      var deferredFSPending  = $http.delete(requisitionsService.internal.foreignSourcesUrl + '/' + encodeURIComponent(foreignSource));
      var deferredFSDeployed = $http.delete(requisitionsService.internal.foreignSourcesUrl + '/deployed/' + encodeURIComponent(foreignSource));
>>>>>>> 0637fd5d

      $q.all([ deferredFS ])
      .then(function(results) {
        $log.debug('deleteForeignSourceDefinition: deleted foreign source definition ' + foreignSource);
        deferred.resolve(results);
      }, function(error, status) {
        $log.error('deleteForeignSourceDefinition: DELETE operation failed:', error, status);
        deferred.reject('Cannot delete the foreign source definition ' + foreignSource + '.' + requisitionsService.internal.errorHelp);
      });

      return deferred.promise;
    };

    /**
    * @description Gets the available detectors.
    *
    * If the data exists on the cache, that will be used instead of retrieving the data
    * from the OpenNMS server.
    *
    * After retrieving the node, the data will be saved on the internal cache.
    *
    * The data return by the promise should be an array of objects.
    * Each object contains the name of the detector and the full class name.
    *
    * @name RequisitionsService:getAvailableDetectors
    * @ngdoc method
    * @methodOf RequisitionsService
    * @returns {object} a promise. On success, it provides a list of available detector objects.
    */
    requisitionsService.getAvailableDetectors = function() {
      var deferred = $q.defer();

      var config = requisitionsService.internal.getCatchedConfigData('detectorsConfig');
      if (config != null) {
        $log.debug('getAvailableDetectors: returning a cached copy of detectors configuration');
        deferred.resolve(config);
        return deferred.promise;
      }

      var url = requisitionsService.internal.foreignSourcesConfigUrl + '/detectors';
      $log.debug('getAvailableDetectors: getting available detectors');
      $http.get(url)
      .success(function(data) {
        $log.debug('getAvailableDetectors: got available detectors');
        requisitionsService.internal.setCatchedConfigData('detectorsConfig', data.plugins);
        deferred.resolve(data.plugins);
      })
      .error(function(error, status) {
        $log.error('getAvailableDetectors: GET ' + url + ' failed:', error, status);
        deferred.reject('Cannot retrieve available detectors.' + requisitionsService.internal.errorHelp);
      });

      return deferred.promise;
    };

    /**
    * @description Gets the available policies.
    *
    * If the data exists on the cache, that will be used instead of retrieving the data
    * from the OpenNMS server.
    *
    * After retrieving the node, the data will be saved on the internal cache.
    *
    * The data return by the promise should be an array of objects.
    * Each object contains the name of the policy and the full class name.
    *
    * @name RequisitionsService:getAvailablePolicies
    * @ngdoc method
    * @methodOf RequisitionsService
    * @returns {object} a promise. On success, it provides a list of available polict objects.
    */
    requisitionsService.getAvailablePolicies = function() {
      var deferred = $q.defer();

      var config = requisitionsService.internal.getCatchedConfigData('policiesConfig');
      if (config) {
        $log.debug('getAvailablePolicies: returning a cached copy of policies configuration');
        deferred.resolve(config);
        return deferred.promise;
      }

      var url = requisitionsService.internal.foreignSourcesConfigUrl + '/policies';
      $log.debug('getAvailablePolicies: getting available policies');
      $http.get(url)
      .success(function(data) {
        $log.debug('getAvailablePolicies: got available policies');
        requisitionsService.internal.setCatchedConfigData('policiesConfig', data.plugins);
        deferred.resolve(data.plugins);
      })
      .error(function(error, status) {
        $log.error('getAvailablePolicies: GET ' + url + ' failed:', error, status);
        deferred.reject('Cannot retrieve available policies.' + requisitionsService.internal.errorHelp);
      });

      return deferred.promise;
    };

    /**
    * @description Gets the available services.
    *
    * If the data exists on the cache, that will be used instead of retrieving the data
    * from the OpenNMS server.
    *
    * After retrieving the node, the data will be saved on the internal cache.
    *
    * The data return by the promise should be an array of strings.
    * Each strings contains the name of the service.
    *
    * @example [ 'ICMP', 'SNMP' ]
    *
    * @name RequisitionsService:getAvailableServices
    * @ngdoc method
    * @methodOf RequisitionsService
    * @param {string} foreignSource The requisition's name (a.k.a. foreign source), use 'default' for the default foreign source.
    * @returns {object} a promise. On success, it provides a list of available services.
    */
    requisitionsService.getAvailableServices = function(foreignSource) {
      var deferred = $q.defer();

      var config = requisitionsService.internal.getCatchedConfigData('servicesConfig');
      if (config) {
        $log.debug('getAvailableServices: returning a cached copy of services configuration');
        deferred.resolve(config);
        return deferred.promise;
      }

      var url = requisitionsService.internal.foreignSourcesConfigUrl + '/services/' + encodeURIComponent(foreignSource);
      $log.debug('getAvailableServices: getting available services');
      $http.get(url)
      .success(function(data) {
        $log.debug('getAvailableServices: got available services');
        requisitionsService.internal.setCatchedConfigData('servicesConfig', data.element);
        deferred.resolve(data.element);
      })
      .error(function(error, status) {
        $log.error('getAvailableServices: GET ' + url + ' failed:', error, status);
        deferred.reject('Cannot retrieve available services.' + requisitionsService.internal.errorHelp);
      });

      return deferred.promise;
    };

    /**
    * @description Gets the available assets.
    *
    * If the data exists on the cache, that will be used instead of retrieving the data
    * from the OpenNMS server.
    *
    * After retrieving the node, the data will be saved on the internal cache.
    *
    * The data return by the promise should be an array of strings.
    * Each string is a valid asset field.
    *
    * @example [ 'address1, 'city', 'zip' ]
    *
    * @name RequisitionsService:getAvailableAssets
    * @ngdoc method
    * @methodOf RequisitionsService
    * @returns {object} a promise. On success, it provides a list of available assets.
    */
    requisitionsService.getAvailableAssets = function() {
      var deferred = $q.defer();

      var config = requisitionsService.internal.getCatchedConfigData('assetsConfig');
      if (config) {
        $log.debug('getAvailableAssets: returning a cached copy of assets configuration');
        deferred.resolve(config);
        return deferred.promise;
      }

      var url = requisitionsService.internal.foreignSourcesConfigUrl + '/assets';
      $log.debug('getAvailableAssets: getting available assets');
      $http.get(url)
      .success(function(data) {
        $log.debug('getAvailableAssets: got available assets');
        requisitionsService.internal.setCatchedConfigData('assetsConfig', data.element);
        deferred.resolve(data.element);
      })
      .error(function(error, status) {
        $log.error('getAvailableAssets: GET ' + url + ' failed:', error, status);
        deferred.reject('Cannot retrieve available assets.' + requisitionsService.internal.errorHelp);
      });

      return deferred.promise;
    };

    /**
    * @description Gets the available categories.
    *
    * If the data exists on the cache, that will be used instead of retrieving the data
    * from the OpenNMS server.
    *
    * After retrieving the node, the data will be saved on the internal cache.
    *
    * The data return by the promise should be an array of strings.
    * Each string is a valid category name.
    *
    * @example [ 'Production, 'Development', 'Testing' ]
    *
    * @name RequisitionsService:getAvailableCategories
    * @ngdoc method
    * @methodOf RequisitionsService
    * @returns {object} a promise. On success, it provides a list of available categories.
    */
    requisitionsService.getAvailableCategories = function() {
      var deferred = $q.defer();

      var config = requisitionsService.internal.getCatchedConfigData('categoriesConfig');
      if (config) {
        $log.debug('getAvailableCategories: returning a cached copy of categories configuration');
        deferred.resolve(config);
        return deferred.promise;
      }

      var url = requisitionsService.internal.foreignSourcesConfigUrl + '/categories';
      $log.debug('getAvailableCategories: getting available categories');
      $http.get(url)
      .success(function(data) {
        $log.debug('getAvailableCategories: got available categories');
        requisitionsService.internal.setCatchedConfigData('categoriesConfig', data.element);
        deferred.resolve(data.element);
      })
      .error(function(error, status) {
        $log.error('getAvailableCategories: GET ' + url + ' failed:', error, status);
        deferred.reject('Cannot retrieve available categories.' + requisitionsService.internal.errorHelp);
      });

      return deferred.promise;
    };

    /**
    * @description Gets the available locations.
    *
    * The 'Default' location is not considered as a valid option.
    * The location field should be either null or a valid location with Minions.
    *
    * @name RequisitionsService:getAvailableLocations
    * @ngdoc method
    * @methodOf RequisitionsService
    * @returns {object} a promise. On success, it provides a list of available locations.
    */
    requisitionsService.getAvailableLocations = function() {
      var deferred = $q.defer();
      var url = requisitionsService.internal.monitoringLocationsUrl;
      $log.debug('getAvailableLocations: getting available locations');
      $http.get(url)
      .success(function(data) {
        $log.debug('getAvailableLocations: got available locations');
        var locations = [];
        angular.forEach(data.location, function(loc) { if (loc['location-name'] != 'Default') locations.push(loc['location-name']); });
        $log.debug('Locations =' + JSON.stringify(locations));
        deferred.resolve(locations);
      })
      .error(function(error, status) {
        $log.error('getAvailableLocations: GET ' + url + ' failed:', error, status);
        deferred.reject('Cannot retrieve available locations.' + requisitionsService.internal.errorHelp);
      });
      return deferred.promise;
    };

    /**
    * @description Checks if a given foreignId exists on a specific requisition
    *
    * @name RequisitionsService:isForeignIdOnRequisition
    * @ngdoc method
    * @methodOf RequisitionsService
    * @param {string} foreignSource The requisition's name (a.k.a. foreign source)
    * @param {string} foreignId The foreign Id
    * @returns {object} a promise. On success, return true if the foreignId exists on the requisition.
    */
    requisitionsService.isForeignIdOnRequisition = function(foreignSource, foreignId) {
      var deferred = $q.defer();

      requisitionsService.getRequisition(foreignSource)
      .then(function(req) {
        var found = false;
        angular.forEach(req.nodes, function(n) {
          if (n.foreignId == foreignId) {
            found = true;
          }
        });
        deferred.resolve(found);
      }, function(err) {
        var message = 'cannot verify foreignId ' + foreignId + '@' + foreignSource + '. ';
        $log.error('isForeignIdOnRequisition: ' + message, err);
        deferred.reject(message + requisitionsService.internal.errorHelp);
      });

      return deferred.promise;
    };

    /**
    * @description Checks if a given nodeLabel exists on a specific requisition
    *
    * @name RequisitionsService:isForeignIdOnRequisition
    * @ngdoc method
    * @methodOf RequisitionsService
    * @param {string} foreignSource The requisition's name (a.k.a. foreign source)
    * @param {string} nodeLabel The node label
    * @returns {object} a promise. On success, return true if the nodeLabel exists on the requisition.
    */
    requisitionsService.isNodeLabelOnRequisition = function(foreignSource, nodeLabel) {
      var deferred = $q.defer();

      requisitionsService.getRequisition(foreignSource)
      .then(function(req) {
        var found = false;
        angular.forEach(req.nodes, function(n) {
          if (n.nodeLabel == nodeLabel) {
            found = true;
          }
        });
        deferred.resolve(found);
      }, function(err) {
        var message = 'cannot verify nodeLabel ' + nodeLabel + '@' + foreignSource + '. ';
        $log.error('isForeignIdOnRequisition: ' + message, err);
        deferred.reject(message + requisitionsService.internal.errorHelp);
      });

      return deferred.promise;
    };

    /**
    * @description Checks if a given IP Address exists on a specific node
    *
    * @name RequisitionsService:isIpAddressOnNode
    * @ngdoc method
    * @methodOf RequisitionsService
    * @param {string} foreignSource The requisition's name (a.k.a. foreign source)
    * @param {string} foreignId The foreign Id of the node
    * @param {string} ipAddress The IP address to check
    * @returns {object} a promise. On success, return  true if the IP Address exists on the node.
    */
    requisitionsService.isIpAddressOnNode = function(foreignSource, foreignId, ipAddress) {
      var deferred = $q.defer();

      requisitionsService.getNode(foreignSource, foreignId)
      .then(function(node) {
        var found = false;
        angular.forEach(node.interfaces, function(intf) {
          if (intf.ipAddress == ipAddress) {
            found = true;
          }
        });
        deferred.resolve(found);
      }, function(err) {
        var message = 'cannot verify ipAddress on node ' + foreignId + '@' + foreignSource + '. ';
        $log.error('isIpAddressOnNode: ' + message, err);
        deferred.reject(message + requisitionsService.internal.errorHelp);
      });

      return deferred.promise;
    };

    /**
    * @description Checks if a given category exists on a specific node
    *
    * @name RequisitionsService:isCategoryOnNode
    * @ngdoc method
    * @methodOf RequisitionsService
    * @param {string} foreignSource The requisition's name (a.k.a. foreign source)
    * @param {string} foreignId The foreign Id of the node
    * @param {string} category The category to check
    * @returns {object} a promise. On success, return true if the category exists on the node.
    */
    requisitionsService.isCategoryOnNode = function(foreignSource, foreignId, category) {
      var deferred = $q.defer();

      requisitionsService.getNode(foreignSource, foreignId)
      .then(function(node) {
        var found = false;
        angular.forEach(node.categories, function(cat) {
          if (cat.name == category) {
            found = true;
          }
        });
        deferred.resolve(found);
      }, function(err) {
        var message = 'cannot verify category on node ' + foreignId + '@' + foreignSource + '. ';
        $log.error('isCategoryOnNode: ' + message, err);
        deferred.reject(message + requisitionsService.internal.errorHelp);
      });

      return deferred.promise;
    };

    /**
    * @description Checks if a given category exists on a specific node
    *
    * @name RequisitionsService:isCategoryOnNode
    * @ngdoc method
    * @methodOf RequisitionsService
    * @param {string} foreignSource The requisition's name (a.k.a. foreign source)
    * @param {string} foreignId The foreign Id of the node
    * @param {string} ipAddress The IP address to check
    * @param {string} service The service to check
    * @returns {object} a promise. On success, return true if the service exists on the Node/IP.
    */
    requisitionsService.isServiceOnNode = function(foreignSource, foreignId, ipAddress, service) {
      var deferred = $q.defer();

      requisitionsService.getNode(foreignSource, foreignId)
      .then(function(node) {
        var found = false;
        angular.forEach(node.interfaces, function(intf) {
          angular.forEach(intf.services, function(svc) {
            if (svc.name == service) {
              found = true;
            }
          });
        });
        deferred.resolve(found);
      }, function(err) {
        var message = 'cannot verify category on node ' + foreignId + '@' + foreignSource + '. ';
        $log.error('isIpAddressOnNode: ' + message, err);
        deferred.reject(message + requisitionsService.internal.errorHelp);
      });

      return deferred.promise;
    };

    /**
    * @description Update the SNMP credentials for a given IP Address.
    *
    * @name RequisitionsService:addRequisition
    * @ngdoc method
    * @methodOf RequisitionsService
    * @param {string} ipAddress The IP Address
    * @param {string} snmpCommunity The SNMP Community String
    * @param {string} snmpVersion The SNMP Version
    * @returns {object} a promise.
    */
    requisitionsService.updateSnmpCommunity = function(ipAddress, snmpCommunity, snmpVersion) {
      var deferred = $q.defer();

      var url = requisitionsService.internal.snmpConfigUrl + '/' + ipAddress;
      $log.debug('updateSnmpCommunity: updating snmp community for ' + ipAddress);
      $http.put(url, {'readCommunity' : snmpCommunity, 'version' : snmpVersion})
      .success(function() {
        $log.debug('updateSnmpCommunity: updated snmp community for ' + ipAddress);
        deferred.resolve(ipAddress);
      }).error(function(error, status) {
        $log.error('updateSnmpCommunity: PUT ' + url + ' failed:', error, status);
        deferred.reject('Cannot update snmp community for ' + ipAddress + '.' + requisitionsService.internal.errorHelp);
      });

      return deferred.promise;
    };

    /**
    * @description Quick add a node to a requisition.
    *
    * @name RequisitionsService:quickAddNode
    * @ngdoc method
    * @methodOf RequisitionsService
    * @param {object} quickNode The QuickNode object
    * @returns {object} a promise.
    */
    requisitionsService.quickAddNode = function(quickNode) {
      if (quickNode.noSnmp == false && quickNode.snmpCommunity != '') {
        var deferred = $q.defer();
        requisitionsService.updateSnmpCommunity(quickNode.ipAddress, quickNode.snmpCommunity, quickNode.snmpVersion).then(
          function() { // updateSnmpCommunity:success
            requisitionsService.internal.addQuickNode(quickNode).then(
              function(node) { // addQuickNode:success
                deferred.resolve(node);
              },
              function(msg) { // addQuickNode:failure
                deferred.reject(msg);
              }
            );
          },
          function() { // updateSnmpCommunity:failure
            deferred.reject('Cannot update SNMP credentials for ' + quickNode.ipAddress);
          }
        );
        return deferred.promise;
      }
      return requisitionsService.internal.addQuickNode(quickNode);
    };

    return requisitionsService;
  }]);

}());<|MERGE_RESOLUTION|>--- conflicted
+++ resolved
@@ -424,11 +424,7 @@
     */
     requisitionsService.updateDeployedStatsForRequisition = function(existingReq) {
       var deferred = $q.defer();
-<<<<<<< HEAD
-      var url = requisitionsService.internal.requisitionsUrl + '/stats/' + existingReq.foreignSource;
-=======
-      var url = requisitionsService.internal.requisitionsUrl + '/deployed/stats/' + encodeURIComponent(existingReq.foreignSource);
->>>>>>> 0637fd5d
+      var url = requisitionsService.internal.requisitionsUrl + '/stats/' + encodeURIComponent(existingReq.foreignSource);
       $log.debug('updateDeployedStatsForRequisition: retrieving deployed statistics for requisition ' + existingReq.foreignSource);
       $http.get(url)
       .success(function(deployedReq) {
@@ -608,15 +604,8 @@
       }
 
       $log.debug('deleteRequisition: deleting requisition ' + foreignSource);
-<<<<<<< HEAD
-      var deferredReq  = $http.delete(requisitionsService.internal.requisitionsUrl + '/' + foreignSource);
-      var deferredFS  = $http.delete(requisitionsService.internal.foreignSourcesUrl + '/' + foreignSource);
-=======
-      var deferredReqPending  = $http.delete(requisitionsService.internal.requisitionsUrl + '/' + encodeURIComponent(foreignSource));
-      var deferredReqDeployed = $http.delete(requisitionsService.internal.requisitionsUrl + '/deployed/' + encodeURIComponent(foreignSource));
-      var deferredFSPending  = $http.delete(requisitionsService.internal.foreignSourcesUrl + '/' + encodeURIComponent(foreignSource));
-      var deferredFSDeployed = $http.delete(requisitionsService.internal.foreignSourcesUrl + '/deployed/' + encodeURIComponent(foreignSource));
->>>>>>> 0637fd5d
+      var deferredReq  = $http.delete(requisitionsService.internal.requisitionsUrl + '/' + encodeURIComponent(foreignSource));
+      var deferredFS  = $http.delete(requisitionsService.internal.foreignSourcesUrl + '/' + encodeURIComponent(foreignSource));
 
       $q.all([ deferredReq, deferredFS ])
       .then(function(results) {
@@ -961,12 +950,7 @@
       var deferred = $q.defer();
 
       $log.debug('deleteForeignSourceDefinition: deleting foreign source definition ' + foreignSource);
-<<<<<<< HEAD
-      var deferredFS  = $http.delete(requisitionsService.internal.foreignSourcesUrl + '/' + foreignSource);
-=======
-      var deferredFSPending  = $http.delete(requisitionsService.internal.foreignSourcesUrl + '/' + encodeURIComponent(foreignSource));
-      var deferredFSDeployed = $http.delete(requisitionsService.internal.foreignSourcesUrl + '/deployed/' + encodeURIComponent(foreignSource));
->>>>>>> 0637fd5d
+      var deferredFS  = $http.delete(requisitionsService.internal.foreignSourcesUrl + '/' + encodeURIComponent(foreignSource));
 
       $q.all([ deferredFS ])
       .then(function(results) {
