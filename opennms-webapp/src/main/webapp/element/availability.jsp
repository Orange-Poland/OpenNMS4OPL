--- conflicted
+++ resolved
@@ -47,13 +47,8 @@
         org.opennms.netmgt.config.PollOutagesConfigFactory,
         org.opennms.netmgt.config.poller.outages.Outage,
         org.opennms.netmgt.model.OnmsNode,
-<<<<<<< HEAD
-        org.opennms.netmgt.poller.PathOutageManager,
-        org.opennms.netmgt.poller.PathOutageManagerDaoImpl,
-=======
         org.opennms.netmgt.dao.api.PathOutageManager,
         org.opennms.netmgt.dao.hibernate.PathOutageManagerDaoImpl,
->>>>>>> b33389fe
         org.opennms.web.api.Authentication,
         org.opennms.web.asset.Asset,
         org.opennms.web.asset.AssetModel,
