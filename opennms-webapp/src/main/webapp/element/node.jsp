--- conflicted
+++ resolved
@@ -48,8 +48,7 @@
         org.opennms.netmgt.config.PollOutagesConfigFactory,
         org.opennms.netmgt.config.poller.outages.Outage,
         org.opennms.netmgt.model.OnmsNode,
-        org.opennms.netmgt.poller.PathOutageManager,
-        org.opennms.netmgt.poller.PathOutageManagerDaoImpl,
+        org.opennms.netmgt.poller.PathOutageManagerJdbcImpl,
         org.opennms.web.api.Authentication,
         org.opennms.web.asset.Asset,
         org.opennms.web.asset.AssetModel,
@@ -179,25 +178,8 @@
 
     nodeModel.put("resources", m_resourceService.findNodeChildResources(node_db));
     nodeModel.put("vlans", NetworkElementFactory.getInstance(getServletContext()).getVlansOnNode(nodeId));
-    nodeModel.put("criticalPath", PathOutageManagerDaoImpl.getInstance().getPrettyCriticalPath(nodeId));
-    nodeModel.put("noCriticalPath", PathOutageManager.NO_CRITICAL_PATH);
-
-	// { IP address, service name }
-	String[] criticalPath = PathOutageManagerDaoImpl.getInstance().getCriticalPath(nodeId);
-	// { node label, node ID, # of nodes affected by critical path, path status }
-	String[] criticalPathData = PathOutageManagerDaoImpl.getInstance().getCriticalPathData(criticalPath[0], criticalPath[1]);
-
-	if((criticalPathData[0] == null) || (criticalPathData[0].equals(""))) {
-		// If we can't find the interface in the database, don't provide a link
-		nodeModel.put("criticalPathLink", null);
-	} else if (criticalPathData[0].indexOf("nodes have this IP") > -1) {
-		// If multiple nodes have this IP address, link to the nodeList.jsp with an IPLIKE filter
-		nodeModel.put("criticalPathLink", "element/nodeList.htm?iplike=" + criticalPath[0]);
-	} else {
-		// If one node contains the IP address, link directly to that node
-		nodeModel.put("criticalPathLink", "element/node.jsp?node=" + criticalPathData[1]);
-	}
-
+    nodeModel.put("criticalPath", PathOutageManagerJdbcImpl.getInstance().getPrettyCriticalPath(nodeId));
+    nodeModel.put("noCriticalPath", PathOutageManagerJdbcImpl.NO_CRITICAL_PATH);
     nodeModel.put("admin", request.isUserInRole(Authentication.ROLE_ADMIN));
     
     // get the child interfaces
@@ -314,17 +296,10 @@
 
 <h4>
   <c:if test="${model.foreignSource != null}">
-<<<<<<< HEAD
-    <div class="NPnode">Node: <strong>${model.label}</strong>&nbsp;&nbsp;&nbsp;<span class="NPdbid label label-default" title="Database ID: ${model.id}"><span class="glyphicon glyphicon-hdd"></span>&nbsp;${model.id}</span>&nbsp;<span class="NPfs label label-default" title="Requisition: ${model.foreignSource}"><span class="glyphicon glyphicon-list-alt"></span>&nbsp;${model.foreignSource}</span>&nbsp;<span class="NPfid label label-default" title="Foreign ID: ${model.foreignId}"><span class="glyphicon glyphicon-qrcode"></span>&nbsp;${model.foreignId}</span></div>
-  </c:if>
-  <c:if test="${model.foreignSource == null}">
-    <div class="NPnode">Node: <strong>${model.label}</strong>&nbsp;&nbsp;&nbsp;<span class="NPdbid label label-default" title="Database ID: ${model.id}"><span class="glyphicon glyphicon-hdd"></span>&nbsp;${model.id}</span></div>
-=======
     <div class="NPnode">Node: <strong>${model.label}</strong>&nbsp;&nbsp;&nbsp;<span class="NPdbid label label-default" title="Database ID: ${model.id}"><i class="fa fa-database"></i>&nbsp;${model.id}</span>&nbsp;<span class="NPfs label label-default" title="Requisition: ${model.foreignSource}"><i class="fa fa-list-alt"></i>&nbsp;${model.foreignSource}</span>&nbsp;<span class="NPfid label label-default" title="Foreign ID: ${model.foreignId}"><i class="fa fa-qrcode"></i>&nbsp;${model.foreignId}</span></div>
   </c:if>
   <c:if test="${model.foreignSource == null}">
     <div class="NPnode">Node: <strong>${model.label}</strong>&nbsp;&nbsp;&nbsp;<span class="NPdbid label label-default" title="Database ID: ${model.id}"><i class="fa fa-database">&nbsp;${model.id}</span></div>
->>>>>>> 8f7039f3
   </c:if>
 </h4>
 
@@ -521,12 +496,7 @@
     <div class="panel-body">
       <ul class="list-unstyled">
         <li>
-          <c:if test="${! empty model.criticalPathLink}">
-            <a href="<c:out value="${model.criticalPathLink}"/>">${model.criticalPath}</a>
-          </c:if>
-          <c:if test="${empty model.criticalPathLink}">
-            ${model.criticalPath}
-          </c:if>
+          ${model.criticalPath}
         </li>
       </ul> 
     </div>          
