--- conflicted
+++ resolved
@@ -43,19 +43,6 @@
 %>
 <%@taglib uri="http://java.sun.com/jsp/jstl/core" prefix="c" %>
 
-<<<<<<< HEAD
-<%!
-  private WebApplicationContext m_webAppContext;
-  private ResourceService m_resourceService;
-  
-  public void init() throws ServletException {
-    m_webAppContext = WebApplicationContextUtils.getRequiredWebApplicationContext(getServletContext());
-    m_resourceService = m_webAppContext.getBean("resourceService", ResourceService.class);
-  }
-%>
-
-=======
->>>>>>> cdf4f616
 <%
   Interface intf_db = ElementUtil.getSnmpInterfaceByParams(request, getServletContext());
   int nodeId = intf_db.getNodeId();
