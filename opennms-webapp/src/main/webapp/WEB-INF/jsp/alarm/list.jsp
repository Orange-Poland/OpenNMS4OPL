<%--
/*******************************************************************************
 * This file is part of OpenNMS(R).
 *
 * Copyright (C) 2008-2012 The OpenNMS Group, Inc.
 * OpenNMS(R) is Copyright (C) 1999-2012 The OpenNMS Group, Inc.
 *
 * OpenNMS(R) is a registered trademark of The OpenNMS Group, Inc.
 *
 * OpenNMS(R) is free software: you can redistribute it and/or modify
 * it under the terms of the GNU General Public License as published
 * by the Free Software Foundation, either version 3 of the License,
 * or (at your option) any later version.
 *
 * OpenNMS(R) is distributed in the hope that it will be useful,
 * but WITHOUT ANY WARRANTY; without even the implied warranty of
 * MERCHANTABILITY or FITNESS FOR A PARTICULAR PURPOSE.  See the
 * GNU General Public License for more details.
 *
 * You should have received a copy of the GNU General Public License
 * along with OpenNMS(R).  If not, see:
 *      http://www.gnu.org/licenses/
 *
 * For more information contact:
 *     OpenNMS(R) Licensing <license@opennms.org>
 *     http://www.opennms.org/
 *     http://www.opennms.com/
 *******************************************************************************/

--%>

<%@page language="java"
	contentType="text/html"
	session="true" %>
	
<%@page import="java.util.ArrayList" %>
<%@page import="java.util.List" %>

<%@page import="org.opennms.web.api.Util"%>
<%@page import="org.opennms.core.utils.WebSecurityUtils" %>
<%@page import="org.opennms.web.servlet.XssRequestWrapper" %>
<%@page import="org.opennms.web.springframework.security.Authentication" %>

<%@page import="org.opennms.web.controller.alarm.AcknowledgeAlarmController" %>
<%@page import="org.opennms.web.controller.alarm.AlarmSeverityChangeController" %>

<%@page import="org.opennms.web.filter.Filter" %>
<%@page import="org.opennms.web.alarm.Alarm" %>
<%@page import="org.opennms.web.alarm.AlarmQueryParms" %>
<%@page import="org.opennms.web.alarm.SortStyle" %>
<%@page import="org.opennms.web.alarm.AcknowledgeType" %>
<%@page import="org.opennms.web.alarm.AlarmUtil" %>
<%@page import="org.opennms.web.alarm.filter.ExactUEIFilter" %>
<%@page import="org.opennms.web.alarm.filter.NegativeExactUEIFilter" %>
<%@page import="org.opennms.web.alarm.filter.SeverityFilter" %>
<%@page import="org.opennms.web.alarm.filter.NegativeSeverityFilter" %>
<%@page import="org.opennms.web.alarm.filter.NodeFilter" %>
<%@page import="org.opennms.web.alarm.filter.NegativeNodeFilter" %>
<%@page import="org.opennms.web.alarm.filter.InterfaceFilter" %>
<%@page import="org.opennms.web.alarm.filter.NegativeInterfaceFilter" %>
<%@page import="org.opennms.web.alarm.filter.ServiceFilter" %>
<%@page import="org.opennms.web.alarm.filter.NegativeServiceFilter" %>
<%@page import="org.opennms.web.alarm.filter.AfterLastEventTimeFilter" %>
<%@page import="org.opennms.web.alarm.filter.BeforeLastEventTimeFilter" %>
<%@page import="org.opennms.web.alarm.filter.AfterFirstEventTimeFilter" %>
<%@page import="org.opennms.web.alarm.filter.BeforeFirstEventTimeFilter" %>

<%@taglib uri="http://java.sun.com/jsp/jstl/core" prefix="c" %>
<%@taglib uri="http://java.sun.com/jsp/jstl/fmt" prefix="fmt" %>

<%--
  This page is written to be the display (view) portion of the AlarmQueryServlet
  at the /alarm/list.htm URL.  It will not work by itself, as it requires two request
  attributes be set:
  
  1) alarms: the list of org.opennms.web.element.Alarm instances to display
  2) parms: an org.opennms.web.alarm.AlarmQueryParms object that holds all the 
     parameters used to make this query
--%>

<%
    urlBase = (String) request.getAttribute("relativeRequestPath");

    XssRequestWrapper req = new XssRequestWrapper(request);

    //required attributes
    Alarm[] alarms = (Alarm[])req.getAttribute( "alarms" );
    int alarmCount = req.getAttribute("alarmCount") == null ? -1 : (Integer)req.getAttribute("alarmCount");
    AlarmQueryParms parms = (AlarmQueryParms)req.getAttribute( "parms" );

    if( alarms == null || parms == null ) {
        throw new ServletException( "Missing either the alarms or parms request attribute." );
    }

    // Make 'action' the opposite of the current acknowledgement state
    String action = AcknowledgeType.ACKNOWLEDGED.getShortName();
    if (parms.ackType != null && parms.ackType == AcknowledgeType.ACKNOWLEDGED) {
        action = AcknowledgeType.UNACKNOWLEDGED.getShortName();
    }

    pageContext.setAttribute("addPositiveFilter", "[+]");
    pageContext.setAttribute("addNegativeFilter", "[-]");
    pageContext.setAttribute("addBeforeFilter", "[&gt;]");
    pageContext.setAttribute("addAfterFilter", "[&lt;]");
    
    final String baseHref = org.opennms.web.api.Util.calculateUrlBase(request);
%>



<jsp:include page="/includes/header.jsp" flush="false" >
  <jsp:param name="title" value="Alarm List" />
  <jsp:param name="headTitle" value="List" />
  <jsp:param name="headTitle" value="Alarms" />
  <jsp:param name="breadcrumb" value="<a href='${baseHref}alarm/index.jsp' title='Alarms System Page'>Alarms</a>" />
  <jsp:param name="breadcrumb" value="List" />
</jsp:include>


  <script type="text/javascript">
    function checkAllCheckboxes() {
       if( document.alarm_action_form.alarm.length ) {  
         for( i = 0; i < document.alarm_action_form.alarm.length; i++ ) {
           document.alarm_action_form.alarm[i].checked = true
         }
       }
       else {
         document.alarm_action_form.alarm.checked = true
       }
         
    }
    
    function submitForm(anAction)
    {
        var isChecked = false
        var numChecked = 0;
        
        // Decide to which servlet we will submit
        if (anAction == "clear" || anAction == "escalate") {
        	document.alarm_action_form.action = "alarm/changeSeverity";
        } else if (anAction == "acknowledge" || anAction == "unacknowledge") {
        	document.alarm_action_form.action = "alarm/acknowledge";
        }
        
        // Decide what our action should be
        if (anAction == "escalate") {
        	document.alarm_action_form.actionCode.value = "<%=AlarmSeverityChangeController.ESCALATE_ACTION%>";
        } else if (anAction == "clear") {
        	document.alarm_action_form.actionCode.value = "<%=AlarmSeverityChangeController.CLEAR_ACTION%>";
        } else if (anAction == "acknowledge") {
        	document.alarm_action_form.actionCode.value = "<%= AcknowledgeType.ACKNOWLEDGED.getShortName() %>";
        } else if (anAction == "unacknowledge") {
        	document.alarm_action_form.actionCode.value = "<%= AcknowledgeType.UNACKNOWLEDGED.getShortName() %>";
        }
 
        if (document.alarm_action_form.alarm.length)
        {
            for( i = 0; i < document.alarm_action_form.alarm.length; i++ ) 
            {
              //make sure something is checked before proceeding
              if (document.alarm_action_form.alarm[i].checked)
              {
                isChecked=true;
                numChecked+=1;
              }
            }
            
            if (isChecked && document.alarm_action_form.multiple)
            {
              if (numChecked == parseInt(document.alarm_action_form.alarm.length)) 
              { 
                var newPageNum = parseInt(document.alarm_action_form.multiple.value) - 1;
                var findVal = "multiple=" + document.alarm_action_form.multiple.value;
                var replaceWith = "multiple=" + newPageNum;
                var tmpRedirect = document.alarm_action_form.redirectParms.value;
                document.alarm_action_form.redirectParms.value = tmpRedirect.replace(findVal, replaceWith);
                document.alarm_action_form.submit();
              } 
              else 
              {
                document.alarm_action_form.submit();
              }
            }
            else if (isChecked)
            {
              document.alarm_action_form.submit();
            }
            else
            {
                alert("Please check the alarms that you would like to " + anAction + ".");
            }
        }
        else
        {
            if (document.alarm_action_form.alarm.checked)
            {
                document.alarm_action_form.submit();
            }
            else
            {
                alert("Please check the alarms that you would like to " + anAction + ".");
            }
        }
    }

  </script>


      <!-- menu -->
      <div id="linkbar">
      <ul>
      <li><a href="<%=this.makeLink( parms, new ArrayList<Filter>())%>" title="Remove all search constraints" >View all alarms</a></li>
      <li><a href="alarm/advsearch.jsp" title="More advanced searching and sorting options">Advanced Search</a></li>
      <c:choose>
        <c:when test="${param.display == 'long'}">
      <li><a href="<%=this.makeLink(parms, "short")%>" title="Summary List of Alarms">Short Listing</a></li>
        </c:when>
        <c:otherwise>
      <li><a href="<%=this.makeLink(parms, "long")%>" title="Detailed List of Alarms">Long Listing</a></li>
        </c:otherwise>
      </c:choose>
      <li><a href="javascript:void()" onclick="javascript:window.open('<%=Util.calculateUrlBase(req, "alarm/severity.jsp")%>','', 'fullscreen=no,toolbar=no,status=no,menubar=no,scrollbars=no,resizable=yes,directories=no,location=no,width=525,height=158')" title="Open a window explaining the alarm severities">Severity Legend</a></li>
      
      <% if( req.isUserInRole( Authentication.ROLE_ADMIN ) || !req.isUserInRole( Authentication.ROLE_READONLY ) ) { %>
        <% if ( alarmCount > 0 ) { %>
          <li>
            <!-- hidden form for acknowledging the result set -->
            <form style="display:inline" method="post" action="<%= Util.calculateUrlBase(req, "alarm/acknowledgeByFilter") %>" name="acknowledge_by_filter_form">
              <input type="hidden" name="redirectParms" value="<c:out value="<%=req.getQueryString()%>"/>" />
              <input type="hidden" name="actionCode" value="<%=action%>" />
              <%=Util.makeHiddenTags(req)%>
            </form>
            <% if( parms.ackType == AcknowledgeType.UNACKNOWLEDGED ) { %> 
              <a href="javascript:void()" onclick="if (confirm('Are you sure you want to acknowledge all alarms in the current search including those not shown on your screen?  (<%=alarmCount%> total alarms)')) { document.acknowledge_by_filter_form.submit(); }" title="Acknowledge all alarms that match the current search constraints, even those not shown on the screen">Acknowledge entire search</a>
            <% } else { %>
              <a href="javascript:void()" onclick="if (confirm('Are you sure you want to unacknowledge all alarms in the current search including those not shown on your screen)?  (<%=alarmCount%> total alarms)')) { document.acknowledge_by_filter_form.submit(); }" title="Unacknowledge all alarms that match the current search constraints, even those not shown on the screen">Unacknowledge entire search</a>
            <% } %>
          </li>
        <% } %>
      <% } %>
      </ul>
      </div>
      <!-- end menu -->


            <jsp:include page="/includes/alarm-querypanel.jsp" flush="false" />
          
            <% if( alarmCount > 0 ) { %>
              <% String baseUrl = this.makeLink(parms); %>
              <jsp:include page="/includes/resultsIndex.jsp" flush="false" >
                <jsp:param name="count"    value="<%=alarmCount%>" />
                <jsp:param name="baseurl"  value="<%=baseUrl%>"    />
                <jsp:param name="limit"    value="<%=parms.limit%>"      />
                <jsp:param name="multiple" value="<%=parms.multiple%>"   />
              </jsp:include>
            <% } %>          


            <% if( parms.filters.size() > 0 || parms.ackType == AcknowledgeType.UNACKNOWLEDGED || parms.ackType == AcknowledgeType.ACKNOWLEDGED ) { %>
              <% int length = parms.filters.size(); %>
              <p>Search constraints:
                  <% if( parms.ackType == AcknowledgeType.UNACKNOWLEDGED ) { %>
                    <span class="filter">alarm is outstanding <a href="<%=this.makeLink(parms, AcknowledgeType.ACKNOWLEDGED)%>" title="Show acknowledged alarms">[-]</a></span>
                  <% } else if( parms.ackType == AcknowledgeType.ACKNOWLEDGED ) { %>
                    <span class="filter">alarm is acknowledged <a href="<%=this.makeLink(parms, AcknowledgeType.UNACKNOWLEDGED)%>" title="Show outstanding alarms">[-]</a></span>
                  <% } %>            
                
                  <% for( int i=0; i < length; i++ ) { %>
                    <% Filter filter = parms.filters.get(i); %>
                    &nbsp; <span class="filter"><%=WebSecurityUtils.sanitizeString(filter.getTextDescription())%> <a href="<%=this.makeLink( parms, filter, false)%>" title="Remove filter">[-]</a></span>
                  <% } %>
              </p>           
            <% } %>

      <% if( req.isUserInRole( Authentication.ROLE_ADMIN ) || !req.isUserInRole( Authentication.ROLE_READONLY ) ) { %>
          <form action="<%= Util.calculateUrlBase(request, "alarm/acknowledge") %>" method="post" name="alarm_action_form">
          <input type="hidden" name="redirectParms" value="<c:out value="<%=req.getQueryString()%>"/>" />
          <input type="hidden" name="actionCode" value="<%=action%>" />
          <%=Util.makeHiddenTags(req)%>
      <% } %>
			<jsp:include page="/includes/key.jsp" flush="false" />
      <table>
				<thead>
					<tr>
                                             <% if( req.isUserInRole( Authentication.ROLE_ADMIN ) || !req.isUserInRole( Authentication.ROLE_READONLY ) ) { %>
						<% if ( parms.ackType == AcknowledgeType.UNACKNOWLEDGED ) { %>
						<th width="1%">Ack</th>
						<% } else if ( parms.ackType == AcknowledgeType.ACKNOWLEDGED ) { %>
						<th width="1%">UnAck</th>
						<% } else if ( parms.ackType == AcknowledgeType.BOTH ) { %>
						<th width="1%">Ack?</th>
						<% } %>
                    <% } else { %>
                        <th width="1%">&nbsp;</th>
                    <% } %>



			<th width="8%">
              <%=this.makeSortLink( parms, SortStyle.ID,        SortStyle.REVERSE_ID,        "id",        "ID" )%>
              <br />
              <%=this.makeSortLink( parms, SortStyle.SEVERITY,  SortStyle.REVERSE_SEVERITY,  "severity",  "Severity"  )%>
            </th>
			<th width="19%">
              <%=this.makeSortLink( parms, SortStyle.NODE,      SortStyle.REVERSE_NODE,      "node",      "Node"      )%>
              <c:if test="${param.display == 'long'}">
              <br />
              <%=this.makeSortLink( parms, SortStyle.INTERFACE, SortStyle.REVERSE_INTERFACE, "interface", "Interface" )%>
              <br />
              <%=this.makeSortLink( parms, SortStyle.SERVICE,   SortStyle.REVERSE_SERVICE,   "service",   "Service"   )%>
              </c:if>
            </th>
			<th width="3%">
              <%=this.makeSortLink( parms, SortStyle.COUNT,  SortStyle.REVERSE_COUNT,  "count",  "Count"  )%>
            </th>
			<th width="20%">
              <%=this.makeSortLink( parms, SortStyle.LASTEVENTTIME,  SortStyle.REVERSE_LASTEVENTTIME,  "lasteventtime",  "Last Event Time"  )%>
              <c:if test="${param.display == 'long'}">
              <br />
              <%=this.makeSortLink( parms, SortStyle.FIRSTEVENTTIME,  SortStyle.REVERSE_FIRSTEVENTTIME,  "firsteventtime",  "First Event Time"  )%>
              </c:if>
            </th>
			<th width="48%">Log Msg</th>
		</tr>
	</thead>

      <% for( int i=0; i < alarms.length; i++ ) { 
      	Alarm alarm = alarms[i];
      	pageContext.setAttribute("alarm", alarm);
      %> 

        <tr class="<%=alarms[i].getSeverity().getLabel()%>">
          <% if( parms.ackType == AcknowledgeType.BOTH ) { %>
              <td class="divider" valign="middle" rowspan="1">
                <nobr>
                  <input type="checkbox" name="alarm" disabled="true" <%=alarms[i].isAcknowledged() ? "checked='true'" : ""%> /> 
                </nobr>
          <% } else if( req.isUserInRole( Authentication.ROLE_ADMIN ) || !req.isUserInRole( Authentication.ROLE_READONLY ) ) { %>
              <td class="divider" valign="middle" rowspan="1">
                <nobr>
                  <input type="checkbox" name="alarm" value="<%=alarms[i].getId()%>" /> 
                </nobr>
          <% } else { %>
            <td valign="middle" rowspan="1" class="divider">&nbsp;
          <% } %>
          </td>

          
          <td class="divider bright" valign="middle" rowspan="1">
            
            <a style="vertical-align:middle" href="<%= Util.calculateUrlBase(request, "alarm/detail.htm?id=" + alarms[i].getId()) %>"><%=alarms[i].getId()%></a>
            <c:if test="<%= alarms[i].getStickyMemo().getId() != null%>">
                <img style="vertical-align:middle" src="images/AlarmMemos/StickyMemo.png" width="20" height="20" 
		     title="<%=alarms[i].getStickyMemo().getBody() %>"/>
            </c:if>
            <c:if test="<%= alarms[i].getReductionKeyMemo().getId() != null%>">
<<<<<<< HEAD
                <img style="vertical-align:middle" src="images/AlarmMemos/JournalMemo.png" width="20" height="20" 
                     title="<%=alarms[i].getReductionKeyMemo().getBody() %>"/>
            </c:if>
                
=======
                <img style="vertical-align:middle" src="images/AlarmMemos/JournalMemo.png" width="20" height="20"
                     title="<%=alarms[i].getReductionKeyMemo().getBody() %>"/>
            </c:if>

>>>>>>> 120a6422
          <c:if test="${param.display == 'long'}">
            <% if(alarms[i].getUei() != null) { %>
              <% Filter exactUEIFilter = new ExactUEIFilter(alarms[i].getUei()); %>
                <br />UEI
              <% if( !parms.filters.contains( exactUEIFilter )) { %>
                <nobr>
                  <a href="<%=this.makeLink( parms, exactUEIFilter, true)%>" class="filterLink" title="Show only events with this UEI">${addPositiveFilter}</a>
                  <a href="<%=this.makeLink( parms, new NegativeExactUEIFilter(alarms[i].getUei()), true)%>" class="filterLink" title="Do not show events for this UEI">${addNegativeFilter}</a>
                </nobr>
              <% } %>
            <% } else { %>
              &nbsp;
            <% } %>
            <% Filter severityFilter = new SeverityFilter(alarms[i].getSeverity()); %>      
            <% if( !parms.filters.contains( severityFilter )) { %>
		<br />Sev.
              <nobr>
                <a href="<%=this.makeLink( parms, severityFilter, true)%>" class="filterLink" title="Show only alarms with this severity">${addPositiveFilter}</a>
                <a href="<%=this.makeLink( parms, new NegativeSeverityFilter(alarms[i].getSeverity()), true)%>" class="filterLink" title="Do not show alarms with this severity">${addNegativeFilter}</a>

              </nobr>
            <% } %>
          </c:if>
          </td>
          <td class="divider">
	    <% if(alarms[i].getNodeId() != 0 && alarms[i].getNodeLabel()!= null ) { %>
              <% Filter nodeFilter = new NodeFilter(alarms[i].getNodeId(), getServletContext()); %>             
              <% String[] labels = this.getNodeLabels( alarms[i].getNodeLabel() ); %>
              <a href="element/node.jsp?node=<%=alarms[i].getNodeId()%>" title="<%=labels[1]%>"><%=labels[0]%></a>
                    
              <% if( !parms.filters.contains(nodeFilter) ) { %>
                <nobr>
                  <a href="<%=this.makeLink( parms, nodeFilter, true)%>" class="filterLink" title="Show only alarms on this node">${addPositiveFilter}</a>
                  <a href="<%=this.makeLink( parms, new NegativeNodeFilter(alarms[i].getNodeId(), getServletContext()), true)%>" class="filterLink" title="Do not show alarms for this node">${addNegativeFilter}</a>
                </nobr>
              <% } %>
            <% } else { %>
              &nbsp;
            <% } %>
          <c:if test="${param.display == 'long'}">
		<br />
            <% if(alarms[i].getIpAddress() != null ) { %>
              <% Filter intfFilter = new InterfaceFilter(alarms[i].getIpAddress()); %>
              <% if( alarms[i].getNodeId() != 0 ) { %>
                <c:url var="interfaceLink" value="element/interface.jsp">
                  <c:param name="node" value="<%=String.valueOf(alarms[i].getNodeId())%>"/>
                  <c:param name="intf" value="<%=alarms[i].getIpAddress()%>"/>
                </c:url>
                <a href="<c:out value="${interfaceLink}"/>" title="More info on this interface"><%=alarms[i].getIpAddress()%></a>
              <% } else { %>
                <%=alarms[i].getIpAddress()%>
              <% } %>
              <% if( !parms.filters.contains(intfFilter) ) { %>
                <nobr>
                  <a href="<%=this.makeLink( parms, intfFilter, true)%>" class="filterLink" title="Show only alarms on this IP address">${addPositiveFilter}</a>
                  <a href="<%=this.makeLink( parms, new NegativeInterfaceFilter(alarms[i].getIpAddress()), true)%>" class="filterLink" title="Do not show alarms for this interface">${addNegativeFilter}</a>
                </nobr>
              <% } %>
            <% } else { %>
              &nbsp;
            <% } %>
          <br />
            <% if(alarms[i].getServiceName() != null && alarms[i].getServiceName() != "") { %>
              <% Filter serviceFilter = new ServiceFilter(alarms[i].getServiceId()); %>
              <% if( alarms[i].getNodeId() != 0 && alarms[i].getIpAddress() != null ) { %>
                <c:url var="serviceLink" value="element/service.jsp">
                  <c:param name="node" value="<%=String.valueOf(alarms[i].getNodeId())%>"/>
                  <c:param name="intf" value="<%=alarms[i].getIpAddress()%>"/>
                  <c:param name="service" value="<%=String.valueOf(alarms[i].getServiceId())%>"/>
                </c:url>
                <a href="<c:out value="${serviceLink}"/>" title="More info on this service"><c:out value="<%=alarms[i].getServiceName()%>"/></a>
              <% } else { %>
                <c:out value="<%=alarms[i].getServiceName()%>"/>
              <% } %>
              <% if( !parms.filters.contains( serviceFilter )) { %>
                <nobr>
                  <a href="<%=this.makeLink( parms, serviceFilter, true)%>" class="filterLink" title="Show only alarms with this service type">${addPositiveFilter}</a>
                  <a href="<%=this.makeLink( parms, new NegativeServiceFilter(alarms[i].getServiceId()), true)%>" class="filterLink" title="Do not show alarms for this service">${addNegativeFilter}</a>
                </nobr>
              <% } %>                            
            <% } %>
            </c:if>
          </td>          
          <td class="divider" valign="middle" rowspan="1" >
	    <% if(alarms[i].getId() > 0 ) { %>           
                <nobr>
                  <a href="event/list.htm?sortby=id&amp;acktype=unack&amp;filter=alarm%3d<%=alarms[i].getId()%>"><%=alarms[i].getCount()%></a>
                </nobr>
            <% } else { %>
            <%=alarms[i].getCount()%>
            <% } %>
          </td>
          <td class="divider">
            <nobr><span title="Event <%= alarms[i].getLastEventID() %>"><a href="event/detail.htm?id=<%= alarms[i].getLastEventID() %>"><fmt:formatDate value="${alarm.lastEventTime}" type="date" dateStyle="short"/>&nbsp;<fmt:formatDate value="${alarm.lastEventTime}" type="time" pattern="HH:mm:ss"/></a></span></nobr>
            <nobr>
              <a href="<%=this.makeLink( parms, new AfterLastEventTimeFilter(alarms[i].getLastEventTime()), true)%>"  class="filterLink" title="Only show alarms occurring after this one">${addAfterFilter}</a>            
              <a href="<%=this.makeLink( parms, new BeforeLastEventTimeFilter(alarms[i].getLastEventTime()), true)%>" class="filterLink" title="Only show alarms occurring before this one">${addBeforeFilter}</a>
            </nobr>
          <c:if test="${param.display == 'long'}">
          <br />
            <nobr><fmt:formatDate value="${alarm.firstEventTime}" type="date" dateStyle="short"/>&nbsp;<fmt:formatDate value="${alarm.firstEventTime}" type="time" pattern="HH:mm:ss"/></nobr>
            <nobr>
              <a href="<%=this.makeLink( parms, new AfterFirstEventTimeFilter(alarms[i].getFirstEventTime()), true)%>"  class="filterLink" title="Only show alarms occurring after this one">${addAfterFilter}</a>            
              <a href="<%=this.makeLink( parms, new BeforeFirstEventTimeFilter(alarms[i].getFirstEventTime()), true)%>" class="filterLink" title="Only show alarms occurring before this one">${addBeforeFilter}</a>
            </nobr>
          </c:if>
          </td>
          <td class="divider"><%=alarms[i].getLogMessage()%></td>
       
      <% } /*end for*/%>

      </table>
			<hr />
			 <p><%=alarms.length%> alarms &nbsp;
      <% if( req.isUserInRole( Authentication.ROLE_ADMIN ) || !req.isUserInRole( Authentication.ROLE_READONLY ) ) { %>
          <input TYPE="reset" />
          <input TYPE="button" VALUE="Select All" onClick="checkAllCheckboxes()"/>
          <select name="alarmAction">
        <% if( parms.ackType == AcknowledgeType.UNACKNOWLEDGED ) { %>
          <option value="acknowledge">Acknowledge Alarms</option>
        <% } else if( parms.ackType == AcknowledgeType.ACKNOWLEDGED ) { %>
          <option value="unacknowledge">Unacknowledge Alarms</option>
        <% } %>
          <option value="clear">Clear Alarms</option>
          <option value="escalate">Escalate Alarms</option>
          </select>
          <input type="button" value="Go" onClick="submitForm(document.alarm_action_form.alarmAction.value)" />
      <% } %>
        </p>
      </form>

      <%--<br/>
      <% if(req.isUserInRole(Authentication.ROLE_ADMIN)) { %>
        <a HREF="admin/alarms.jsp" title="Acknowledge or Unacknowledge All Alarms">[Acknowledge or Unacknowledge All Alarms]</a>
      <% } %>--%>

 <!-- id="eventlist" -->

            <% if( alarmCount > 0 ) { %>
              <% String baseUrl = this.makeLink(parms); %>
              <jsp:include page="/includes/resultsIndex.jsp" flush="false" >
                <jsp:param name="count"    value="<%=alarmCount%>" />
                <jsp:param name="baseurl"  value="<%=baseUrl%>"    />
                <jsp:param name="limit"    value="<%=parms.limit%>"      />
                <jsp:param name="multiple" value="<%=parms.multiple%>"   />
              </jsp:include>
            <% } %>


<jsp:include page="/includes/bookmark.jsp" flush="false" />
<jsp:include page="/includes/footer.jsp" flush="false" />


<%!
    String urlBase;

    protected String makeSortLink( AlarmQueryParms parms, SortStyle style, SortStyle revStyle, String sortString, String title ) {
      StringBuffer buffer = new StringBuffer();

      buffer.append( "<nobr>" );
      
      if( parms.sortStyle == style ) {
          buffer.append( "<img src=\"images/arrowdown.gif\" hspace=\"0\" vspace=\"0\" border=\"0\" alt=\"" );
          buffer.append( title );
          buffer.append( " Ascending Sort\"/>" );
          buffer.append( "&nbsp;<a href=\"" );
          buffer.append( this.makeLink( parms, revStyle ));
          buffer.append( "\" title=\"Reverse the sort\">" );
      } else if( parms.sortStyle == revStyle ) {
          buffer.append( "<img src=\"images/arrowup.gif\" hspace=\"0\" vspace=\"0\" border=\"0\" alt=\"" );
          buffer.append( title );
          buffer.append( " Descending Sort\"/>" );
          buffer.append( "&nbsp;<a href=\"" );
          buffer.append( this.makeLink( parms, style )); 
          buffer.append( "\" title=\"Reverse the sort\">" );
      } else {
          buffer.append( "<a href=\"" );
          buffer.append( this.makeLink( parms, style ));
          buffer.append( "\" title=\"Sort by " );
          buffer.append( sortString );
          buffer.append( "\">" );   
      }

      buffer.append( title );
      buffer.append( "</a>" );

      buffer.append( "</nobr>" );

      return( buffer.toString() );
    }

    
    public String getFiltersAsString(List<Filter> filters ) {
        StringBuffer buffer = new StringBuffer();
    
        if( filters != null ) {
            for( int i=0; i < filters.size(); i++ ) {
                buffer.append( "&amp;filter=" );
                String filterString = AlarmUtil.getFilterString(filters.get(i));
                buffer.append(Util.encode(filterString));
            }
        }      
    
        return( buffer.toString() );
    }
    
    public String makeLink( SortStyle sortStyle, AcknowledgeType ackType, List<Filter> filters, int limit, String display ) {
      StringBuffer buffer = new StringBuffer( this.urlBase );
      buffer.append( "?sortby=" );
      buffer.append( sortStyle.getShortName() );
      buffer.append( "&amp;acktype=" );
      buffer.append( ackType.getShortName() );
      if (limit > 0) {
          buffer.append( "&amp;limit=" ).append(limit);
      }
      if (display != null) {
          buffer.append( "&amp;display=" ).append(display);
      }
      buffer.append( this.getFiltersAsString(filters) );

      return( buffer.toString() );
    }

    public String eventMakeLink( AlarmQueryParms parms, Filter filter, boolean add ) {
      List<Filter> filters = new ArrayList<Filter>( parms.filters );
      if( add ) {
        filters.add( filter );
      }
      else {
        filters.remove( filter );
      }
      StringBuffer buffer = new StringBuffer( "event/list.htm" );
      buffer.append( "?sortby=" );
      buffer.append( parms.sortStyle.getShortName() );
      buffer.append( "&amp;acktype=" );
      buffer.append( parms.ackType.getShortName() );
      buffer.append( this.getFiltersAsString(filters) );

      return( buffer.toString() );
    }


    public String makeLink( AlarmQueryParms parms ) {
      return( this.makeLink( parms.sortStyle, parms.ackType, parms.filters, parms.limit, parms.display) );
    }

    public String makeLink(AlarmQueryParms parms, String display) {
      return makeLink(parms.sortStyle, parms.ackType, parms.filters, parms.limit, display);
    }

    public String makeLink( AlarmQueryParms parms, SortStyle sortStyle ) {
      return( this.makeLink( sortStyle, parms.ackType, parms.filters, parms.limit, parms.display) );
    }


    public String makeLink( AlarmQueryParms parms, AcknowledgeType ackType ) {
      return( this.makeLink( parms.sortStyle, ackType, parms.filters, parms.limit, parms.display) );
    }


    public String makeLink( AlarmQueryParms parms, List<Filter> filters ) {
      return( this.makeLink( parms.sortStyle, parms.ackType, filters, parms.limit, parms.display) );
    }

    public String makeLink( AlarmQueryParms parms, Filter filter, boolean add ) {
      List<Filter> newList = new ArrayList<Filter>( parms.filters );
      if( add ) {
        newList.add( filter );
      }
      else {
        newList.remove( filter );
      }

      return( this.makeLink( parms.sortStyle, parms.ackType, newList, parms.limit, parms.display ));
    }

    public String[] getNodeLabels( String nodeLabel ) {
        String[] labels = null;

        if( nodeLabel.length() > 32 ) {
            String shortLabel = nodeLabel.substring( 0, 31 ) + "...";                        
            labels = new String[] { shortLabel, nodeLabel };
        }
        else {
            labels = new String[] { nodeLabel, nodeLabel };
        }

        return( labels );
    }

%><|MERGE_RESOLUTION|>--- conflicted
+++ resolved
@@ -354,17 +354,10 @@
 		     title="<%=alarms[i].getStickyMemo().getBody() %>"/>
             </c:if>
             <c:if test="<%= alarms[i].getReductionKeyMemo().getId() != null%>">
-<<<<<<< HEAD
                 <img style="vertical-align:middle" src="images/AlarmMemos/JournalMemo.png" width="20" height="20" 
                      title="<%=alarms[i].getReductionKeyMemo().getBody() %>"/>
             </c:if>
-                
-=======
-                <img style="vertical-align:middle" src="images/AlarmMemos/JournalMemo.png" width="20" height="20"
-                     title="<%=alarms[i].getReductionKeyMemo().getBody() %>"/>
-            </c:if>
-
->>>>>>> 120a6422
+
           <c:if test="${param.display == 'long'}">
             <% if(alarms[i].getUei() != null) { %>
               <% Filter exactUEIFilter = new ExactUEIFilter(alarms[i].getUei()); %>
