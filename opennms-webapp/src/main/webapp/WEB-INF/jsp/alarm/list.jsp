<%--
/*******************************************************************************
 * This file is part of OpenNMS(R).
 *
 * Copyright (C) 2008-2012 The OpenNMS Group, Inc.
 * OpenNMS(R) is Copyright (C) 1999-2012 The OpenNMS Group, Inc.
 *
 * OpenNMS(R) is a registered trademark of The OpenNMS Group, Inc.
 *
 * OpenNMS(R) is free software: you can redistribute it and/or modify
 * it under the terms of the GNU General Public License as published
 * by the Free Software Foundation, either version 3 of the License,
 * or (at your option) any later version.
 *
 * OpenNMS(R) is distributed in the hope that it will be useful,
 * but WITHOUT ANY WARRANTY; without even the implied warranty of
 * MERCHANTABILITY or FITNESS FOR A PARTICULAR PURPOSE.  See the
 * GNU General Public License for more details.
 *
 * You should have received a copy of the GNU General Public License
 * along with OpenNMS(R).  If not, see:
 *      http://www.gnu.org/licenses/
 *
 * For more information contact:
 *     OpenNMS(R) Licensing <license@opennms.org>
 *     http://www.opennms.org/
 *     http://www.opennms.com/
 *******************************************************************************/

--%>

<%@page language="java" contentType="text/html" session="true" %>
  
<%@page import="java.util.ArrayList" %>
<%@page import="java.util.List" %>

<%@page import="org.opennms.web.api.Util"%>
<%@page import="org.opennms.core.utils.InetAddressUtils" %>
<%@page import="org.opennms.core.utils.WebSecurityUtils" %>
<%@page import="org.opennms.web.servlet.XssRequestWrapper" %>
<%@page import="org.opennms.web.springframework.security.Authentication" %>

<%@page import="org.opennms.web.controller.alarm.AcknowledgeAlarmController" %>
<%@page import="org.opennms.web.controller.alarm.AlarmSeverityChangeController" %>

<%@page import="org.opennms.netmgt.model.OnmsAlarm"%>

<%@page import="org.opennms.web.filter.Filter" %>
<%@page import="org.opennms.web.alarm.AlarmQueryParms" %>
<%@page import="org.opennms.web.alarm.SortStyle" %>
<%@page import="org.opennms.web.alarm.AcknowledgeType" %>
<%@page import="org.opennms.web.alarm.AlarmUtil" %>
<%@page import="org.opennms.web.alarm.filter.ExactUEIFilter" %>
<%@page import="org.opennms.web.alarm.filter.NegativeExactUEIFilter" %>
<%@page import="org.opennms.web.alarm.filter.SeverityFilter" %>
<%@page import="org.opennms.web.alarm.filter.NegativeSeverityFilter" %>
<%@page import="org.opennms.web.alarm.filter.NodeFilter" %>
<%@page import="org.opennms.web.alarm.filter.NegativeNodeFilter" %>
<%@page import="org.opennms.web.alarm.filter.InterfaceFilter" %>
<%@page import="org.opennms.web.alarm.filter.NegativeInterfaceFilter" %>
<%@page import="org.opennms.web.alarm.filter.ServiceFilter" %>
<%@page import="org.opennms.web.alarm.filter.NegativeServiceFilter" %>
<%@page import="org.opennms.web.alarm.filter.AfterLastEventTimeFilter" %>
<%@page import="org.opennms.web.alarm.filter.BeforeLastEventTimeFilter" %>
<%@page import="org.opennms.web.alarm.filter.AfterFirstEventTimeFilter" %>
<%@page import="org.opennms.web.alarm.filter.BeforeFirstEventTimeFilter" %>
<%@page import="org.opennms.web.alarm.filter.NegativeAcknowledgedByFilter"%>
<%@page import="org.opennms.web.alarm.filter.AcknowledgedByFilter"%>

<%@taglib uri="http://java.sun.com/jsp/jstl/core" prefix="c" %>
<%@taglib uri="http://java.sun.com/jsp/jstl/fmt" prefix="fmt" %>

<%--
  This page is written to be the display (view) portion of the AlarmQueryServlet
  at the /alarm/list.htm URL.  It will not work by itself, as it requires two request
  attributes be set:
  
  1) alarms: the list of {@link OnmsAlarm} instances to display
  2) parms: an org.opennms.web.alarm.AlarmQueryParms object that holds all the 
     parameters used to make this query
--%>

<%
    urlBase = (String) request.getAttribute("relativeRequestPath");

    XssRequestWrapper req = new XssRequestWrapper(request);

    //required attributes
    OnmsAlarm[] alarms = (OnmsAlarm[])req.getAttribute( "alarms" );
    int alarmCount = req.getAttribute("alarmCount") == null ? -1 : (Integer)req.getAttribute("alarmCount");
    AlarmQueryParms parms = (AlarmQueryParms)req.getAttribute( "parms" );

    if( alarms == null || parms == null ) {
        throw new ServletException( "Missing either the alarms or parms request attribute." );
    }

    // Make 'action' the opposite of the current acknowledgement state
    String action = AcknowledgeType.ACKNOWLEDGED.getShortName();
    if (parms.ackType != null && parms.ackType == AcknowledgeType.ACKNOWLEDGED) {
        action = AcknowledgeType.UNACKNOWLEDGED.getShortName();
    }

    pageContext.setAttribute("addPositiveFilter", "[+]");
    pageContext.setAttribute("addNegativeFilter", "[-]");
    pageContext.setAttribute("addBeforeFilter", "[&gt;]");
    pageContext.setAttribute("addAfterFilter", "[&lt;]");
    
    final String baseHref = org.opennms.web.api.Util.calculateUrlBase(request);
%>



<jsp:include page="/includes/header.jsp" flush="false" >
  <jsp:param name="title" value="Alarm List" />
  <jsp:param name="headTitle" value="List" />
  <jsp:param name="headTitle" value="Alarms" />
  <jsp:param name="breadcrumb" value="<a href='${baseHref}alarm/index.jsp' title='Alarms System Page'>Alarms</a>" />
  <jsp:param name="breadcrumb" value="List" />
</jsp:include>


  <script type="text/javascript">
    function checkAllCheckboxes() {
       if( document.alarm_action_form.alarm.length ) {  
         for( i = 0; i < document.alarm_action_form.alarm.length; i++ ) {
           document.alarm_action_form.alarm[i].checked = true
         }
       }
       else {
         document.alarm_action_form.alarm.checked = true
       }
         
    }
    
    function submitForm(anAction)
    {
        var isChecked = false
        var numChecked = 0;
        
        // Decide to which servlet we will submit
        if (anAction == "clear" || anAction == "escalate") {
        	document.alarm_action_form.action = "alarm/changeSeverity";
        } else if (anAction == "acknowledge" || anAction == "unacknowledge") {
        	document.alarm_action_form.action = "alarm/acknowledge";
        }
        
        // Decide what our action should be
        if (anAction == "escalate") {
        	document.alarm_action_form.actionCode.value = "<%=AlarmSeverityChangeController.ESCALATE_ACTION%>";
        } else if (anAction == "clear") {
        	document.alarm_action_form.actionCode.value = "<%=AlarmSeverityChangeController.CLEAR_ACTION%>";
        } else if (anAction == "acknowledge") {
        	document.alarm_action_form.actionCode.value = "<%= AcknowledgeType.ACKNOWLEDGED.getShortName() %>";
        } else if (anAction == "unacknowledge") {
        	document.alarm_action_form.actionCode.value = "<%= AcknowledgeType.UNACKNOWLEDGED.getShortName() %>";
        }
 
        if (document.alarm_action_form.alarm.length)
        {
            for( i = 0; i < document.alarm_action_form.alarm.length; i++ ) 
            {
              //make sure something is checked before proceeding
              if (document.alarm_action_form.alarm[i].checked)
              {
                isChecked=true;
                numChecked+=1;
              }
            }
            
            if (isChecked && document.alarm_action_form.multiple)
            {
              if (numChecked == parseInt(document.alarm_action_form.alarm.length)) 
              { 
                var newPageNum = parseInt(document.alarm_action_form.multiple.value) - 1;
                var findVal = "multiple=" + document.alarm_action_form.multiple.value;
                var replaceWith = "multiple=" + newPageNum;
                var tmpRedirect = document.alarm_action_form.redirectParms.value;
                document.alarm_action_form.redirectParms.value = tmpRedirect.replace(findVal, replaceWith);
                document.alarm_action_form.submit();
              } 
              else 
              {
                document.alarm_action_form.submit();
              }
            }
            else if (isChecked)
            {
              document.alarm_action_form.submit();
            }
            else
            {
                alert("Please check the alarms that you would like to " + anAction + ".");
            }
        }
        else
        {
            if (document.alarm_action_form.alarm.checked)
            {
                document.alarm_action_form.submit();
            }
            else
            {
                alert("Please check the alarms that you would like to " + anAction + ".");
            }
        }
    }

  </script>


      <!-- menu -->
      <div id="linkbar">
      <ul>
      <li><a href="<%=this.makeLink( parms, new ArrayList<Filter>())%>" title="Remove all search constraints" >View all alarms</a></li>
      <li><a href="alarm/advsearch.jsp" title="More advanced searching and sorting options">Advanced Search</a></li>
      <c:choose>
        <c:when test="${param.display == 'long'}">
      <li><a href="<%=this.makeLink(parms, "short")%>" title="Summary List of Alarms">Short Listing</a></li>
        </c:when>
        <c:otherwise>
      <li><a href="<%=this.makeLink(parms, "long")%>" title="Detailed List of Alarms">Long Listing</a></li>
        </c:otherwise>
      </c:choose>
      <li><a href="javascript:void()" onclick="javascript:window.open('<%=Util.calculateUrlBase(req, "alarm/severity.jsp")%>','', 'fullscreen=no,toolbar=no,status=no,menubar=no,scrollbars=no,resizable=yes,directories=no,location=no,width=525,height=158')" title="Open a window explaining the alarm severities">Severity Legend</a></li>
      
      <% if( req.isUserInRole( Authentication.ROLE_ADMIN ) || !req.isUserInRole( Authentication.ROLE_READONLY ) ) { %>
        <% if ( alarmCount > 0 ) { %>
          <li>
            <!-- hidden form for acknowledging the result set -->
            <form style="display:inline" method="post" action="<%= Util.calculateUrlBase(req, "alarm/acknowledgeByFilter") %>" name="acknowledge_by_filter_form">
              <input type="hidden" name="redirectParms" value="<c:out value="<%=req.getQueryString()%>"/>" />
              <input type="hidden" name="actionCode" value="<%=action%>" />
              <%=Util.makeHiddenTags(req)%>
            </form>
            <% if( parms.ackType == AcknowledgeType.UNACKNOWLEDGED ) { %> 
              <a href="javascript:void()" onclick="if (confirm('Are you sure you want to acknowledge all alarms in the current search including those not shown on your screen?  (<%=alarmCount%> total alarms)')) { document.acknowledge_by_filter_form.submit(); }" title="Acknowledge all alarms that match the current search constraints, even those not shown on the screen">Acknowledge entire search</a>
            <% } else { %>
              <a href="javascript:void()" onclick="if (confirm('Are you sure you want to unacknowledge all alarms in the current search including those not shown on your screen)?  (<%=alarmCount%> total alarms)')) { document.acknowledge_by_filter_form.submit(); }" title="Unacknowledge all alarms that match the current search constraints, even those not shown on the screen">Unacknowledge entire search</a>
            <% } %>
          </li>
        <% } %>
      <% } %>
      </ul>
      </div>
      <!-- end menu -->


            <jsp:include page="/includes/alarm-querypanel.jsp" flush="false" />
          
            <% if( alarmCount > 0 ) { %>
              <% String baseUrl = this.makeLink(parms); %>
              <jsp:include page="/includes/resultsIndex.jsp" flush="false" >
                <jsp:param name="count"    value="<%=alarmCount%>" />
                <jsp:param name="baseurl"  value="<%=baseUrl%>"    />
                <jsp:param name="limit"    value="<%=parms.limit%>"      />
                <jsp:param name="multiple" value="<%=parms.multiple%>"   />
              </jsp:include>
            <% } %>          


            <% if( parms.filters.size() > 0 || parms.ackType == AcknowledgeType.UNACKNOWLEDGED || parms.ackType == AcknowledgeType.ACKNOWLEDGED ) { %>
              <% int length = parms.filters.size(); %>
              <p>Search constraints:
                  <% if( parms.ackType == AcknowledgeType.UNACKNOWLEDGED ) { %>
                    <span class="filter">alarm is outstanding <a href="<%=this.makeLink(parms, AcknowledgeType.ACKNOWLEDGED)%>" title="Show acknowledged alarms">[-]</a></span>
                  <% } else if( parms.ackType == AcknowledgeType.ACKNOWLEDGED ) { %>
                    <span class="filter">alarm is acknowledged <a href="<%=this.makeLink(parms, AcknowledgeType.UNACKNOWLEDGED)%>" title="Show outstanding alarms">[-]</a></span>
                  <% } %>            
                
                  <% for( int i=0; i < length; i++ ) { %>
                    <% Filter filter = parms.filters.get(i); %>
                    &nbsp; <span class="filter"><%=WebSecurityUtils.sanitizeString(filter.getTextDescription())%> <a href="<%=this.makeLink( parms, filter, false)%>" title="Remove filter">[-]</a></span>
                  <% } %>
              </p>           
            <% } %>

      <% if( req.isUserInRole( Authentication.ROLE_ADMIN ) || !req.isUserInRole( Authentication.ROLE_READONLY ) ) { %>
          <form action="<%= Util.calculateUrlBase(request, "alarm/acknowledge") %>" method="post" name="alarm_action_form">
          <input type="hidden" name="redirectParms" value="<c:out value="<%=req.getQueryString()%>"/>" />
          <input type="hidden" name="actionCode" value="<%=action%>" />
          <%=Util.makeHiddenTags(req)%>
      <% } %>
			<jsp:include page="/includes/key.jsp" flush="false" />
      <table>
				<thead>
					<tr>
                                             <% if( req.isUserInRole( Authentication.ROLE_ADMIN ) || !req.isUserInRole( Authentication.ROLE_READONLY ) ) { %>
						<% if ( parms.ackType == AcknowledgeType.UNACKNOWLEDGED ) { %>
						<th width="3%"><nobr>Ack</nobr></th>
						<% } else if ( parms.ackType == AcknowledgeType.ACKNOWLEDGED ) { %>
						<th width="3%"><nobr>UnAck</nobr></th>
						<% } else if ( parms.ackType == AcknowledgeType.BOTH ) { %>
						<th width="3%"><nobr>Ack?</nobr></th>
						<% } %>
                    <% } else { %>
                        <th width="1%">&nbsp;</th>
                    <% } %>



			<th width="8%">
              <%=this.makeSortLink( parms, SortStyle.ID,        SortStyle.REVERSE_ID,        "id",        "ID" )%>
              <br />
              <%=this.makeSortLink( parms, SortStyle.SEVERITY,  SortStyle.REVERSE_SEVERITY,  "severity",  "Severity"  )%>
            </th>
			<th width="19%">
              <%=this.makeSortLink( parms, SortStyle.NODE,      SortStyle.REVERSE_NODE,      "node",      "Node"      )%>
              <c:if test="${param.display == 'long'}">
              <br />
              <%=this.makeSortLink( parms, SortStyle.INTERFACE, SortStyle.REVERSE_INTERFACE, "interface", "Interface" )%>
              <br />
              <%=this.makeSortLink( parms, SortStyle.SERVICE,   SortStyle.REVERSE_SERVICE,   "service",   "Service"   )%>
              </c:if>
            </th>
			<th width="3%">
              <%=this.makeSortLink( parms, SortStyle.COUNT,  SortStyle.REVERSE_COUNT,  "count",  "Count"  )%>
            </th>
			<th width="20%">
              <%=this.makeSortLink( parms, SortStyle.LASTEVENTTIME,  SortStyle.REVERSE_LASTEVENTTIME,  "lasteventtime",  "Last Event Time"  )%>
              <c:if test="${param.display == 'long'}">
              <br />
              <%=this.makeSortLink( parms, SortStyle.FIRSTEVENTTIME,  SortStyle.REVERSE_FIRSTEVENTTIME,  "firsteventtime",  "First Event Time"  )%>
              <br />
              <% if ( parms.ackType == AcknowledgeType.ACKNOWLEDGED ) { %>
              <%=this.makeSortLink( parms, SortStyle.ACKUSER,  SortStyle.REVERSE_ACKUSER,  "ackuser",  "Acknowledged By"  )%>
              <% } %>
              </c:if>
            </th>
			<th width="48%">Log Msg</th>
		</tr>
	</thead>

      <% for( int i=0; i < alarms.length; i++ ) { 
      	pageContext.setAttribute("alarm", alarms[i]);
      %> 

        <tr class="<%=alarms[i].getSeverity().getLabel()%>">
          <% if( parms.ackType == AcknowledgeType.BOTH ) { %>
              <td class="divider" valign="middle" rowspan="1">
                <nobr>
                  <input type="checkbox" name="alarm" disabled="true" <%=alarms[i].isAcknowledged() ? "checked='true'" : ""%> /> 
                </nobr>
          <% } else if( req.isUserInRole( Authentication.ROLE_ADMIN ) || !req.isUserInRole( Authentication.ROLE_READONLY ) ) { %>
              <td class="divider" valign="middle" rowspan="1">
                <nobr>
                  <input type="checkbox" name="alarm" value="<%=alarms[i].getId()%>" /> 
                </nobr>
          <% } else { %>
            <td valign="middle" rowspan="1" class="divider">&nbsp;
          <% } %>
          </td>

          
          <td class="divider bright" valign="middle" rowspan="1">
<<<<<<< HEAD
           
	   <!-- Get the events details for this Alarm Id -->
	   <%if(alarms[i].getNodeId() != 0){%>
		<a style="vertical-align:middle" href="alarm/detail.htm?id=<%=alarms[i].getId()%>&amp;filter=node%3D<%=alarms[i].getNodeId()%>&amp;filter=exactUei%3D<%=alarm.getUei()%>"><%=alarms[i].getId()%></a>
	    <%}else{%>
		<a style="vertical-align:middle" href="alarm/detail.htm?id=<%=alarms[i].getId()%>&amp;filter=exactUei%3D<%=alarm.getUei()%>&amp;filter=interface%3D<%=alarms[i].getIpAddress()%>"><%=alarms[i].getId()%></a>
	    <%}//isNodeIdValid%>

            <c:if test="<%= alarms[i].getStickyMemo().getId() != null%>">
=======
            
            <a style="vertical-align:middle" href="<%= Util.calculateUrlBase(request, "alarm/detail.htm?id=" + alarms[i].getId()) %>"><%=alarms[i].getId()%></a>
            <c:if test="<%= alarms[i].getStickyMemo() != null && alarms[i].getStickyMemo().getId() != null%>">
>>>>>>> 4dde7749
                <img style="vertical-align:middle" src="images/AlarmMemos/StickyMemo.png" width="20" height="20" 
		     title="<%=alarms[i].getStickyMemo().getBody() %>"/>
            </c:if>
            <c:if test="<%= alarms[i].getReductionKeyMemo() != null && alarms[i].getReductionKeyMemo().getId() != null%>">
                <img style="vertical-align:middle" src="images/AlarmMemos/JournalMemo.png" width="20" height="20" 
                     title="<%=alarms[i].getReductionKeyMemo().getBody() %>"/>
            </c:if>

          <c:if test="${param.display == 'long'}">
            <% if(alarms[i].getUei() != null) { %>
              <% Filter exactUEIFilter = new ExactUEIFilter(alarms[i].getUei()); %>
                <br />UEI
              <% if( !parms.filters.contains( exactUEIFilter )) { %>
                <nobr>
                  <a href="<%=this.makeLink( parms, exactUEIFilter, true)%>" class="filterLink" title="Show only events with this UEI">${addPositiveFilter}</a>
                  <a href="<%=this.makeLink( parms, new NegativeExactUEIFilter(alarms[i].getUei()), true)%>" class="filterLink" title="Do not show events for this UEI">${addNegativeFilter}</a>
                </nobr>
              <% } %>
            <% } else { %>
              &nbsp;
            <% } %>
            <% Filter severityFilter = new SeverityFilter(alarms[i].getSeverity()); %>      
            <% if( !parms.filters.contains( severityFilter )) { %>
		<br />Sev.
              <nobr>
                <a href="<%=this.makeLink( parms, severityFilter, true)%>" class="filterLink" title="Show only alarms with this severity">${addPositiveFilter}</a>
                <a href="<%=this.makeLink( parms, new NegativeSeverityFilter(alarms[i].getSeverity()), true)%>" class="filterLink" title="Do not show alarms with this severity">${addNegativeFilter}</a>

              </nobr>
            <% } %>
          </c:if>
          </td>
          <td class="divider">
	    <% if(alarms[i].getNodeId() != null && alarms[i].getNodeLabel()!= null ) { %>
              <% Filter nodeFilter = new NodeFilter(alarms[i].getNodeId(), getServletContext()); %>             
              <% String[] labels = this.getNodeLabels( alarms[i].getNodeLabel() ); %>
              <a href="element/node.jsp?node=<%=alarms[i].getNodeId()%>" title="<%=labels[1]%>"><%=labels[0]%></a>
                    
              <% if( !parms.filters.contains(nodeFilter) ) { %>
                <nobr>
                  <a href="<%=this.makeLink( parms, nodeFilter, true)%>" class="filterLink" title="Show only alarms on this node">${addPositiveFilter}</a>
                  <a href="<%=this.makeLink( parms, new NegativeNodeFilter(alarms[i].getNodeId(), getServletContext()), true)%>" class="filterLink" title="Do not show alarms for this node">${addNegativeFilter}</a>
                </nobr>
              <% } %>
            <% } else { %>
              &nbsp;
            <% } %>
          <c:if test="${param.display == 'long'}">
		<br />
            <% if(alarms[i].getIpAddr() != null ) { %>
              <% Filter intfFilter = new InterfaceFilter(alarms[i].getIpAddr()); %>
              <% if( alarms[i].getNodeId() != null ) { %>
                <c:url var="interfaceLink" value="element/interface.jsp">
                  <c:param name="node" value="<%=String.valueOf(alarms[i].getNodeId())%>"/>
                  <c:param name="intf" value="<%=InetAddressUtils.str(alarms[i].getIpAddr())%>"/>
                </c:url>
                <a href="<c:out value="${interfaceLink}"/>" title="More info on this interface"><%=InetAddressUtils.str(alarms[i].getIpAddr())%></a>
              <% } else { %>
                <%=InetAddressUtils.str(alarms[i].getIpAddr())%>
              <% } %>
              <% if( !parms.filters.contains(intfFilter) ) { %>
                <nobr>
                  <a href="<%=this.makeLink( parms, intfFilter, true)%>" class="filterLink" title="Show only alarms on this IP address">${addPositiveFilter}</a>
                  <a href="<%=this.makeLink( parms, new NegativeInterfaceFilter(alarms[i].getIpAddr()), true)%>" class="filterLink" title="Do not show alarms for this interface">${addNegativeFilter}</a>
                </nobr>
              <% } %>
            <% } else { %>
              &nbsp;
            <% } %>
          <br />
            <% if(alarms[i].getServiceType() != null && !"".equals(alarms[i].getServiceType().getName())) { %>
              <% Filter serviceFilter = new ServiceFilter(alarms[i].getServiceType().getId()); %>
              <% if( alarms[i].getNodeId() != null && alarms[i].getIpAddr() != null ) { %>
                <c:url var="serviceLink" value="element/service.jsp">
                  <c:param name="node" value="<%=String.valueOf(alarms[i].getNodeId())%>"/>
                  <c:param name="intf" value="<%=InetAddressUtils.str(alarms[i].getIpAddr())%>"/>
                  <c:param name="service" value="<%=String.valueOf(alarms[i].getServiceType().getId())%>"/>
                </c:url>
                <a href="<c:out value="${serviceLink}"/>" title="More info on this service"><c:out value="<%=alarms[i].getServiceType().getName()%>"/></a>
              <% } else { %>
                <c:out value="<%=alarms[i].getServiceType().getName()%>"/>
              <% } %>
              <% if( !parms.filters.contains( serviceFilter )) { %>
                <nobr>
                  <a href="<%=this.makeLink( parms, serviceFilter, true)%>" class="filterLink" title="Show only alarms with this service type">${addPositiveFilter}</a>
                  <a href="<%=this.makeLink( parms, new NegativeServiceFilter(alarms[i].getServiceType().getId()), true)%>" class="filterLink" title="Do not show alarms for this service">${addNegativeFilter}</a>
                </nobr>
              <% } %>                            
            <% } %>
            </c:if>
          </td>          
          <td class="divider" valign="middle" rowspan="1" >
	    <% if(alarms[i].getId() > 0 ) { %>           
                <nobr>
                  <a href="event/list.htm?sortby=id&amp;acktype=unack&amp;filter=alarm%3d<%=alarms[i].getId()%>"><%=alarms[i].getCounter()%></a>
                </nobr>
            <% } else { %>
            <%=alarms[i].getCounter()%>
            <% } %>
          </td>
          <td class="divider">
            <nobr><span title="Event <%= alarms[i].getLastEvent().getId()%>"><a href="event/detail.htm?id=<%= alarms[i].getLastEvent().getId()%>"><fmt:formatDate value="${alarm.lastEventTime}" type="date" dateStyle="short"/>&nbsp;<fmt:formatDate value="${alarm.lastEventTime}" type="time" pattern="HH:mm:ss"/></a></span></nobr>
            <nobr>
              <a href="<%=this.makeLink( parms, new AfterLastEventTimeFilter(alarms[i].getLastEventTime()), true)%>"  class="filterLink" title="Only show alarms occurring after this one">${addAfterFilter}</a>            
              <a href="<%=this.makeLink( parms, new BeforeLastEventTimeFilter(alarms[i].getLastEventTime()), true)%>" class="filterLink" title="Only show alarms occurring before this one">${addBeforeFilter}</a>
            </nobr>
          <c:if test="${param.display == 'long'}">
          <br />
            <nobr><fmt:formatDate value="${alarm.firstEventTime}" type="date" dateStyle="short"/>&nbsp;<fmt:formatDate value="${alarm.firstEventTime}" type="time" pattern="HH:mm:ss"/></nobr>
            <nobr>
              <a href="<%=this.makeLink( parms, new AfterFirstEventTimeFilter(alarms[i].getFirstEventTime()), true)%>"  class="filterLink" title="Only show alarms occurring after this one">${addAfterFilter}</a>            
              <a href="<%=this.makeLink( parms, new BeforeFirstEventTimeFilter(alarms[i].getFirstEventTime()), true)%>" class="filterLink" title="Only show alarms occurring before this one">${addBeforeFilter}</a>
            </nobr>
          <br />
              <% if ( parms.ackType == AcknowledgeType.ACKNOWLEDGED ) { %>
			<nobr><%=alarms[i].getAckUser()%></nobr>          
            <nobr>
              <a href="<%=this.makeLink( parms, new AcknowledgedByFilter(alarms[i].getAckUser()), true)%>"  class="filterLink" title="Only show alarms ack by this user">${addPositiveFilter}</a>            
              <a href="<%=this.makeLink( parms, new NegativeAcknowledgedByFilter(alarms[i].getAckUser()), true)%>" class="filterLink" title="Only show alarms ack by other users">${addNegativeFilter}</a>
            </nobr>
			<% }%>
          </c:if>
          </td>
          <td class="divider"><%=alarms[i].getLogMsg()%></td>
       
      <% } /*end for*/%>

      </table>
			<hr />
			 <p><%=alarms.length%> alarms &nbsp;
      <% if( req.isUserInRole( Authentication.ROLE_ADMIN ) || !req.isUserInRole( Authentication.ROLE_READONLY ) ) { %>
          <input TYPE="reset" />
          <input TYPE="button" VALUE="Select All" onClick="checkAllCheckboxes()"/>
          <select name="alarmAction">
        <% if( parms.ackType == AcknowledgeType.UNACKNOWLEDGED ) { %>
          <option value="acknowledge">Acknowledge Alarms</option>
        <% } else if( parms.ackType == AcknowledgeType.ACKNOWLEDGED ) { %>
          <option value="unacknowledge">Unacknowledge Alarms</option>
        <% } %>
          <option value="clear">Clear Alarms</option>
          <option value="escalate">Escalate Alarms</option>
          </select>
          <input type="button" value="Go" onClick="submitForm(document.alarm_action_form.alarmAction.value)" />
      <% } %>
        </p>
      </form>

      <%--<br/>
      <% if(req.isUserInRole(Authentication.ROLE_ADMIN)) { %>
        <a HREF="admin/alarms.jsp" title="Acknowledge or Unacknowledge All Alarms">[Acknowledge or Unacknowledge All Alarms]</a>
      <% } %>--%>

 <!-- id="eventlist" -->

            <% if( alarmCount > 0 ) { %>
              <% String baseUrl = this.makeLink(parms); %>
              <jsp:include page="/includes/resultsIndex.jsp" flush="false" >
                <jsp:param name="count"    value="<%=alarmCount%>" />
                <jsp:param name="baseurl"  value="<%=baseUrl%>"    />
                <jsp:param name="limit"    value="<%=parms.limit%>"      />
                <jsp:param name="multiple" value="<%=parms.multiple%>"   />
              </jsp:include>
            <% } %>


<jsp:include page="/includes/bookmark.jsp" flush="false" />
<jsp:include page="/includes/footer.jsp" flush="false" />


<%!
    String urlBase;

    protected String makeSortLink( AlarmQueryParms parms, SortStyle style, SortStyle revStyle, String sortString, String title ) {
      StringBuffer buffer = new StringBuffer();

      buffer.append( "<nobr>" );
      
      if( parms.sortStyle == style ) {
          buffer.append( "<img src=\"images/arrowdown.gif\" hspace=\"0\" vspace=\"0\" border=\"0\" alt=\"" );
          buffer.append( title );
          buffer.append( " Ascending Sort\"/>" );
          buffer.append( "&nbsp;<a href=\"" );
          buffer.append( this.makeLink( parms, revStyle ));
          buffer.append( "\" title=\"Reverse the sort\">" );
      } else if( parms.sortStyle == revStyle ) {
          buffer.append( "<img src=\"images/arrowup.gif\" hspace=\"0\" vspace=\"0\" border=\"0\" alt=\"" );
          buffer.append( title );
          buffer.append( " Descending Sort\"/>" );
          buffer.append( "&nbsp;<a href=\"" );
          buffer.append( this.makeLink( parms, style )); 
          buffer.append( "\" title=\"Reverse the sort\">" );
      } else {
          buffer.append( "<a href=\"" );
          buffer.append( this.makeLink( parms, style ));
          buffer.append( "\" title=\"Sort by " );
          buffer.append( sortString );
          buffer.append( "\">" );   
      }

      buffer.append( title );
      buffer.append( "</a>" );

      buffer.append( "</nobr>" );

      return( buffer.toString() );
    }

    
    public String getFiltersAsString(List<Filter> filters ) {
        StringBuffer buffer = new StringBuffer();
    
        if( filters != null ) {
            for( int i=0; i < filters.size(); i++ ) {
                buffer.append( "&amp;filter=" );
                String filterString = AlarmUtil.getFilterString(filters.get(i));
                buffer.append(Util.encode(filterString));
            }
        }      
    
        return( buffer.toString() );
    }
    
    public String makeLink( SortStyle sortStyle, AcknowledgeType ackType, List<Filter> filters, int limit, String display ) {
      StringBuffer buffer = new StringBuffer( this.urlBase );
      buffer.append( "?sortby=" );
      buffer.append( sortStyle.getShortName() );
      buffer.append( "&amp;acktype=" );
      buffer.append( ackType.getShortName() );
      if (limit > 0) {
          buffer.append( "&amp;limit=" ).append(limit);
      }
      if (display != null) {
          buffer.append( "&amp;display=" ).append(display);
      }
      buffer.append( this.getFiltersAsString(filters) );

      return( buffer.toString() );
    }

    public String eventMakeLink( AlarmQueryParms parms, Filter filter, boolean add ) {
      List<Filter> filters = new ArrayList<Filter>( parms.filters );
      if( add ) {
        filters.add( filter );
      }
      else {
        filters.remove( filter );
      }
      StringBuffer buffer = new StringBuffer( "event/list.htm" );
      buffer.append( "?sortby=" );
      buffer.append( parms.sortStyle.getShortName() );
      buffer.append( "&amp;acktype=" );
      buffer.append( parms.ackType.getShortName() );
      buffer.append( this.getFiltersAsString(filters) );

      return( buffer.toString() );
    }


    public String makeLink( AlarmQueryParms parms ) {
      return( this.makeLink( parms.sortStyle, parms.ackType, parms.filters, parms.limit, parms.display) );
    }

    public String makeLink(AlarmQueryParms parms, String display) {
      return makeLink(parms.sortStyle, parms.ackType, parms.filters, parms.limit, display);
    }

    public String makeLink( AlarmQueryParms parms, SortStyle sortStyle ) {
      return( this.makeLink( sortStyle, parms.ackType, parms.filters, parms.limit, parms.display) );
    }


    public String makeLink( AlarmQueryParms parms, AcknowledgeType ackType ) {
      return( this.makeLink( parms.sortStyle, ackType, parms.filters, parms.limit, parms.display) );
    }


    public String makeLink( AlarmQueryParms parms, List<Filter> filters ) {
      return( this.makeLink( parms.sortStyle, parms.ackType, filters, parms.limit, parms.display) );
    }

    public String makeLink( AlarmQueryParms parms, Filter filter, boolean add ) {
      List<Filter> newList = new ArrayList<Filter>( parms.filters );
      if( add ) {
        newList.add( filter );
      }
      else {
        newList.remove( filter );
      }

      return( this.makeLink( parms.sortStyle, parms.ackType, newList, parms.limit, parms.display ));
    }

    public String[] getNodeLabels( String nodeLabel ) {
        String[] labels = null;

        if( nodeLabel.length() > 32 ) {
            String shortLabel = nodeLabel.substring( 0, 31 ) + "...";                        
            labels = new String[] { shortLabel, nodeLabel };
        }
        else {
            labels = new String[] { nodeLabel, nodeLabel };
        }

        return( labels );
    }

%><|MERGE_RESOLUTION|>--- conflicted
+++ resolved
@@ -29,13 +29,16 @@
 
 --%>
 
-<%@page language="java" contentType="text/html" session="true" %>
-  
+<%@page import="org.opennms.web.alarm.filter.NegativeAcknowledgedByFilter"%>
+<%@page import="org.opennms.web.alarm.filter.AcknowledgedByFilter"%>
+<%@page language="java"
+	contentType="text/html"
+	session="true" %>
+	
 <%@page import="java.util.ArrayList" %>
 <%@page import="java.util.List" %>
 
 <%@page import="org.opennms.web.api.Util"%>
-<%@page import="org.opennms.core.utils.InetAddressUtils" %>
 <%@page import="org.opennms.core.utils.WebSecurityUtils" %>
 <%@page import="org.opennms.web.servlet.XssRequestWrapper" %>
 <%@page import="org.opennms.web.springframework.security.Authentication" %>
@@ -43,9 +46,8 @@
 <%@page import="org.opennms.web.controller.alarm.AcknowledgeAlarmController" %>
 <%@page import="org.opennms.web.controller.alarm.AlarmSeverityChangeController" %>
 
-<%@page import="org.opennms.netmgt.model.OnmsAlarm"%>
-
 <%@page import="org.opennms.web.filter.Filter" %>
+<%@page import="org.opennms.web.alarm.Alarm" %>
 <%@page import="org.opennms.web.alarm.AlarmQueryParms" %>
 <%@page import="org.opennms.web.alarm.SortStyle" %>
 <%@page import="org.opennms.web.alarm.AcknowledgeType" %>
@@ -64,8 +66,6 @@
 <%@page import="org.opennms.web.alarm.filter.BeforeLastEventTimeFilter" %>
 <%@page import="org.opennms.web.alarm.filter.AfterFirstEventTimeFilter" %>
 <%@page import="org.opennms.web.alarm.filter.BeforeFirstEventTimeFilter" %>
-<%@page import="org.opennms.web.alarm.filter.NegativeAcknowledgedByFilter"%>
-<%@page import="org.opennms.web.alarm.filter.AcknowledgedByFilter"%>
 
 <%@taglib uri="http://java.sun.com/jsp/jstl/core" prefix="c" %>
 <%@taglib uri="http://java.sun.com/jsp/jstl/fmt" prefix="fmt" %>
@@ -75,7 +75,7 @@
   at the /alarm/list.htm URL.  It will not work by itself, as it requires two request
   attributes be set:
   
-  1) alarms: the list of {@link OnmsAlarm} instances to display
+  1) alarms: the list of org.opennms.web.element.Alarm instances to display
   2) parms: an org.opennms.web.alarm.AlarmQueryParms object that holds all the 
      parameters used to make this query
 --%>
@@ -86,7 +86,7 @@
     XssRequestWrapper req = new XssRequestWrapper(request);
 
     //required attributes
-    OnmsAlarm[] alarms = (OnmsAlarm[])req.getAttribute( "alarms" );
+    Alarm[] alarms = (Alarm[])req.getAttribute( "alarms" );
     int alarmCount = req.getAttribute("alarmCount") == null ? -1 : (Integer)req.getAttribute("alarmCount");
     AlarmQueryParms parms = (AlarmQueryParms)req.getAttribute( "parms" );
 
@@ -286,11 +286,11 @@
 					<tr>
                                              <% if( req.isUserInRole( Authentication.ROLE_ADMIN ) || !req.isUserInRole( Authentication.ROLE_READONLY ) ) { %>
 						<% if ( parms.ackType == AcknowledgeType.UNACKNOWLEDGED ) { %>
-						<th width="3%"><nobr>Ack</nobr></th>
+						<th width="1%"><nobr>Ack</nobr></th>
 						<% } else if ( parms.ackType == AcknowledgeType.ACKNOWLEDGED ) { %>
-						<th width="3%"><nobr>UnAck</nobr></th>
+						<th width="1%"><nobr>UnAck</nobr></th>
 						<% } else if ( parms.ackType == AcknowledgeType.BOTH ) { %>
-						<th width="3%"><nobr>Ack?</nobr></th>
+						<th width="1%"><nobr>Ack?</nobr></th>
 						<% } %>
                     <% } else { %>
                         <th width="1%">&nbsp;</th>
@@ -331,7 +331,8 @@
 	</thead>
 
       <% for( int i=0; i < alarms.length; i++ ) { 
-      	pageContext.setAttribute("alarm", alarms[i]);
+      	Alarm alarm = alarms[i];
+      	pageContext.setAttribute("alarm", alarm);
       %> 
 
         <tr class="<%=alarms[i].getSeverity().getLabel()%>">
@@ -352,7 +353,6 @@
 
           
           <td class="divider bright" valign="middle" rowspan="1">
-<<<<<<< HEAD
            
 	   <!-- Get the events details for this Alarm Id -->
 	   <%if(alarms[i].getNodeId() != 0){%>
@@ -362,15 +362,10 @@
 	    <%}//isNodeIdValid%>
 
             <c:if test="<%= alarms[i].getStickyMemo().getId() != null%>">
-=======
-            
-            <a style="vertical-align:middle" href="<%= Util.calculateUrlBase(request, "alarm/detail.htm?id=" + alarms[i].getId()) %>"><%=alarms[i].getId()%></a>
-            <c:if test="<%= alarms[i].getStickyMemo() != null && alarms[i].getStickyMemo().getId() != null%>">
->>>>>>> 4dde7749
                 <img style="vertical-align:middle" src="images/AlarmMemos/StickyMemo.png" width="20" height="20" 
 		     title="<%=alarms[i].getStickyMemo().getBody() %>"/>
             </c:if>
-            <c:if test="<%= alarms[i].getReductionKeyMemo() != null && alarms[i].getReductionKeyMemo().getId() != null%>">
+            <c:if test="<%= alarms[i].getReductionKeyMemo().getId() != null%>">
                 <img style="vertical-align:middle" src="images/AlarmMemos/JournalMemo.png" width="20" height="20" 
                      title="<%=alarms[i].getReductionKeyMemo().getBody() %>"/>
             </c:if>
@@ -400,7 +395,7 @@
           </c:if>
           </td>
           <td class="divider">
-	    <% if(alarms[i].getNodeId() != null && alarms[i].getNodeLabel()!= null ) { %>
+	    <% if(alarms[i].getNodeId() != 0 && alarms[i].getNodeLabel()!= null ) { %>
               <% Filter nodeFilter = new NodeFilter(alarms[i].getNodeId(), getServletContext()); %>             
               <% String[] labels = this.getNodeLabels( alarms[i].getNodeLabel() ); %>
               <a href="element/node.jsp?node=<%=alarms[i].getNodeId()%>" title="<%=labels[1]%>"><%=labels[0]%></a>
@@ -416,43 +411,43 @@
             <% } %>
           <c:if test="${param.display == 'long'}">
 		<br />
-            <% if(alarms[i].getIpAddr() != null ) { %>
-              <% Filter intfFilter = new InterfaceFilter(alarms[i].getIpAddr()); %>
-              <% if( alarms[i].getNodeId() != null ) { %>
+            <% if(alarms[i].getIpAddress() != null ) { %>
+              <% Filter intfFilter = new InterfaceFilter(alarms[i].getIpAddress()); %>
+              <% if( alarms[i].getNodeId() != 0 ) { %>
                 <c:url var="interfaceLink" value="element/interface.jsp">
                   <c:param name="node" value="<%=String.valueOf(alarms[i].getNodeId())%>"/>
-                  <c:param name="intf" value="<%=InetAddressUtils.str(alarms[i].getIpAddr())%>"/>
+                  <c:param name="intf" value="<%=alarms[i].getIpAddress()%>"/>
                 </c:url>
-                <a href="<c:out value="${interfaceLink}"/>" title="More info on this interface"><%=InetAddressUtils.str(alarms[i].getIpAddr())%></a>
+                <a href="<c:out value="${interfaceLink}"/>" title="More info on this interface"><%=alarms[i].getIpAddress()%></a>
               <% } else { %>
-                <%=InetAddressUtils.str(alarms[i].getIpAddr())%>
+                <%=alarms[i].getIpAddress()%>
               <% } %>
               <% if( !parms.filters.contains(intfFilter) ) { %>
                 <nobr>
                   <a href="<%=this.makeLink( parms, intfFilter, true)%>" class="filterLink" title="Show only alarms on this IP address">${addPositiveFilter}</a>
-                  <a href="<%=this.makeLink( parms, new NegativeInterfaceFilter(alarms[i].getIpAddr()), true)%>" class="filterLink" title="Do not show alarms for this interface">${addNegativeFilter}</a>
+                  <a href="<%=this.makeLink( parms, new NegativeInterfaceFilter(alarms[i].getIpAddress()), true)%>" class="filterLink" title="Do not show alarms for this interface">${addNegativeFilter}</a>
                 </nobr>
               <% } %>
             <% } else { %>
               &nbsp;
             <% } %>
           <br />
-            <% if(alarms[i].getServiceType() != null && !"".equals(alarms[i].getServiceType().getName())) { %>
-              <% Filter serviceFilter = new ServiceFilter(alarms[i].getServiceType().getId()); %>
-              <% if( alarms[i].getNodeId() != null && alarms[i].getIpAddr() != null ) { %>
+            <% if(alarms[i].getServiceName() != null && alarms[i].getServiceName() != "") { %>
+              <% Filter serviceFilter = new ServiceFilter(alarms[i].getServiceId()); %>
+              <% if( alarms[i].getNodeId() != 0 && alarms[i].getIpAddress() != null ) { %>
                 <c:url var="serviceLink" value="element/service.jsp">
                   <c:param name="node" value="<%=String.valueOf(alarms[i].getNodeId())%>"/>
-                  <c:param name="intf" value="<%=InetAddressUtils.str(alarms[i].getIpAddr())%>"/>
-                  <c:param name="service" value="<%=String.valueOf(alarms[i].getServiceType().getId())%>"/>
+                  <c:param name="intf" value="<%=alarms[i].getIpAddress()%>"/>
+                  <c:param name="service" value="<%=String.valueOf(alarms[i].getServiceId())%>"/>
                 </c:url>
-                <a href="<c:out value="${serviceLink}"/>" title="More info on this service"><c:out value="<%=alarms[i].getServiceType().getName()%>"/></a>
+                <a href="<c:out value="${serviceLink}"/>" title="More info on this service"><c:out value="<%=alarms[i].getServiceName()%>"/></a>
               <% } else { %>
-                <c:out value="<%=alarms[i].getServiceType().getName()%>"/>
+                <c:out value="<%=alarms[i].getServiceName()%>"/>
               <% } %>
               <% if( !parms.filters.contains( serviceFilter )) { %>
                 <nobr>
                   <a href="<%=this.makeLink( parms, serviceFilter, true)%>" class="filterLink" title="Show only alarms with this service type">${addPositiveFilter}</a>
-                  <a href="<%=this.makeLink( parms, new NegativeServiceFilter(alarms[i].getServiceType().getId()), true)%>" class="filterLink" title="Do not show alarms for this service">${addNegativeFilter}</a>
+                  <a href="<%=this.makeLink( parms, new NegativeServiceFilter(alarms[i].getServiceId()), true)%>" class="filterLink" title="Do not show alarms for this service">${addNegativeFilter}</a>
                 </nobr>
               <% } %>                            
             <% } %>
@@ -461,14 +456,14 @@
           <td class="divider" valign="middle" rowspan="1" >
 	    <% if(alarms[i].getId() > 0 ) { %>           
                 <nobr>
-                  <a href="event/list.htm?sortby=id&amp;acktype=unack&amp;filter=alarm%3d<%=alarms[i].getId()%>"><%=alarms[i].getCounter()%></a>
+                  <a href="event/list.htm?sortby=id&amp;acktype=unack&amp;filter=alarm%3d<%=alarms[i].getId()%>"><%=alarms[i].getCount()%></a>
                 </nobr>
             <% } else { %>
-            <%=alarms[i].getCounter()%>
+            <%=alarms[i].getCount()%>
             <% } %>
           </td>
           <td class="divider">
-            <nobr><span title="Event <%= alarms[i].getLastEvent().getId()%>"><a href="event/detail.htm?id=<%= alarms[i].getLastEvent().getId()%>"><fmt:formatDate value="${alarm.lastEventTime}" type="date" dateStyle="short"/>&nbsp;<fmt:formatDate value="${alarm.lastEventTime}" type="time" pattern="HH:mm:ss"/></a></span></nobr>
+            <nobr><span title="Event <%= alarms[i].getLastEventID() %>"><a href="event/detail.htm?id=<%= alarms[i].getLastEventID() %>"><fmt:formatDate value="${alarm.lastEventTime}" type="date" dateStyle="short"/>&nbsp;<fmt:formatDate value="${alarm.lastEventTime}" type="time" pattern="HH:mm:ss"/></a></span></nobr>
             <nobr>
               <a href="<%=this.makeLink( parms, new AfterLastEventTimeFilter(alarms[i].getLastEventTime()), true)%>"  class="filterLink" title="Only show alarms occurring after this one">${addAfterFilter}</a>            
               <a href="<%=this.makeLink( parms, new BeforeLastEventTimeFilter(alarms[i].getLastEventTime()), true)%>" class="filterLink" title="Only show alarms occurring before this one">${addBeforeFilter}</a>
@@ -482,15 +477,15 @@
             </nobr>
           <br />
               <% if ( parms.ackType == AcknowledgeType.ACKNOWLEDGED ) { %>
-			<nobr><%=alarms[i].getAckUser()%></nobr>          
+			<nobr><%=alarm.getAcknowledgeUser()%></nobr>          
             <nobr>
-              <a href="<%=this.makeLink( parms, new AcknowledgedByFilter(alarms[i].getAckUser()), true)%>"  class="filterLink" title="Only show alarms ack by this user">${addPositiveFilter}</a>            
-              <a href="<%=this.makeLink( parms, new NegativeAcknowledgedByFilter(alarms[i].getAckUser()), true)%>" class="filterLink" title="Only show alarms ack by other users">${addNegativeFilter}</a>
+              <a href="<%=this.makeLink( parms, new AcknowledgedByFilter(alarms[i].getAcknowledgeUser()), true)%>"  class="filterLink" title="Only show alarms ack by this user">${addPositiveFilter}</a>            
+              <a href="<%=this.makeLink( parms, new NegativeAcknowledgedByFilter(alarms[i].getAcknowledgeUser()), true)%>" class="filterLink" title="Only show alarms ack by other users">${addNegativeFilter}</a>
             </nobr>
 			<% }%>
           </c:if>
           </td>
-          <td class="divider"><%=alarms[i].getLogMsg()%></td>
+          <td class="divider"><%=alarms[i].getLogMessage()%></td>
        
       <% } /*end for*/%>
 
