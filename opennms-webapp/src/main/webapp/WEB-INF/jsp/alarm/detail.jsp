<%--
/*******************************************************************************
 * This file is part of OpenNMS(R).
 *
 * Copyright (C) 2012 The OpenNMS Group, Inc.
 * OpenNMS(R) is Copyright (C) 1999-2012 The OpenNMS Group, Inc.
 *
 * OpenNMS(R) is a registered trademark of The OpenNMS Group, Inc.
 *
 * OpenNMS(R) is free software: you can redistribute it and/or modify
 * it under the terms of the GNU General Public License as published
 * by the Free Software Foundation, either version 3 of the License,
 * or (at your option) any later version.
 *
 * OpenNMS(R) is distributed in the hope that it will be useful,
 * but WITHOUT ANY WARRANTY; without even the implied warranty of
 * MERCHANTABILITY or FITNESS FOR A PARTICULAR PURPOSE.  See the
 * GNU General Public License for more details.
 *
 * You should have received a copy of the GNU General Public License
 * along with OpenNMS(R).  If not, see:
 *      http://www.gnu.org/licenses/
 *
 * For more information contact:
 *     OpenNMS(R) Licensing <license@opennms.org>
 *     http://www.opennms.org/
 *     http://www.opennms.com/
 *******************************************************************************/

--%>

<%@page language="java"
        contentType="text/html"
        session="true"
        import="java.util.List,
        org.opennms.core.utils.WebSecurityUtils,
        org.opennms.web.controller.alarm.*,
        org.opennms.web.alarm.*,
        org.opennms.netmgt.model.OnmsAcknowledgment,
        org.opennms.netmgt.model.OnmsSeverity,
        org.opennms.web.springframework.security.Authentication"
        %>

<%@page import="org.opennms.web.alarm.Alarm" %>


<%@taglib uri="http://java.sun.com/jsp/jstl/core" prefix="c" %>
<%@taglib uri="http://java.sun.com/jsp/jstl/fmt" prefix="fmt" %>
<%@taglib tagdir="/WEB-INF/tags/form" prefix="form" %>

<%@page import="org.opennms.web.servlet.XssRequestWrapper"%>
<%@page import="org.opennms.web.alarm.Alarm" %>

<%!
    public String alarmTicketLink(Alarm alarm) {
        String template = System.getProperty("opennms.alarmTroubleTicketLinkTemplate");
        if (template == null) {
            return alarm.getTroubleTicket();
        } else {
            return template.replaceAll("\\$\\{id\\}", alarm.getTroubleTicket());
        }
    }

%>

<%
    XssRequestWrapper req = new XssRequestWrapper(request);
    Alarm alarm = (Alarm) request.getAttribute("alarm");

    if (alarm == null) {
        throw new ServletException("Missing alarm request attribute.");
    }

    pageContext.setAttribute("alarm", alarm);

    String action = null;
    String ackButtonName = null;
    boolean showEscalate = false;
    boolean showClear = false;

    if (alarm.getAcknowledgeTime() == null) {
        ackButtonName = "Acknowledge";
        action = AcknowledgeType.ACKNOWLEDGED.getShortName();
    } else {
        ackButtonName = "Unacknowledge";
        action = AcknowledgeType.UNACKNOWLEDGED.getShortName();
    }

    String escalateAction = AlarmSeverityChangeController.ESCALATE_ACTION;
    String clearAction = AlarmSeverityChangeController.CLEAR_ACTION;
    if (alarm.getSeverity() == OnmsSeverity.CLEARED || (alarm.getSeverity().isGreaterThan(OnmsSeverity.NORMAL) && alarm.getSeverity().isLessThan(OnmsSeverity.CRITICAL))) {
        showEscalate = true;
    }
    if (alarm.getSeverity().isGreaterThanOrEqual(OnmsSeverity.NORMAL) && alarm.getSeverity().isLessThanOrEqual(OnmsSeverity.CRITICAL)) {
        showClear = true;
    }

    List<OnmsAcknowledgment> acks = (List<OnmsAcknowledgment>) request.getAttribute("acknowledgments");
%>

<%@page import="org.opennms.core.resource.Vault"%>
<jsp:include page="/includes/header.jsp" flush="false" >
    <jsp:param name="title" value="Alarm Detail" />
    <jsp:param name="headTitle" value="Detail" />
    <jsp:param name="headTitle" value="Alarms" />
    <jsp:param name="breadcrumb" value="<a href='alarm/index.jsp'>Alarms</a>" />
    <jsp:param name="breadcrumb" value="Detail" />
</jsp:include>

<h3>Alarm <%=alarm.getId()%></h3>

<table>
    <tr class="<%=alarm.getSeverity().getLabel()%>">
        <th width="100em">Severity</th>
        <td class="divider" width="28%"><%=alarm.getSeverity().getLabel()%></td>
        <th width="100em">Node</th>
        <td class="divider" width="28%">
            <% if (alarm.getNodeId() > 0) {%>
            <c:url var="nodeLink" value="element/node.jsp">
                <c:param name="node" value="<%=String.valueOf(alarm.getNodeId())%>"/>
            </c:url>
            <a href="${nodeLink}"><c:out value="<%=alarm.getNodeLabel()%>"/></a>
            <% } else {%>
            &nbsp;
            <% }%>
        </td>
<<<<<<< HEAD
        <th width="135em">Acknowledged&nbsp;By</th>
        <td class="divider" width="28%"><%=alarm.getAcknowledgeUser() != null ? alarm.getAcknowledgeUser() : "&nbsp;"%></td>
=======
>>>>>>> 3f2ac6c1
    </tr>
    <tr class="<%=alarm.getSeverity().getLabel()%>">
        <th>Last&nbsp;Event</th>
        <td><span title="Event <%= alarm.getLastEventID()%>"><a href="event/detail.jsp?id=<%= alarm.getLastEventID()%>"><fmt:formatDate value="<%=alarm.getLastEventTime()%>" type="BOTH" /></a></span></td>
        <th>Interface</th>
        <td>
            <% if (alarm.getIpAddress() != null) {%>
            <% if (alarm.getNodeId() > 0) {%>
            <c:url var="interfaceLink" value="element/interface.jsp">
                <c:param name="node" value="<%=String.valueOf(alarm.getNodeId())%>"/>
                <c:param name="intf" value="<%=alarm.getIpAddress()%>"/>
            </c:url>
            <a href="${interfaceLink}"><%=alarm.getIpAddress()%></a>
            <% } else {%>
            <%=alarm.getIpAddress()%>
            <% }%>
            <% } else {%>
            &nbsp;
            <% }%>
        </td>
    </tr>
    <tr class="<%=alarm.getSeverity().getLabel()%>">
        <th>First&nbsp;Event</th>
        <td><fmt:formatDate value="<%=alarm.getFirstEventTime()%>" type="BOTH" /></td>
        <th>Service</th>
        <td>
            <% if (alarm.getServiceName() != null) {%>
            <% if (alarm.getIpAddress() != null && alarm.getNodeId() > 0) {%>
            <c:url var="serviceLink" value="element/service.jsp">
                <c:param name="node" value="<%=String.valueOf(alarm.getNodeId())%>"/>
                <c:param name="intf" value="<%=alarm.getIpAddress()%>"/>
                <c:param name="service" value="<%=String.valueOf(alarm.getServiceId())%>"/>
            </c:url>
            <a href="${serviceLink}"><c:out value="<%=alarm.getServiceName()%>"/></a>
            <% } else {%>
            <c:out value="<%=alarm.getServiceName()%>"/>
            <% }%>
            <% } else {%>
            &nbsp;
            <% }%>
        </td>
    </tr> 
    <tr class="<%=alarm.getSeverity().getLabel()%>">
        <th>Count</th>
        <td><%=alarm.getCount()%></td>
        <th>UEI</th>
        <td>
            <% if (alarm.getUei() != null) {%>
            <%=alarm.getUei()%>
            <% } else {%>
            &nbsp;
            <% }%>
        </td>
    </tr>
    <tr class="<%=alarm.getSeverity().getLabel()%>">
        <th>Ticket&nbsp;ID</th>
        <td><% if (alarm.getTroubleTicket() == null) {%>
            &nbsp;
            <% } else {%>
            <%= alarmTicketLink(alarm)%> 
            <% }%>
        </td>
        <th>Ticket&nbsp;State</th>
        <td><% if (alarm.getTroubleTicketState() == null) {%>
            &nbsp;
            <% } else {%>
            <%= alarm.getTroubleTicketState()%> 
            <% }%>
        </td>
    </tr>
    <tr class="<%=alarm.getSeverity().getLabel()%>">
        <th>Reduct.&nbsp;Key</th>
        <td colspan="3">
            <% if (alarm.getReductionKey() != null) {%>
            <%=alarm.getReductionKey()%>
            <% } else {%>
            &nbsp;
            <% }%>
        </td>
    </tr>
</table>

<table>
    <tr class="<%=alarm.getSeverity().getLabel()%>">
        <th>Log&nbsp;Message</th>
    </tr>
    <tr class="<%=alarm.getSeverity().getLabel()%>">
        <td><%=alarm.getLogMessage()%></td>
    </tr>
</table>

<% if (acks != null) {%>
<table>
    <tr class="<%=alarm.getSeverity().getLabel()%>">
        <th>Acknowledged&nbsp;By</th>
        <th>Acknowledged&nbsp;Type</th>
        <th>Time&nbsp;Acknowledged</th>
    </tr>
    <% for (OnmsAcknowledgment ack : acks) {%>
    <tr class="<%=alarm.getSeverity().getLabel()%>">
        <td><%=ack.getAckUser()%></td>
        <td><%=ack.getAckAction()%></td>
        <td><%=ack.getAckTime()%></td>
    </tr>
    <% }%>
</table>
<% }%>

<table>
    <tr class="<%=alarm.getSeverity().getLabel()%>">
        <th>Description</th>
    </tr>
    <tr class="<%=alarm.getSeverity().getLabel()%>">
        <td><%=alarm.getDescription()%></td>
    </tr>
</table>

<table>
    <tr class="<%=alarm.getSeverity().getLabel()%>">
        <th colspan="3" width="50%">Sticky Memo</th>
        <th colspan="3" width="50%">Journal Memo</th>
    </tr>

    <tr class="<%=alarm.getSeverity().getLabel()%>">
        <td colspan="3">
            <form method="post" action="alarm/saveSticky.htm">        
                <textarea style="width:99%" name="stickyMemoBody" ><%=alarm.getStickyMemo().getBody() != null ? alarm.getStickyMemo().getBody() : ""%></textarea>
                <br/>
                <input type="hidden" name="alarmId" value="<%=alarm.getId()%>"/>
                <form:input type="submit" value="Save" />    
            </form>
            <form method="post" action="alarm/clearSticky.htm">
                 <input type="hidden" name="alarmId" value="<%=alarm.getId()%>"/>
                 <form:input type="submit" value="Clear" />
            </form>
        </td>

        <td colspan="3"> 
            <form method="post" action="alarm/saveJournal.htm">        
                <textarea style="width:99%" name="journalMemoBody" ><%=alarm.getReductionKeyMemo().getBody() != null ? alarm.getReductionKeyMemo().getBody() : ""%></textarea>
                <br/>
                <input type="hidden" name="alarmId" value="<%=alarm.getId()%>"/>
                <form:input type="submit" value="Save" />    
            </form>
            <form method="post" action="alarm/clearJournal.htm">
                <input type="hidden" name="alarmId" value="<%=alarm.getId()%>"/>
                <form:input type="submit" value="Clear" />    
            </form>
        </td>
    </tr>
    <tr class="<%=alarm.getSeverity().getLabel()%>">
        <td><strong>Author:</strong>&nbsp;<%=alarm.getStickyMemo().getAuthor() != null ? alarm.getStickyMemo().getAuthor() : ""%></td>
        <td><strong>Updated:</strong>&nbsp;<fmt:formatDate value="<%=alarm.getStickyMemo().getUpdated()%>" type="BOTH" /></td>
        <td><strong>Created:</strong>&nbsp;<fmt:formatDate value="<%=alarm.getStickyMemo().getCreated()%>" type="BOTH" /></td>
        
        <td><strong>Author:&nbsp;</strong><%=alarm.getReductionKeyMemo().getAuthor() != null ? alarm.getReductionKeyMemo().getAuthor() : ""%></td>
        <td><strong>Updated:</strong>&nbsp;<fmt:formatDate value="<%=alarm.getReductionKeyMemo().getUpdated()%>" type="BOTH" /></td>
        <td><strong>Created:</strong>&nbsp;<fmt:formatDate value="<%=alarm.getReductionKeyMemo().getCreated()%>" type="BOTH" /></td>
    </tr>
</tr>

</table>

<table>
    <tr class="<%=alarm.getSeverity().getLabel()%>">
        <th>Operator&nbsp;Instructions</th>
    </tr>

    <tr class="<%=alarm.getSeverity().getLabel()%>">
        <td>
            <%if (alarm.getOperatorInstruction() == null) {%>
            No instructions available
            <% } else {%>
            <%=alarm.getOperatorInstruction()%>
            <% }%>
        </td>
    </tr>
</table>

<% if (request.isUserInRole(Authentication.ROLE_ADMIN) || !request.isUserInRole(Authentication.ROLE_READONLY)) {%>
<table>
    <tbody>
        <tr class="<%=alarm.getSeverity().getLabel()%>">
            <th colspan="2">Acknowledgment&nbsp;and&nbsp;Severity&nbsp;Actions</th>
        </tr>
        <tr class="<%=alarm.getSeverity().getLabel()%>">
            <td>
                <form method="post" action="alarm/acknowledge">
                    <input type="hidden" name="actionCode" value="<%=action%>" />
                    <input type="hidden" name="alarm" value="<%=alarm.getId()%>"/>
                    <input type="hidden" name="redirect" value="<%= "detail.htm" + "?" + request.getQueryString()%>" />
                    <input type="submit" value="<%=ackButtonName%>" />
                </form>
            </td>
            <td><%=ackButtonName%> this alarm</td>
        </tr>

        <%if (showEscalate || showClear) {%>
        <tr class="<%=alarm.getSeverity().getLabel()%>">
            <td>
                <form method="post" action="alarm/changeSeverity">
                    <input type="hidden" name="alarm" value="<%=alarm.getId()%>"/>
                    <input type="hidden" name="redirect" value="<%= "detail.htm" + "?" + request.getQueryString()%>" />	  
                    <select name="actionCode">
                        <%if (showEscalate) {%>
                        <option value="<%=escalateAction%>">Escalate</option>
                        <% }%>
                        <%if (showClear) {%>
                        <option value="<%=clearAction%>">Clear</option>
                        <% }%>
                    </select>
                    <input type="submit" value="Go"/>
                </form>
            </td>
            <td>
                <%if (showEscalate) {%>
                Escalate
                <% }%>
                <%if (showEscalate && showClear) {%>
                or
                <% }%>
                <%if (showClear) {%>
                Clear
                <% }%>
                this alarm
            </td>
        </tr>
        <% } // showEscalate || showClear %>      
    </tbody>
</table>

<br/>

<% if ("true".equalsIgnoreCase(Vault.getProperty("opennms.alarmTroubleTicketEnabled"))) {%>

<form method="post" action="alarm/ticket/create.htm">
    <input type="hidden" name="alarm" value="<%=alarm.getId()%>"/>
    <input type="hidden" name="redirect" value="<%="detail.htm" + "?" + request.getQueryString()%>" />
    <form:input type="submit" value="Create Ticket" disabled="${(!empty alarm.troubleTicketState) && (alarm.troubleTicketState != 'CREATE_FAILED')}" />
</form>

<form method="post" action="alarm/ticket/update.htm">
    <input type="hidden" name="alarm" value="<%=alarm.getId()%>"/>
    <input type="hidden" name="redirect" value="<%="detail.htm" + "?" + request.getQueryString()%>" />
    <form:input type="submit" value="Update Ticket" disabled="${(empty alarm.troubleTicket)}"/>
</form>

<form method="post" action="alarm/ticket/close.htm">
    <input type="hidden" name="alarm" value="<%=alarm.getId()%>"/>
    <input type="hidden" name="redirect" value="<%="detail.htm" + "?" + request.getQueryString()%>" />
    <form:input type="submit" value="Close Ticket" disabled="${(empty alarm.troubleTicketState) || ((alarm.troubleTicketState != 'OPEN') && (alarm.troubleTicketState != 'CLOSE_FAILED')) }" />
</form>

<% } // alarmTroubleTicketEnabled %>
<% } // isUserInRole%>

<jsp:include page="/includes/footer.jsp" flush="false" /><|MERGE_RESOLUTION|>--- conflicted
+++ resolved
@@ -124,11 +124,8 @@
             &nbsp;
             <% }%>
         </td>
-<<<<<<< HEAD
         <th width="135em">Acknowledged&nbsp;By</th>
         <td class="divider" width="28%"><%=alarm.getAcknowledgeUser() != null ? alarm.getAcknowledgeUser() : "&nbsp;"%></td>
-=======
->>>>>>> 3f2ac6c1
     </tr>
     <tr class="<%=alarm.getSeverity().getLabel()%>">
         <th>Last&nbsp;Event</th>
