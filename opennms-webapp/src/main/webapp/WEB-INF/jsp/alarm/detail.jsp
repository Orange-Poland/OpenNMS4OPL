--- conflicted
+++ resolved
@@ -63,12 +63,8 @@
 
 <%
     XssRequestWrapper req = new XssRequestWrapper(request);
-<<<<<<< HEAD
     OnmsAlarm alarm = (OnmsAlarm) request.getAttribute("alarm");
-=======
-    Alarm alarm = (Alarm)request.getAttribute("alarm");
     final String alarmId = (String)request.getAttribute("alarm");
->>>>>>> c867f463
 
     if (alarm == null) {
         throw new AlarmIdNotFoundException("Missing alarm request attribute.", alarmId);
