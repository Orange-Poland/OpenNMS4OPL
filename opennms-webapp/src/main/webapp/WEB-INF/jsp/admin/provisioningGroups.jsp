--- conflicted
+++ resolved
@@ -3,11 +3,7 @@
  * This file is part of OpenNMS(R).
  *
  * Copyright (C) 2006-2014 The OpenNMS Group, Inc.
-<<<<<<< HEAD
  * OpenNMS(R) is Copyright (C) 1999-2014 The OpenNMS Group, Inc.
-=======
- * OpenNMS(R) is Copyright (C) 1999-2012 The OpenNMS Group, Inc.
->>>>>>> 76b59d9b
  *
  * OpenNMS(R) is a registered trademark of The OpenNMS Group, Inc.
  *
