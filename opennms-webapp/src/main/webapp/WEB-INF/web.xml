--- conflicted
+++ resolved
@@ -169,7 +169,6 @@
     <url-pattern>/*</url-pattern>
   </filter-mapping>
   
-  <!-- Uncomment this to enable CORS support -->
   <filter-mapping>
     <filter-name>CORS Filter</filter-name>
     <url-pattern>/rest/*</url-pattern>
@@ -185,18 +184,7 @@
     <url-pattern>/*</url-pattern>
   </filter-mapping>
 
-  <!-- Uncomment this to enable CORS support -->
-  <!--
-  <filter-mapping>
-<<<<<<< HEAD
-    <filter-name>CORS Filter</filter-name>
-    <url-pattern>/rest/*</url-pattern>
-  </filter-mapping>
-  -->
-
-  <filter-mapping>
-=======
->>>>>>> cbcc8afa
+  <filter-mapping>
     <filter-name>AddRefreshHeader-300</filter-name>
     <url-pattern>/index.jsp</url-pattern>
   </filter-mapping>
