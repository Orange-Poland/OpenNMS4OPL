/*******************************************************************************
 * This file is part of OpenNMS(R).
 *
 * Copyright (C) 2009-2012 The OpenNMS Group, Inc.
 * OpenNMS(R) is Copyright (C) 1999-2012 The OpenNMS Group, Inc.
 *
 * OpenNMS(R) is a registered trademark of The OpenNMS Group, Inc.
 *
 * OpenNMS(R) is free software: you can redistribute it and/or modify
 * it under the terms of the GNU General Public License as published
 * by the Free Software Foundation, either version 3 of the License,
 * or (at your option) any later version.
 *
 * OpenNMS(R) is distributed in the hope that it will be useful,
 * but WITHOUT ANY WARRANTY; without even the implied warranty of
 * MERCHANTABILITY or FITNESS FOR A PARTICULAR PURPOSE.  See the
 * GNU General Public License for more details.
 *
 * You should have received a copy of the GNU General Public License
 * along with OpenNMS(R).  If not, see:
 *      http://www.gnu.org/licenses/
 *
 * For more information contact:
 *     OpenNMS(R) Licensing <license@opennms.org>
 *     http://www.opennms.org/
 *     http://www.opennms.com/
 *******************************************************************************/

package org.opennms.web.event.filter;

import static org.junit.Assert.assertEquals;

import java.util.Calendar;
import java.util.Date;
import java.util.GregorianCalendar;

import org.junit.Before;
import org.junit.Test;
import org.junit.runner.RunWith;
import org.opennms.core.spring.BeanUtils;
import org.opennms.core.test.OpenNMSJUnit4ClassRunner;
import org.opennms.core.test.db.annotations.JUnitTemporaryDatabase;
import org.opennms.core.utils.InetAddressUtils;
import org.opennms.netmgt.dao.DatabasePopulator;
import org.opennms.netmgt.model.OnmsDistPoller;
import org.opennms.netmgt.model.OnmsEvent;
import org.opennms.netmgt.model.OnmsSeverity;
import org.opennms.test.JUnitConfigurationEnvironment;
import org.opennms.web.alarm.filter.AlarmIdFilter;
import org.opennms.web.event.Event;
import org.opennms.web.event.WebEventRepository;
import org.opennms.web.filter.Filter;
import org.springframework.beans.factory.InitializingBean;
import org.springframework.beans.factory.annotation.Autowired;
import org.springframework.beans.factory.annotation.Qualifier;
import org.springframework.context.ApplicationContext;
import org.springframework.test.context.ContextConfiguration;
import org.springframework.transaction.annotation.Transactional;

@RunWith(OpenNMSJUnit4ClassRunner.class)
@ContextConfiguration(locations= {
        "classpath:/META-INF/opennms/applicationContext-soa.xml",
        "classpath:/META-INF/opennms/applicationContext-dao.xml",
        "classpath*:/META-INF/opennms/component-dao.xml",
        "classpath*:/META-INF/opennms/component-service.xml",
        "classpath:/daoWebRepositoryTestContext.xml",
        "classpath:/META-INF/opennms/applicationContext-minimal-conf.xml"
})
@JUnitConfigurationEnvironment
@JUnitTemporaryDatabase
@Transactional
public class WebEventRepositoryFilterTest implements InitializingBean {
    
    @Autowired
    DatabasePopulator m_dbPopulator;
    
    @Autowired
    @Qualifier("dao")
    WebEventRepository m_daoEventRepo;
    
    @Autowired
    ApplicationContext m_appContext;
    
    @Override
    public void afterPropertiesSet() throws Exception {
        BeanUtils.assertAutowiring(this);
    }
    
    @Before
    public void setUp(){
        m_dbPopulator.populateDatabase();
        
        OnmsEvent event = new OnmsEvent();
        event.setDistPoller(getDistPoller("localhost", "127.0.0.1"));
        event.setAlarm(m_dbPopulator.getAlarmDao().get(1));
        event.setNode(m_dbPopulator.getNode1());
        event.setEventUei("uei.opennms.org/test2");
        event.setEventTime(new Date());
        event.setEventSource("test");
        event.setEventCreateTime(new Date());
        event.setEventSeverity(OnmsSeverity.CLEARED.getId());
        event.setEventLog("Y");
        event.setEventDisplay("Y");
        event.setIfIndex(11);
        event.setIpAddr(InetAddressUtils.getInetAddress("192.168.1.1"));
        event.setEventLogMsg("This is a test log message");
        event.setEventDescr("This is a test event");
        event.setServiceType(m_dbPopulator.getServiceTypeDao().get(1));
        m_dbPopulator.getEventDao().save(event);
        m_dbPopulator.getEventDao().flush();
    }
    
    private OnmsDistPoller getDistPoller(String localhost, String localhostIp) {
        OnmsDistPoller distPoller = m_dbPopulator.getDistPollerDao().get(localhost);
        if (distPoller == null) {
            distPoller = new OnmsDistPoller(localhost, localhostIp);
            m_dbPopulator.getDistPollerDao().save(distPoller);
            m_dbPopulator.getDistPollerDao().flush();
        }
        return distPoller;
    }
    
    @Test
    @JUnitTemporaryDatabase // Relies on specific IDs so we need a fresh database
    @Transactional
    public void testEventIdFilter(){
        EventIdFilter filter = new EventIdFilter(1);
        assert1Result(filter);
    }
    
    @Test
    @Transactional
    public void testEventIdListFilter(){
        int[] ids = {1};
        EventIdListFilter filter = new EventIdListFilter(ids);
        assert1Result(filter);
        
    }
    
    @Test
    @JUnitTemporaryDatabase // Relies on specific IDs so we need a fresh database
    public void testAcknowledgeByFilter(){
        AcknowledgedByFilter filter = new AcknowledgedByFilter("TestUser");
        EventCriteria criteria = new EventCriteria(filter);
        
        Event[] events = m_daoEventRepo.getMatchingEvents(criteria);
        assertEquals(0, events.length);
        
        m_daoEventRepo.acknowledgeMatchingEvents("TestUser", new Date(), new EventCriteria(new EventIdFilter(1)));
        
        events = m_daoEventRepo.getMatchingEvents(criteria);
        assertEquals(1, events.length);
        assertEquals("TestUser", events[0].getAcknowledgeUser());
        
        m_daoEventRepo.unacknowledgeAll();
    }
    
    @Test
    public void testAfterDateFilter(){
        AfterDateFilter filter = new AfterDateFilter(yesterday());
        
        Event[] events = getMatchingDaoEvents(filter);
        assertEquals(2, events.length);
    }
    
    @Test
    @JUnitTemporaryDatabase // Relies on specific IDs so we need a fresh database
    public void testAlarmIdFilter(){
        AlarmIdFilter filter = new AlarmIdFilter(1);
        
        Event[] events = getMatchingDaoEvents(filter);
        assertEquals(1, events.length);
    }
    
    @Test
    public void testBeforeDateFilter(){
        BeforeDateFilter filter = new BeforeDateFilter(new Date());
        
        Event[] events = getMatchingDaoEvents(filter);
        assertEquals(2, events.length);
    }
    
    @Test
    public void testDescriptionSubstringFilterTest(){
        DescriptionSubstringFilter filter = new DescriptionSubstringFilter("test event");
        
        Event[] events = getMatchingDaoEvents(filter);
        assertEquals(1, events.length);
        assertEquals("This is a test event", events[0].getDescription());
    }
    
    @Test
    public void testExactUEIFilter(){
        ExactUEIFilter filter = new ExactUEIFilter("uei.opennms.org/test2");
        
        Event[] events = getMatchingDaoEvents(filter);
        assertEquals(1, events.length);
        assertEquals("uei.opennms.org/test2", events[0].getUei());
    }
    
    @Test
    public void testIfIndexFilter(){
        IfIndexFilter filter = new IfIndexFilter(11);
        
        Event[] events = getMatchingDaoEvents(filter);
        assertEquals(1, events.length);
        
        events = getMatchingDaoEvents(new IfIndexFilter(1));
        assertEquals(0, events.length);
    }

    @Test
    public void testInterfaceFilter(){
        InterfaceFilter filter = new InterfaceFilter("192.168.1.1");
        
        Event[] events = getMatchingDaoEvents(filter);
        assertEquals(1, events.length);
        assertEquals("192.168.1.1", events[0].getIpAddress());
    }
    
    @Test
    public void testIpAddrLikeFilter(){
        IPAddrLikeFilter filter = new IPAddrLikeFilter("192.168.*.*");
        
        Event[] events = getMatchingDaoEvents(filter);
        assertEquals(1, events.length);
        
        filter = new IPAddrLikeFilter("193.168");
        events = getMatchingDaoEvents(filter);
        assertEquals(0, events.length);
    }
    
    @Test
    public void testLogMessageMatchesAny(){
        LogMessageMatchesAnyFilter filter = new LogMessageMatchesAnyFilter("This is a");
        
        Event[] events = getMatchingDaoEvents(filter);
        assertEquals(1, events.length);
    }
    
    @Test
    public void testLogMessageSubstringFilter(){
        LogMessageSubstringFilter filter = new LogMessageSubstringFilter("is a test");
        
        Event[] events = getMatchingDaoEvents(filter);
        assertEquals(1, events.length);
    }
    
    @Test
    public void testNegativeAcknowledgedByFilter(){
        NegativeAcknowledgedByFilter filter = new NegativeAcknowledgedByFilter("TestUser");
        
        Event[] events = getMatchingDaoEvents(filter);
        assertEquals(2, events.length);
        
        events = null;
        
        m_daoEventRepo.acknowledgeAll("TestUser", new Date());
        
        events = getMatchingDaoEvents(filter);
        assertEquals(0, events.length);
    }
    
    @Test
    public void testNegativeExactUeiFilter(){
        NegativeExactUEIFilter filter = new NegativeExactUEIFilter("uei.opennms.org/test2");
        
        Event[] events = getMatchingDaoEvents(filter);
        assertEquals(1, events.length);
        
        filter = new NegativeExactUEIFilter("uei.opennms.org/nontest");
        
        events = getMatchingDaoEvents(filter);
        assertEquals(2, events.length);
    }
    
    @Test
    public void testNegativeInterfaceFilter(){
        NegativeInterfaceFilter filter = new NegativeInterfaceFilter("192.168.1.1");
        
        Event[] events = getMatchingDaoEvents(filter);
        assertEquals(1, events.length);
        
        filter = new NegativeInterfaceFilter("27.0.0.1");
        
        events = getMatchingDaoEvents(filter);
        assertEquals(2, events.length);
    }
    
    @Test
    public void testNegativeNodeFilter(){
        NegativeNodeFilter filter = new NegativeNodeFilter(m_dbPopulator.getNode2().getId(), m_appContext);
        
        Event[] events = getMatchingDaoEvents(filter);
        assertEquals(2, events.length);
        
        filter = new NegativeNodeFilter(m_dbPopulator.getNode1().getId(), m_appContext);
        
        events = getMatchingDaoEvents(filter);
        assertEquals(1, events.length);
        
        assertEquals("node is not node1", filter.getTextDescription());
    }
    
    @Test
    public void testNegativePartialUeiFilter(){
        NegativePartialUEIFilter filter = new NegativePartialUEIFilter("uei.opennms.org");
        
        Event[] events = getMatchingDaoEvents(filter);
        assertEquals(0, events.length);
        
        filter = new NegativePartialUEIFilter("puei.org.opennms");
        
        events = getMatchingDaoEvents(filter);
        assertEquals(2, events.length);
    }
    
    @Test
    @JUnitTemporaryDatabase // Relies on specific IDs so we need a fresh database
    public void testNegativeServiceFilter(){
        NegativeServiceFilter filter = new NegativeServiceFilter(1, m_appContext);
        
        Event[] events = getMatchingDaoEvents(filter);
        assertEquals(1, events.length);
        
        filter = new NegativeServiceFilter(2, m_appContext);
        
        events = getMatchingDaoEvents(filter);
        assertEquals(2, events.length);
    }
    
    @Test
    public void testNegativeSeverityFilter(){
        NegativeSeverityFilter filter = new NegativeSeverityFilter(OnmsSeverity.CRITICAL.getId());
        
        Event[] events = getMatchingDaoEvents(filter);
        assertEquals(2, events.length);
        
        filter = new NegativeSeverityFilter(OnmsSeverity.CLEARED.getId());
        
        events = getMatchingDaoEvents(filter);
        assertEquals(1, events.length);
    }
    
    
    @Test
    @JUnitTemporaryDatabase // Relies on specific IDs so we need a fresh database
    public void testNodeFilter(){
        NodeFilter filter = new NodeFilter(1, m_appContext);
        
        Event[] events = getMatchingDaoEvents(filter);
        assertEquals(1, events.length);
        
        filter = new NodeFilter(2, m_appContext);
        
        events = getMatchingDaoEvents(filter);
        assertEquals(0, events.length);
        
        assertEquals("node=node2", filter.getTextDescription());
    }
    
    @Test
    public void testNodeNameLikeFilter(){
        NodeNameLikeFilter filter = new NodeNameLikeFilter("node1");
        
        Event[] events = getMatchingDaoEvents(filter);
        assertEquals(1, events.length);
        
        filter = new NodeNameLikeFilter("testNode");
        
        events = getMatchingDaoEvents(filter);
        assertEquals(0, events.length);
    }
    
    @Test
    public void testPartialUeiFilter(){
        PartialUEIFilter filter = new PartialUEIFilter("uei.opennms.org/t");
        
        Event[] events = getMatchingDaoEvents(filter);
        assertEquals(2, events.length);
        
        filter = new PartialUEIFilter("unknown");
        
        events = getMatchingDaoEvents(filter);
        assertEquals(0, events.length);
    }
    
    @Test
    @JUnitTemporaryDatabase // Relies on specific IDs so we need a fresh database
    public void testServiceFilter(){
        ServiceFilter filter = new ServiceFilter(2, m_appContext);
        
        Event[] events = getMatchingDaoEvents(filter);
        assertEquals(0, events.length);
        
        filter = new ServiceFilter(1, m_appContext);
        
        events = getMatchingDaoEvents(filter);
        assertEquals(1, events.length);
    }
    
    @Test
    public void testSeverityFilter(){
        SeverityFilter filter = new SeverityFilter(OnmsSeverity.CLEARED.getId());
        
        Event[] events = getMatchingDaoEvents(filter);
        assertEquals(1, events.length);
        
        filter = new SeverityFilter(OnmsSeverity.MAJOR.getId());
        
        events = getMatchingDaoEvents(filter);
        assertEquals(0, events.length);
    }
    
    private static EventCriteria getCriteria(Filter... filters){
        return new EventCriteria(filters);
    }
    
    private Event[] getMatchingDaoEvents(Filter...filters) {
        return m_daoEventRepo.getMatchingEvents(getCriteria(filters));
    }
    
    private void assert1Result(Filter filter){
        EventCriteria criteria = new EventCriteria(filter);
        
<<<<<<< HEAD
        Event[] events = m_jdbcEventRepo.getMatchingEvents(criteria);
        assertEquals(1, events.length);

        events = m_daoEventRepo.getMatchingEvents(criteria);
=======
        Event[] events = m_daoEventRepo.getMatchingEvents(criteria);
>>>>>>> ba17cda5
        assertEquals(1, events.length);
    }
    
    private static Date yesterday() {
        Calendar cal = new GregorianCalendar();
        cal.add( Calendar.DATE, -1 );
        return cal.getTime();
    }
}<|MERGE_RESOLUTION|>--- conflicted
+++ resolved
@@ -423,14 +423,7 @@
     private void assert1Result(Filter filter){
         EventCriteria criteria = new EventCriteria(filter);
         
-<<<<<<< HEAD
-        Event[] events = m_jdbcEventRepo.getMatchingEvents(criteria);
-        assertEquals(1, events.length);
-
-        events = m_daoEventRepo.getMatchingEvents(criteria);
-=======
         Event[] events = m_daoEventRepo.getMatchingEvents(criteria);
->>>>>>> ba17cda5
         assertEquals(1, events.length);
     }
     
