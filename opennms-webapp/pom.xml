--- conflicted
+++ resolved
@@ -360,20 +360,11 @@
     <dependency>
         <groupId>org.opennms.core</groupId>
         <artifactId>org.opennms.core.soa</artifactId>
-<<<<<<< HEAD
-=======
-        <scope>${onmsLibScope}</scope>
     </dependency>
     <dependency>
       <groupId>org.opennms.core</groupId>
       <artifactId>org.opennms.core.osgid</artifactId>
       <scope>provided</scope> <!-- provided because we don't want all the transient deps for now -->
->>>>>>> 0a03b6b8
-    </dependency>
-    <dependency>
-      <groupId>org.opennms.core</groupId>
-      <artifactId>org.opennms.core.osgid</artifactId>
-      <scope>provided</scope> <!-- provided because we don't want all the transient deps for now -->
     </dependency>
 
     <!-- FIXME: Does this even need to be here? I had to switch it from provided
@@ -384,14 +375,6 @@
       <scope>runtime</scope>
     </dependency> 
 
-    <!-- FIXME: Does this even need to be here? I had to switch it from provided
-         to runtime or it interfered with GWT. -->
-    <dependency>
-      <groupId>org.opennms.features.reporting</groupId>
-      <artifactId>org.opennms.features.reporting.jasper-reports</artifactId>
-      <scope>runtime</scope>
-    </dependency> 
-
     <!-- direct dependencies that should be in WEB-INF/lib -->
     <dependency>
       <groupId>org.opennms.dependencies</groupId>
@@ -399,7 +382,6 @@
       <type>pom</type>
     </dependency>
     <dependency>
-<<<<<<< HEAD
       <groupId>com.google.gwt</groupId>
       <artifactId>gwt-user</artifactId>
       <version>${gwtVersion}</version>
@@ -411,8 +393,6 @@
       <version>1.2.0.v201112081803</version>
     </dependency>
     <dependency>
-=======
->>>>>>> 0a03b6b8
       <groupId>org.opennms.features</groupId>
       <artifactId>org.opennms.features.springframework-security</artifactId>
     </dependency>
