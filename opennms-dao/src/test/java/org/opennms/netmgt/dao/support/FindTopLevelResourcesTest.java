--- conflicted
+++ resolved
@@ -46,11 +46,7 @@
 import org.opennms.core.test.ConfigurationTestUtils;
 import org.opennms.core.utils.InetAddressUtils;
 import org.opennms.netmgt.config.CollectdConfigFactory;
-<<<<<<< HEAD
-import org.opennms.netmgt.config.api.DataCollectionConfigDao;
-=======
 import org.opennms.netmgt.config.api.ResourceTypesDao;
->>>>>>> 3626404e
 import org.opennms.netmgt.config.datacollection.ResourceType;
 import org.opennms.netmgt.dao.api.LocationMonitorDao;
 import org.opennms.netmgt.dao.api.NodeDao;
@@ -111,11 +107,7 @@
         m_resourceDao.setNodeDao(m_nodeDao);
         m_resourceDao.setLocationMonitorDao(m_locationMonitorDao);
         m_resourceDao.setCollectdConfig(m_collectdConfig);
-<<<<<<< HEAD
-        m_resourceDao.setDataCollectionConfigDao(m_dataCollectionConfigDao);
-=======
         m_resourceDao.setResourceTypesDao(m_resourceTypesDao);
->>>>>>> 3626404e
         m_resourceDao.setResourceStorageDao(m_resourceStorageDao);
     }
 
@@ -154,13 +146,8 @@
         OnmsNode n2 = createNode(2, "node2", null, null, "10.0.0.2"); // Node on the DB with No RRD Data
         nodes.add(n2);
 
-<<<<<<< HEAD
-        expect(m_dataCollectionConfigDao.getLastUpdate()).andReturn(new Date(System.currentTimeMillis())).atLeastOnce();
-        expect(m_dataCollectionConfigDao.getConfiguredResourceTypes()).andReturn(new HashMap<String, ResourceType>());
-=======
         expect(m_resourceTypesDao.getLastUpdate()).andReturn(new Date(System.currentTimeMillis())).atLeastOnce();
         expect(m_resourceTypesDao.getResourceTypes()).andReturn(new HashMap<String, ResourceType>());
->>>>>>> 3626404e
         expect(m_nodeDao.findAll()).andReturn(nodes);
 
         expect(m_locationMonitorDao.findStatusChangesForNodeForUniqueMonitorAndInterface(n1.getId())).andReturn(new ArrayList<LocationMonitorIpInterface>(0));
@@ -226,13 +213,8 @@
         OnmsNode n3 = createNode(3, "node3", foreignSource, "node3", "10.0.0.3"); // Node on the DB with No RRD Data or Response Time
         nodes.add(n3);
 
-<<<<<<< HEAD
-        expect(m_dataCollectionConfigDao.getLastUpdate()).andReturn(new Date(System.currentTimeMillis())).atLeastOnce();
-        expect(m_dataCollectionConfigDao.getConfiguredResourceTypes()).andReturn(new HashMap<String, ResourceType>());
-=======
         expect(m_resourceTypesDao.getLastUpdate()).andReturn(new Date(System.currentTimeMillis())).atLeastOnce();
         expect(m_resourceTypesDao.getResourceTypes()).andReturn(new HashMap<String, ResourceType>());
->>>>>>> 3626404e
         expect(m_nodeDao.findAll()).andReturn(nodes);
 
         expect(m_locationMonitorDao.findStatusChangesForNodeForUniqueMonitorAndInterface(n1.getId())).andReturn(new ArrayList<LocationMonitorIpInterface>(0));
@@ -340,13 +322,8 @@
         OnmsNode n4 = createNode(4, "node4", foreignSource, "node4", "10.0.0.4"); // Requisitioned node on the DB with RRD Data
         nodes.add(n4);
 
-<<<<<<< HEAD
-        expect(m_dataCollectionConfigDao.getLastUpdate()).andReturn(new Date(System.currentTimeMillis())).atLeastOnce();
-        expect(m_dataCollectionConfigDao.getConfiguredResourceTypes()).andReturn(new HashMap<String, ResourceType>());
-=======
         expect(m_resourceTypesDao.getLastUpdate()).andReturn(new Date(System.currentTimeMillis())).atLeastOnce();
         expect(m_resourceTypesDao.getResourceTypes()).andReturn(new HashMap<String, ResourceType>());
->>>>>>> 3626404e
         expect(m_nodeDao.findAll()).andReturn(nodes);
 
         expect(m_locationMonitorDao.findStatusChangesForNodeForUniqueMonitorAndInterface(n1.getId())).andReturn(new ArrayList<LocationMonitorIpInterface>(0));
