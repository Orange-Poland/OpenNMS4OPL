--- conflicted
+++ resolved
@@ -69,11 +69,8 @@
 })
 @JUnitConfigurationEnvironment
 @JUnitTemporaryDatabase
-<<<<<<< HEAD
+@DirtiesContext
 @Transactional
-=======
-@DirtiesContext
->>>>>>> 824a7f08
 public class HibernateCriteriaConverterTest implements InitializingBean {
     private static final Logger LOG = LoggerFactory.getLogger(HibernateCriteriaConverterTest.class);
 
@@ -99,18 +96,11 @@
         m_populator.populateDatabase();
     }
 
-<<<<<<< HEAD
-	@Test
-	public void testNodeQuery() throws Exception {
-=======
     @Test
     @Transactional
     @JUnitTemporaryDatabase
     public void testNodeQuery() throws Exception {
         List<OnmsNode> nodes;
->>>>>>> 824a7f08
-
-		List<OnmsNode> nodes;
 
 		// first, try with OnmsCriteria
 		final OnmsCriteria crit = new OnmsCriteria(OnmsNode.class);
@@ -130,12 +120,9 @@
 	}
 
     @Test
-<<<<<<< HEAD
-=======
     @Transactional
     @JUnitTemporaryDatabase
     @Ignore
->>>>>>> 824a7f08
     public void testNodeIlikeQuery() {
         for (final OnmsNode node : m_nodeDao.findAll()) {
             if (node.getLabel().equals("node1")) {
