/*******************************************************************************
 * This file is part of OpenNMS(R).
 *
 * Copyright (C) 2007-2013 The OpenNMS Group, Inc.
 * OpenNMS(R) is Copyright (C) 1999-2013 The OpenNMS Group, Inc.
 *
 * OpenNMS(R) is a registered trademark of The OpenNMS Group, Inc.
 *
 * OpenNMS(R) is free software: you can redistribute it and/or modify
 * it under the terms of the GNU General Public License as published
 * by the Free Software Foundation, either version 3 of the License,
 * or (at your option) any later version.
 *
 * OpenNMS(R) is distributed in the hope that it will be useful,
 * but WITHOUT ANY WARRANTY; without even the implied warranty of
 * MERCHANTABILITY or FITNESS FOR A PARTICULAR PURPOSE.  See the
 * GNU General Public License for more details.
 *
 * You should have received a copy of the GNU General Public License
 * along with OpenNMS(R).  If not, see:
 *      http://www.gnu.org/licenses/
 *
 * For more information contact:
 *     OpenNMS(R) Licensing <license@opennms.org>
 *     http://www.opennms.org/
 *     http://www.opennms.com/
 *******************************************************************************/

package org.opennms.netmgt.dao.support;

import java.io.File;
import java.io.FileFilter;
import java.io.IOException;
import java.io.UnsupportedEncodingException;
import java.lang.reflect.UndeclaredThrowableException;
import java.net.URLDecoder;
import java.util.ArrayList;
import java.util.Collection;
import java.util.Collections;
import java.util.Comparator;
import java.util.Date;
import java.util.HashSet;
import java.util.LinkedHashMap;
import java.util.LinkedList;
import java.util.List;
import java.util.Map;
import java.util.Set;
import java.util.TreeSet;
import java.util.regex.Matcher;
import java.util.regex.Pattern;

import org.opennms.core.utils.InetAddressUtils;
import org.opennms.netmgt.collection.api.StorageStrategy;
import org.opennms.netmgt.config.CollectdConfigFactory;
import org.opennms.netmgt.config.DataCollectionConfigDao;
import org.opennms.netmgt.config.datacollection.ResourceType;
import org.opennms.netmgt.dao.api.LocationMonitorDao;
import org.opennms.netmgt.dao.api.NodeDao;
import org.opennms.netmgt.dao.api.ResourceDao;
import org.opennms.netmgt.model.OnmsIpInterface;
import org.opennms.netmgt.model.OnmsLocationMonitor;
import org.opennms.netmgt.model.OnmsNode;
import org.opennms.netmgt.model.OnmsResource;
import org.opennms.netmgt.model.OnmsResourceType;
import org.opennms.netmgt.model.ResourceTypeUtils;
import org.opennms.netmgt.rrd.RrdFileConstants;
import org.slf4j.Logger;
import org.slf4j.LoggerFactory;
import org.springframework.beans.factory.InitializingBean;
import org.springframework.orm.ObjectRetrievalFailureException;
import org.springframework.util.Assert;

/**
 * Encapsulates all SNMP performance reporting for the web user interface.
 *
 * @author <a href="mailto:seth@opennms.org">Seth Leger </a>
 * @author <a href="mailto:larry@opennms.org">Lawrence Karnowski </a>
 * @author <a href="mailto:dj@opennms.org">DJ Gregor</a>
 */
public class DefaultResourceDao implements ResourceDao, InitializingBean {
    
    private static final Logger LOG = LoggerFactory.getLogger(DefaultResourceDao.class);

    /** Constant <code>INTERFACE_GRAPH_TYPE="interface"</code> */
    public static final String INTERFACE_GRAPH_TYPE = "interface";

    private NodeDao m_nodeDao;
    private LocationMonitorDao m_locationMonitorDao;
    private File m_rrdDirectory;
    private CollectdConfigFactory m_collectdConfig;
    private DataCollectionConfigDao m_dataCollectionConfigDao;
    private Date m_lastUpdateDataCollectionConfig;

    private Map<String, OnmsResourceType> m_resourceTypes;
    private NodeResourceType m_nodeResourceType;
    private DomainResourceType m_domainResourceType;
    private NodeSourceResourceType m_nodeSourceResourceType;
    
    /**
     * <p>Constructor for DefaultResourceDao.</p>
     */
    public DefaultResourceDao() {
    }

    /**
     * <p>setRrdDirectory</p>
     *
     * @param rrdDirectory a {@link java.io.File} object.
     */
    public void setRrdDirectory(File rrdDirectory) {
        m_rrdDirectory = rrdDirectory;
    }

    /**
     * <p>getRrdDirectory</p>
     *
     * @return a {@link java.io.File} object.
     */
    @Override
    public File getRrdDirectory() {
        return m_rrdDirectory;
    }
    
    /** {@inheritDoc} */
    @Override
    public File getRrdDirectory(boolean verify) {
        if (verify && !getRrdDirectory().isDirectory()) {
            throw new ObjectRetrievalFailureException("RRD directory does not exist: " + getRrdDirectory().getAbsolutePath(), getRrdDirectory());
        }
        
        return getRrdDirectory();
    }

    /**
     * <p>getDataCollectionConfig</p>
     *
     * @return a {@link org.opennms.netmgt.config.DataCollectionConfigDao} object.
     */
    public DataCollectionConfigDao getDataCollectionConfigDao() {
        return m_dataCollectionConfigDao;
    }

    /**
     * <p>setDataCollectionConfig</p>
     *
     * @param dataCollectionConfigDao a {@link org.opennms.netmgt.config.DataCollectionConfigDao} object.
     */
    public void setDataCollectionConfigDao(DataCollectionConfigDao dataCollectionConfigDao) {
        m_dataCollectionConfigDao = dataCollectionConfigDao;
    }
    
    /**
     * <p>getNodeDao</p>
     *
     * @return a {@link org.opennms.netmgt.dao.api.NodeDao} object.
     */
    public NodeDao getNodeDao() {
        return m_nodeDao;
    }

    /**
     * <p>setNodeDao</p>
     *
     * @param nodeDao a {@link org.opennms.netmgt.dao.api.NodeDao} object.
     */
    public void setNodeDao(NodeDao nodeDao) {
        m_nodeDao = nodeDao;
    }
    
    /**
     * <p>getCollectdConfig</p>
     *
     * @return a {@link org.opennms.netmgt.config.CollectdConfigFactory} object.
     */
    public CollectdConfigFactory getCollectdConfig() {
        return m_collectdConfig;
    }

    /**
     * <p>setCollectdConfig</p>
     *
     * @param collectdConfig a {@link org.opennms.netmgt.config.CollectdConfigFactory} object.
     */
    public void setCollectdConfig(CollectdConfigFactory collectdConfig) {
        m_collectdConfig = collectdConfig;
    }
    
    /**
     * <p>getLocationMonitorDao</p>
     *
     * @return a {@link org.opennms.netmgt.dao.api.LocationMonitorDao} object.
     */
    public LocationMonitorDao getLocationMonitorDao() {
        return m_locationMonitorDao;
    }
    
    /**
     * <p>setLocationMonitorDao</p>
     *
     * @param locationMonitorDao a {@link org.opennms.netmgt.dao.api.LocationMonitorDao} object.
     */
    public void setLocationMonitorDao(LocationMonitorDao locationMonitorDao) {
        m_locationMonitorDao = locationMonitorDao;
    }

    /**
     * <p>afterPropertiesSet</p>
     *
     * @throws java.io.IOException if any.
     */
    @Override
    public void afterPropertiesSet() throws IOException {
        if (m_rrdDirectory == null) {
            throw new IllegalStateException("rrdDirectory property has not been set");
        }
        
        if (m_collectdConfig == null) {
            throw new IllegalStateException("collectdConfig property has not been set");
        }
        
        if (m_dataCollectionConfigDao == null) {
            throw new IllegalStateException("dataCollectionConfig property has not been set");
        }

        if (m_nodeDao == null) {
            throw new IllegalStateException("nodeDao property has not been set");
        }
        
        if (m_locationMonitorDao == null) {
            throw new IllegalStateException("locationMonitorDao property has not been set");
        }

        initResourceTypes();
    }
    

    private void initResourceTypes() throws IOException {
        Map<String, OnmsResourceType> resourceTypes;
        resourceTypes = new LinkedHashMap<String, OnmsResourceType>();
        OnmsResourceType resourceType;

        resourceType = new NodeSnmpResourceType(this);
        resourceTypes.put(resourceType.getName(), resourceType);
        
        resourceType = new InterfaceSnmpResourceType(this, m_nodeDao);
        resourceTypes.put(resourceType.getName(), resourceType);
        
        resourceType = new ResponseTimeResourceType(this, m_nodeDao);
        resourceTypes.put(resourceType.getName(), resourceType);
        
        resourceType = new DistributedStatusResourceType(this, m_locationMonitorDao);
        resourceTypes.put(resourceType.getName(), resourceType);

        resourceTypes.putAll(getGenericIndexResourceTypes());
        
        m_nodeResourceType = new NodeResourceType(this);
        resourceTypes.put(m_nodeResourceType.getName(), m_nodeResourceType);
        
        m_domainResourceType = new DomainResourceType(this);
        resourceTypes.put(m_domainResourceType.getName(), m_domainResourceType);
        
        m_nodeSourceResourceType = new NodeSourceResourceType(this, m_nodeDao);
        resourceTypes.put(m_nodeSourceResourceType.getName(), m_nodeSourceResourceType);

        m_resourceTypes = resourceTypes;
        m_lastUpdateDataCollectionConfig = m_dataCollectionConfigDao.getLastUpdate();
    }

    private Map<String, GenericIndexResourceType> getGenericIndexResourceTypes() {
        Map<String, GenericIndexResourceType> resourceTypes;
        resourceTypes = new LinkedHashMap<String, GenericIndexResourceType>();

        Map<String, ResourceType> configuredResourceTypes = m_dataCollectionConfigDao.getConfiguredResourceTypes();
        List<ResourceType> resourceTypeList = new LinkedList<ResourceType>(configuredResourceTypes.values());
        Collections.sort(resourceTypeList, new Comparator<ResourceType>() {
            @Override
            public int compare(ResourceType r0, ResourceType r1) {
                return r0.getLabel().compareTo(r1.getLabel());
            }
        });
        for (ResourceType resourceType : resourceTypeList) {
            String className = resourceType.getStorageStrategy().getClazz();
            Class<?> cinst;
            try {
                cinst = Class.forName(className);
            } catch (ClassNotFoundException e) {
                throw new ObjectRetrievalFailureException(StorageStrategy.class, className,
                   "Could not load class '" + className + "' for resource type '" + resourceType.getName() + "'", e);
            }
            StorageStrategy storageStrategy;
            try {
                storageStrategy = (StorageStrategy) cinst.newInstance();
            } catch (InstantiationException e) {
                throw new ObjectRetrievalFailureException(StorageStrategy.class, className,
                    "Could not instantiate class '" + className + "' for resource type '" + resourceType.getName() + "'", e);
            } catch (IllegalAccessException e) {
                throw new ObjectRetrievalFailureException(StorageStrategy.class, className,
                    "Could not instantiate class '" + className + "' for resource type '" + resourceType.getName() + "'", e);
            }
            
            storageStrategy.setResourceTypeName(resourceType.getName());
            
            GenericIndexResourceType genericIndexResourceType =
                new GenericIndexResourceType(this,
                                                  resourceType.getName(),
                                                  resourceType.getLabel(),
                                                  resourceType.getResourceLabel(),
                                                  storageStrategy);
            resourceTypes.put(genericIndexResourceType.getName(), genericIndexResourceType);
        }
        return resourceTypes;
    }
    
    /**
     * <p>getResourceTypes</p>
     *
     * @return a {@link java.util.Collection} object.
     */
    @Override
    public Collection<OnmsResourceType> getResourceTypes() {
        if (isDataCollectionConfigChanged()) {
            try {
                initResourceTypes();
            } catch (IOException e) {
                LOG.error("Can't reload resource types.", e);
            }
        }
        return m_resourceTypes.values();
    }
    
    private boolean isDataCollectionConfigChanged() {
        Date current = m_dataCollectionConfigDao.getLastUpdate();
        if (current.after(m_lastUpdateDataCollectionConfig)) {
            m_lastUpdateDataCollectionConfig = current;
            return true;
        }
        return false;
    }

    /**
     * Fetch a specific resource by string ID.
     * @return Resource or null if resource cannot be found.
     * @throws IllegalArgumentException When the resource ID string does not match the expected regex pattern
     * @throws ObjectRetrievalFailureException If any exceptions are thrown while searching for the resource
     */
    @Override
    public OnmsResource getResourceById(String id) {
        OnmsResource resource = null;

        Pattern p = Pattern.compile("([^\\[]+)\\[([^\\]]*)\\](?:\\.|$)");
        Matcher m = p.matcher(id);
        StringBuffer sb = new StringBuffer();

        while (m.find()) {
            String resourceTypeName = DefaultResourceDao.decode(m.group(1));
            String resourceName = DefaultResourceDao.decode(m.group(2));

            try {
                if (resource == null) {
                    resource = getTopLevelResource(resourceTypeName, resourceName);
                } else {
                    resource = getChildResource(resource, resourceTypeName, resourceName);
                }
            } catch (Throwable e) {
                LOG.warn("Could not get resource for resource ID \"{}\"", id, e);
                return null;
            }

            m.appendReplacement(sb, "");
        }

        m.appendTail(sb);

        if (sb.length() > 0) {
            LOG.warn("resource ID '{}' does not match pattern '{}' at '{}'", id, p.toString(), sb);
            return null;
        } else {
            return resource;
        }
    }

    /**
     * Fetch a specific list of resources by string ID.
     * @return Resources or null if resources cannot be found.
     * @throws IllegalArgumentException When the resource ID string does not match the expected regex pattern
     * @throws ObjectRetrievalFailureException If any exceptions are thrown while searching for the resource
     */
    @Override
    public List<OnmsResource> getResourceListById(String id) throws IllegalArgumentException, ObjectRetrievalFailureException {
        OnmsResource topLevelResource = null;

        Pattern p = Pattern.compile("([^\\[]+)\\[([^\\]]*)\\](?:\\.|$)");
        Matcher m = p.matcher(id);
        StringBuffer sb = new StringBuffer();
        
        while (m.find()) {
            String resourceTypeName = DefaultResourceDao.decode(m.group(1));
            String resourceName = DefaultResourceDao.decode(m.group(2));

            try {
                if (topLevelResource == null) {
                    topLevelResource = getTopLevelResource(resourceTypeName, resourceName);
                } else {
                    return getChildResourceList(topLevelResource);
                }
            } catch (Throwable e) {
                throw new ObjectRetrievalFailureException(OnmsResource.class, id, "Could not get resource for resource ID '" + id + "'", e);
            }
            
            m.appendReplacement(sb, "");
        }
        
        m.appendTail(sb);
        
        if (sb.length() > 0) {
            throw new IllegalArgumentException("resource ID '" + id
                                               + "' does not match pattern '"
                                               + p.toString() + "' at '"
                                               + sb + "'");
        }
        return null;
    }
    
    /**
     * <p>getTopLevelResource</p>
     *
     * @param resourceType a {@link java.lang.String} object.
     * @param resource a {@link java.lang.String} object.
     * @return a {@link org.opennms.netmgt.model.OnmsResource} object.
     */
    protected OnmsResource getTopLevelResource(String resourceType, String resource) throws ObjectRetrievalFailureException {
        if ("node".equals(resourceType)) {
            return getNodeEntityResource(resource);
        } else if ("nodeSource".equals(resourceType)) {
            return getForeignSourceNodeEntityResource(resource);
        } else if ("domain".equals(resourceType)) {
            return getDomainEntityResource(resource);
        } else {
            throw new ObjectRetrievalFailureException("Top-level resource type of '" + resourceType + "' is unknown", resourceType);
        }
    }
    
    /**
     * <p>getChildResource</p>
     *
     * @param parentResource a {@link org.opennms.netmgt.model.OnmsResource} object.
     * @param resourceType a {@link java.lang.String} object.
     * @param resource a {@link java.lang.String} object.
     * @return a {@link org.opennms.netmgt.model.OnmsResource} object.
     */
    protected OnmsResource getChildResource(OnmsResource parentResource, String resourceType, String resource) {
        for (OnmsResource r : parentResource.getChildResources()) {
            if (resourceType.equals(r.getResourceType().getName())
                    && resource.equals(r.getName())) {
                LOG.debug("getChildResource: returning resource {}", r);
                return r;
            }
        }
        
        throw new ObjectRetrievalFailureException(OnmsResource.class, resourceType + "/" + resource, "Could not find child resource '"
                                      + resource + "' with resource type '" + resourceType + "' on resource '" + resource + "'", null);
    }
    
    /**
     * <p>getChildResourceList</p>
     *
     * @param parentResource a {@link org.opennms.netmgt.model.OnmsResource} object.
     * @return a {@link java.util.List} object.
     */
    protected List<OnmsResource> getChildResourceList(OnmsResource parentResource) {
        LOG.debug("DefaultResourceDao: getChildResourceList for {}", parentResource.toString());
        return parentResource.getChildResources();
    }
    
    /**
<<<<<<< HEAD
     * Returns a list of resources for a node.
     *
     * XXX It does not currently fully check that an IP address that is found to have
     * distributed response time data is in the database on the proper node so it can have false positives.
     *
     * @return a {@link java.util.List} object.
     */
    @Override
    public List<OnmsResource> findNodeResources() {
        List<OnmsResource> resources = new LinkedList<OnmsResource>();

        Set<Integer> snmpNodes = findSnmpNodeDirectories(); 
        Set<String> responseTimeInterfaces = findChildrenMatchingFilter(new File(getRrdDirectory(), ResourceTypeUtils.RESPONSE_DIRECTORY), RrdFileConstants.INTERFACE_DIRECTORY_FILTER);
        Set<String> distributedResponseTimeInterfaces = findChildrenChildrenMatchingFilter(new File(new File(getRrdDirectory(), ResourceTypeUtils.RESPONSE_DIRECTORY), "distributed"), RrdFileConstants.INTERFACE_DIRECTORY_FILTER);

        // Only returns non-deleted nodes to fix NMS-2977
        // http://issues.opennms.org/browse/NMS-2977
        Collection<Integer> nodeIds = m_nodeDao.getNodeIds();
        Set<Integer> nodesFound = new TreeSet<Integer>();
        for (Integer nodeId : nodeIds) {
            if (nodesFound.contains(nodeId.intValue())) {
                continue;
            }

            boolean found = false;
            OnmsNode node = m_nodeDao.get(nodeId);
            if (snmpNodes.contains(nodeId)) {
                found = true;
            } else if ((responseTimeInterfaces.size() > 0 || distributedResponseTimeInterfaces.size() > 0) && (node.getForeignSource() == null || node.getForeignId() == null)) {
                for (final OnmsIpInterface ip : m_nodeDao.get(nodeId).getIpInterfaces()) {
                    final String addr = InetAddressUtils.str(ip.getIpAddress());
					if (responseTimeInterfaces.contains(addr) || distributedResponseTimeInterfaces.contains(addr)) {
                        found = true;
                        break;
                    }
                }
            }

            if (found) {
                resources.add(m_nodeResourceType.createChildResource(node));
                nodesFound.add(nodeId);
            }
        }

        return resources;
    }
    
    /**
     * Returns a list of resources for a node in a foreign source.
     *
     * XXX It does not currently fully check that an IP address that is found to have
     * distributed response time data is in the database on the proper node so it can have false positives.
=======
     * Returns a list of resources for all the nodes.
>>>>>>> 26a7b7f1
     *
     * <ul>
     * <li>A resource must be listed once no matter if storeByForeignSource is enabled or not</li>
     * <li>Discovered nodes should have resources based on the nodeId</li>
     * <li>A requisitioned node should have resources based on nodeSource if storeByForeignSource is enabled</li>
     * <li>A requisitioned node should have resources based on nodeId if storeByForeignSource is not enabled</li>
     * </ul>
     * 
     * <p>TODO It does not currently fully check that an IP address that is found to have
     * distributed response time data is in the database on the proper node so it can have false positives.</p>
     * 
     * @return a {@link java.util.List} object.
     */
<<<<<<< HEAD
    @Override
    public List<OnmsResource> findNodeSourceResources() {
=======
    protected List<OnmsResource> findNodeResources() {
>>>>>>> 26a7b7f1
        List<OnmsResource> resources = new LinkedList<OnmsResource>();

        IntSet snmpNodes = findSnmpNodeDirectories();
        Set<String> nodeSources = findNodeSourceDirectories();
<<<<<<< HEAD
        Set<String> responseTimeInterfaces = findChildrenMatchingFilter(new File(getRrdDirectory(), ResourceTypeUtils.RESPONSE_DIRECTORY), RrdFileConstants.INTERFACE_DIRECTORY_FILTER);
        Set<String> distributedResponseTimeInterfaces = findChildrenChildrenMatchingFilter(new File(new File(getRrdDirectory(), ResourceTypeUtils.RESPONSE_DIRECTORY), "distributed"), RrdFileConstants.INTERFACE_DIRECTORY_FILTER);
=======

        Set<String> responseTimeInterfaces = findChildrenMatchingFilter(new File(getRrdDirectory(), RESPONSE_DIRECTORY), RrdFileConstants.INTERFACE_DIRECTORY_FILTER);
        Set<String> distributedResponseTimeInterfaces = findChildrenChildrenMatchingFilter(new File(new File(getRrdDirectory(), RESPONSE_DIRECTORY), "distributed"), RrdFileConstants.INTERFACE_DIRECTORY_FILTER);
>>>>>>> 26a7b7f1

        List<OnmsNode> nodes = m_nodeDao.findAll();
        Set<Integer> nodesFound = new TreeSet<Integer>();
        for (OnmsNode node : nodes) {
            // Only returns non-deleted nodes to fix NMS-2977
            if (nodesFound.contains(node.getId()) || (node.getType() != null && node.getType().equals("D"))) {
                continue;
            }
            boolean nodeIdfound = false;
            boolean nodeSourcefound = false;
            boolean responseTimeFound = false;
            if (nodeSources.contains(node.getForeignSource() + ":" + node.getForeignId())) {
                nodeSourcefound = true;
            } else if (snmpNodes.contains(node.getId())) {
                nodeIdfound = true;
            } else if (responseTimeInterfaces.size() > 0 || distributedResponseTimeInterfaces.size() > 0) {
                for (final OnmsIpInterface ip : node.getIpInterfaces()) {
                    final String addr = InetAddressUtils.str(ip.getIpAddress());
                    if (responseTimeInterfaces.contains(addr) || distributedResponseTimeInterfaces.contains(addr)) {
                        responseTimeFound = true;
                        break;
                    }
                }
            }
            boolean storeByFS = ResourceTypeUtils.isStoreByForeignSource();
            if (nodeSourcefound || (responseTimeFound && storeByFS)) {
                log().debug("findNodeResources: adding resources for nodeSource " + node.getForeignSource() + ":" + node.getForeignId());
                resources.add(m_nodeSourceResourceType.createChildResource(node.getForeignSource() + ":" + node.getForeignId()));
                nodesFound.add(node.getId());
<<<<<<< HEAD
                LOG.debug("findNodeSourceResources: adding resource for {}:{}", node.getForeignSource(), node.getForeignId());
=======
            }
            if (nodeIdfound || (responseTimeFound && !storeByFS)) {
                log().debug("findNodeResources: adding resources for nodeId " + node.getId());
                resources.add(m_nodeResourceType.createChildResource(node));
                nodesFound.add(node.getId());
>>>>>>> 26a7b7f1
            }
        }

        return resources;
    }
    
    /**
     * Returns a list of resources for domains.
     *
     * @return a {@link java.util.List} object.
     */
    public List<OnmsResource> findDomainResources() {
        List<OnmsResource> resources = new LinkedList<OnmsResource>();
        
        File snmp = new File(getRrdDirectory(), ResourceTypeUtils.SNMP_DIRECTORY);

        // Get all of the non-numeric directory names in the RRD directory; these
        // are the names of the domains that have performance data
        File[] domainDirs = snmp.listFiles(RrdFileConstants.DOMAIN_DIRECTORY_FILTER);

        if (domainDirs != null && domainDirs.length > 0) {
            for (File domainDir : domainDirs) {
                resources.add(m_domainResourceType.createChildResource(domainDir.getName()));
            }
        }
        
        return resources;
    }
    
    /**
     * <p>getNodeEntityResource</p>
     *
     * @param resource a {@link java.lang.String} object.
     * @return a {@link org.opennms.netmgt.model.OnmsResource} object.
     */
    protected OnmsResource getNodeEntityResource(String resource) {
        int nodeId;
        try {
            nodeId = Integer.parseInt(resource);
        } catch (NumberFormatException e) {
            throw new ObjectRetrievalFailureException(OnmsNode.class, resource, "Top-level resource of resource type node is not numeric: " + resource, null);
        }
        
        OnmsNode node = m_nodeDao.get(nodeId);
        if (node == null) {
            throw new ObjectRetrievalFailureException(OnmsNode.class, resource, "Top-level resource of resource type node could not be found: " + resource, null);
        }

        OnmsResource onmsResource = getResourceForNode(node);

        return onmsResource;
    }

    /**
     * <p>getForeignSourceNodeEntityResource</p>
     *
     * @param resource a {@link java.lang.String} object.
     * @return a {@link org.opennms.netmgt.model.OnmsResource} object.
     */
    protected OnmsResource getForeignSourceNodeEntityResource(String resource) {
        
        File idDir = new File(getRrdDirectory(), ResourceTypeUtils.SNMP_DIRECTORY + File.separator + ResourceTypeUtils.getRelativeNodeSourceDirectory(resource).toString());
        if (idDir.isDirectory() && RrdFileConstants.NODESOURCE_DIRECTORY_FILTER.accept(idDir)) {
            return m_nodeSourceResourceType.createChildResource(resource);
        } else {
           LOG.debug("resource {} not found by foreign source/foreignId. Trying as a node resource instead...", resource);
           String[] ident = resource.split(":");
           OnmsNode node = m_nodeDao.findByForeignId(ident[0], ident[1]);
           if (node == null) {
                throw new ObjectRetrievalFailureException(OnmsNode.class, resource, "Top-level resource of resource type node could not be found: " + resource, null);
           }
           
           OnmsResource onmsResource = getResourceForNode(node);
           
           return onmsResource;
        }
    }

    /**
     * <p>getDomainEntityResource</p>
     *
     * @param domain a {@link java.lang.String} object.
     * @return a {@link org.opennms.netmgt.model.OnmsResource} object.
     */
    protected OnmsResource getDomainEntityResource(String domain) {
        
        File directory = new File(getRrdDirectory(), ResourceTypeUtils.SNMP_DIRECTORY);
        File domainDir = new File(directory, domain);
        if (!domainDir.isDirectory()) {
            throw new ObjectRetrievalFailureException(OnmsResource.class, domain, "Domain not found due to domain RRD directory not existing or not a directory: " + domainDir.getAbsolutePath(), null);
        }
        
        if (!RrdFileConstants.DOMAIN_DIRECTORY_FILTER.accept(domainDir)) {
            throw new ObjectRetrievalFailureException(OnmsResource.class, domain, "Domain not found due to domain RRD directory not matching the domain directory filter: " + domainDir.getAbsolutePath(), null);
        }

        return m_domainResourceType.createChildResource(domain);
    }

    private Set<Integer> findSnmpNodeDirectories() {
        Set<Integer> nodes = new TreeSet<Integer>();
        
        File directory = new File(getRrdDirectory(), ResourceTypeUtils.SNMP_DIRECTORY);
        File[] nodeDirs = directory.listFiles(RrdFileConstants.NODE_DIRECTORY_FILTER);

        if (nodeDirs == null || nodeDirs.length == 0) {
            return nodes;
        }

        for (File nodeDir : nodeDirs) {
            try {
                Integer nodeId = Integer.valueOf(nodeDir.getName());
                nodes.add(nodeId);
            } catch (NumberFormatException e) {
                // skip... don't add
            }
        }
        
        return nodes;
    }
    
    /**
     * <p>findNodeSourceDirectories</p>
     *
     * @return a Set<String> of directory names.
     */
    protected Set<String> findNodeSourceDirectories() {
       Set<String> nodeSourceDirectories = new HashSet<String>();
       File snmpDir = new File(getRrdDirectory(), ResourceTypeUtils.SNMP_DIRECTORY);
       File forSrcDir = new File(snmpDir, ResourceTypeUtils.FOREIGN_SOURCE_DIRECTORY);
       File[] sourceDirs = forSrcDir.listFiles(RrdFileConstants.SOURCE_DIRECTORY_FILTER);
       if (sourceDirs != null) {
           for (File sourceDir : sourceDirs) {
               File [] ids = sourceDir.listFiles(RrdFileConstants.NODESOURCE_DIRECTORY_FILTER);
               for (File id : ids) {
                   nodeSourceDirectories.add(sourceDir.getName() + ":" + id.getName());
               }
           }
       }
       
       return nodeSourceDirectories;
       
    }

    private static Set<String> findChildrenMatchingFilter(File directory, FileFilter filter) {
        Set<String> children = new HashSet<String>();
        
        File[] nodeDirs = directory.listFiles(filter);

        if (nodeDirs == null || nodeDirs.length == 0) {
            return children;
        }

        for (File nodeDir : nodeDirs) {
            children.add(nodeDir.getName());
        }
        
        return children;
    }

    /**
     * 
     * @param directory
     * @param filter
     * @return
     * 
     * XXX should include the location monitor in the returned data
     */
    private static Set<String> findChildrenChildrenMatchingFilter(File directory, FileFilter filter) {
        Set<String> children = new HashSet<String>();
        
        File[] locationMonitorDirs = directory.listFiles();
        if (locationMonitorDirs == null) {
            return children;
        }
        
        for (File locationMonitorDir : locationMonitorDirs) {
            File[] intfDirs = locationMonitorDir.listFiles(filter);

            if (intfDirs == null || intfDirs.length == 0) {
                continue;
            }

            for (File intfDir : intfDirs) {
                children.add(intfDir.getName());
            }
        }
        
        return children;
    }

    /**
     * Encapsulate the deprecated decode method to fix it in one place.
     *
     * @param string
     *            string to be decoded
     * @return decoded string
     */
    public static String decode(String string) {
        try {
            return URLDecoder.decode(string, "UTF-8");
        } catch (UnsupportedEncodingException e) {
            // UTF-8 should *never* throw this
            throw new UndeclaredThrowableException(e);
        }
    }

    /** {@inheritDoc} */
    @Override
    public OnmsResource getResourceForNode(OnmsNode node) {
        Assert.notNull(node, "node argument must not be null");
        
        return m_nodeResourceType.createChildResource(node);
    }

    private OnmsResource getChildResourceForNode(OnmsNode node, String resourceTypeName, String resourceName) {
        OnmsResource nodeResource = getResourceForNode(node);
        if (nodeResource == null) {
            return null;
        }
        
        List<OnmsResource> childResources = nodeResource.getChildResources();

        for (OnmsResource childResource : childResources) {
            if (!resourceTypeName.equals(childResource.getResourceType().getName())) {
                continue;
            }
            
            if (resourceName.equals(childResource.getName())) {
                return childResource;
            }
        }

        return null;
    }

    /**
     * @return OnmsResource for the <code>responseTime</code> resource on the interface or 
     * null if the <code>responseTime</code> resource cannot be found for the given IP interface.
     */ 
    @Override
    public OnmsResource getResourceForIpInterface(OnmsIpInterface ipInterface) {
        Assert.notNull(ipInterface, "ipInterface argument must not be null");
        Assert.notNull(ipInterface.getNode(), "getNode() on ipInterface must not return null");

        final String ipAddress = InetAddressUtils.str(ipInterface.getIpAddress());
		return getChildResourceForNode(ipInterface.getNode(), "responseTime", ipAddress);
    }

    /**
     * @return OnmsResource for the <code>distributedStatus</code> resource on the interface or 
     * null if the <code>distributedStatus</code> resource cannot be found for the given IP interface.
     */ 
    @Override
    public OnmsResource getResourceForIpInterface(OnmsIpInterface ipInterface, OnmsLocationMonitor locMon) {
        Assert.notNull(ipInterface, "ipInterface argument must not be null");
        Assert.notNull(locMon, "locMon argument must not be null");
        Assert.notNull(ipInterface.getNode(), "getNode() on ipInterface must not return null");
        
        final String ipAddress = InetAddressUtils.str(ipInterface.getIpAddress());
		return getChildResourceForNode(ipInterface.getNode(), "distributedStatus", locMon.getId() + File.separator + ipAddress);
    }
    
    /**
     * <p>findTopLevelResources</p>
     *
     * @return a {@link java.util.List} object.
     */
    @Override
    public List<OnmsResource> findTopLevelResources() {
        List<OnmsResource> resources = new ArrayList<OnmsResource>();
        resources.addAll(findNodeResources());
        resources.addAll(findDomainResources());
        return resources;
    }
}<|MERGE_RESOLUTION|>--- conflicted
+++ resolved
@@ -473,62 +473,7 @@
     }
     
     /**
-<<<<<<< HEAD
-     * Returns a list of resources for a node.
-     *
-     * XXX It does not currently fully check that an IP address that is found to have
-     * distributed response time data is in the database on the proper node so it can have false positives.
-     *
-     * @return a {@link java.util.List} object.
-     */
-    @Override
-    public List<OnmsResource> findNodeResources() {
-        List<OnmsResource> resources = new LinkedList<OnmsResource>();
-
-        Set<Integer> snmpNodes = findSnmpNodeDirectories(); 
-        Set<String> responseTimeInterfaces = findChildrenMatchingFilter(new File(getRrdDirectory(), ResourceTypeUtils.RESPONSE_DIRECTORY), RrdFileConstants.INTERFACE_DIRECTORY_FILTER);
-        Set<String> distributedResponseTimeInterfaces = findChildrenChildrenMatchingFilter(new File(new File(getRrdDirectory(), ResourceTypeUtils.RESPONSE_DIRECTORY), "distributed"), RrdFileConstants.INTERFACE_DIRECTORY_FILTER);
-
-        // Only returns non-deleted nodes to fix NMS-2977
-        // http://issues.opennms.org/browse/NMS-2977
-        Collection<Integer> nodeIds = m_nodeDao.getNodeIds();
-        Set<Integer> nodesFound = new TreeSet<Integer>();
-        for (Integer nodeId : nodeIds) {
-            if (nodesFound.contains(nodeId.intValue())) {
-                continue;
-            }
-
-            boolean found = false;
-            OnmsNode node = m_nodeDao.get(nodeId);
-            if (snmpNodes.contains(nodeId)) {
-                found = true;
-            } else if ((responseTimeInterfaces.size() > 0 || distributedResponseTimeInterfaces.size() > 0) && (node.getForeignSource() == null || node.getForeignId() == null)) {
-                for (final OnmsIpInterface ip : m_nodeDao.get(nodeId).getIpInterfaces()) {
-                    final String addr = InetAddressUtils.str(ip.getIpAddress());
-					if (responseTimeInterfaces.contains(addr) || distributedResponseTimeInterfaces.contains(addr)) {
-                        found = true;
-                        break;
-                    }
-                }
-            }
-
-            if (found) {
-                resources.add(m_nodeResourceType.createChildResource(node));
-                nodesFound.add(nodeId);
-            }
-        }
-
-        return resources;
-    }
-    
-    /**
-     * Returns a list of resources for a node in a foreign source.
-     *
-     * XXX It does not currently fully check that an IP address that is found to have
-     * distributed response time data is in the database on the proper node so it can have false positives.
-=======
      * Returns a list of resources for all the nodes.
->>>>>>> 26a7b7f1
      *
      * <ul>
      * <li>A resource must be listed once no matter if storeByForeignSource is enabled or not</li>
@@ -542,24 +487,13 @@
      * 
      * @return a {@link java.util.List} object.
      */
-<<<<<<< HEAD
-    @Override
-    public List<OnmsResource> findNodeSourceResources() {
-=======
     protected List<OnmsResource> findNodeResources() {
->>>>>>> 26a7b7f1
         List<OnmsResource> resources = new LinkedList<OnmsResource>();
 
         IntSet snmpNodes = findSnmpNodeDirectories();
         Set<String> nodeSources = findNodeSourceDirectories();
-<<<<<<< HEAD
         Set<String> responseTimeInterfaces = findChildrenMatchingFilter(new File(getRrdDirectory(), ResourceTypeUtils.RESPONSE_DIRECTORY), RrdFileConstants.INTERFACE_DIRECTORY_FILTER);
         Set<String> distributedResponseTimeInterfaces = findChildrenChildrenMatchingFilter(new File(new File(getRrdDirectory(), ResourceTypeUtils.RESPONSE_DIRECTORY), "distributed"), RrdFileConstants.INTERFACE_DIRECTORY_FILTER);
-=======
-
-        Set<String> responseTimeInterfaces = findChildrenMatchingFilter(new File(getRrdDirectory(), RESPONSE_DIRECTORY), RrdFileConstants.INTERFACE_DIRECTORY_FILTER);
-        Set<String> distributedResponseTimeInterfaces = findChildrenChildrenMatchingFilter(new File(new File(getRrdDirectory(), RESPONSE_DIRECTORY), "distributed"), RrdFileConstants.INTERFACE_DIRECTORY_FILTER);
->>>>>>> 26a7b7f1
 
         List<OnmsNode> nodes = m_nodeDao.findAll();
         Set<Integer> nodesFound = new TreeSet<Integer>();
@@ -586,18 +520,14 @@
             }
             boolean storeByFS = ResourceTypeUtils.isStoreByForeignSource();
             if (nodeSourcefound || (responseTimeFound && storeByFS)) {
-                log().debug("findNodeResources: adding resources for nodeSource " + node.getForeignSource() + ":" + node.getForeignId());
+                LOG.debug("findNodeResources: adding resource for {}:{}", node.getForeignSource(), node.getForeignId());
                 resources.add(m_nodeSourceResourceType.createChildResource(node.getForeignSource() + ":" + node.getForeignId()));
                 nodesFound.add(node.getId());
-<<<<<<< HEAD
-                LOG.debug("findNodeSourceResources: adding resource for {}:{}", node.getForeignSource(), node.getForeignId());
-=======
             }
             if (nodeIdfound || (responseTimeFound && !storeByFS)) {
-                log().debug("findNodeResources: adding resources for nodeId " + node.getId());
+                LOG.debug("findNodeResources: adding resources for nodeId {}", node.getId());
                 resources.add(m_nodeResourceType.createChildResource(node));
                 nodesFound.add(node.getId());
->>>>>>> 26a7b7f1
             }
         }
 
