/*******************************************************************************
 * This file is part of OpenNMS(R).
 *
 * Copyright (C) 2006-2012 The OpenNMS Group, Inc.
 * OpenNMS(R) is Copyright (C) 1999-2012 The OpenNMS Group, Inc.
 *
 * OpenNMS(R) is a registered trademark of The OpenNMS Group, Inc.
 *
 * OpenNMS(R) is free software: you can redistribute it and/or modify
 * it under the terms of the GNU General Public License as published
 * by the Free Software Foundation, either version 3 of the License,
 * or (at your option) any later version.
 *
 * OpenNMS(R) is distributed in the hope that it will be useful,
 * but WITHOUT ANY WARRANTY; without even the implied warranty of
 * MERCHANTABILITY or FITNESS FOR A PARTICULAR PURPOSE.  See the
 * GNU General Public License for more details.
 *
 * You should have received a copy of the GNU General Public License
 * along with OpenNMS(R).  If not, see:
 *      http://www.gnu.org/licenses/
 *
 * For more information contact:
 *     OpenNMS(R) Licensing <license@opennms.org>
 *     http://www.opennms.org/
 *     http://www.opennms.com/
 *******************************************************************************/

package org.opennms.netmgt.dao.hibernate;

import org.opennms.core.utils.LogUtils;
import java.util.List;

import org.opennms.netmgt.dao.AlarmDao;
import org.opennms.netmgt.model.OnmsAlarm;
import org.opennms.netmgt.model.alarm.AlarmSummary;

/**
 * <p>AlarmDaoHibernate class.</p>
 *
 * @author ranger
 * @version $Id: $
 */
public class AlarmDaoHibernate extends AbstractDaoHibernate<OnmsAlarm, Integer> implements AlarmDao {
	
	/**
	 * <p>Constructor for AlarmDaoHibernate.</p>
	 */
	public AlarmDaoHibernate() {
		super(OnmsAlarm.class);
	}

    /** {@inheritDoc} */
        @Override
    public OnmsAlarm findByReductionKey(String reductionKey) {
        String hql = "from OnmsAlarm as alarms where alarms.reductionKey = ?";
        return super.findUnique(hql, reductionKey);
    }

<<<<<<< HEAD
        @Override
    public List<AlarmSummary> getNodeAlarmSummaries() {
        return findObjects(
            AlarmSummary.class,
            "SELECT DISTINCT new org.opennms.netmgt.model.alarm.AlarmSummary(node.id, node.label, min(alarm.lastEventTime), max(alarm.severity), count(*)) " +
            "FROM OnmsAlarm AS alarm " +
            "LEFT JOIN alarm.node AS node " +
            "WHERE node.id IS NOT NULL AND alarm.alarmAckTime IS NULL AND alarm.severity > 3 " +
            "GROUP BY node.id, node.label " +
            "ORDER BY min(alarm.lastEventTime) DESC, node.label ASC"
        );
    }
    /** {@inheritDoc} */
	public int deleteAlarmById(Integer alarmId) {
		try{
			String hql = "delete from OnmsAlarm where alarmid = ?";
			Object[] values = {alarmId};
			return bulkDelete(hql, values);
		} catch (final Exception e) {
			LogUtils.warnf(this, e, "Unable to delete an alarm with Id %d", alarmId);
		}
		return 0;
	}
=======
    @Override
    public List<AlarmSummary> getNodeAlarmSummaries(Integer... nodeIds) {
        StringBuilder sql = new StringBuilder();
        sql.append("SELECT DISTINCT new org.opennms.netmgt.model.alarm.AlarmSummary(node.id, node.label, min(alarm.lastEventTime), max(alarm.severity), count(*)) ");
        sql.append("FROM OnmsAlarm AS alarm ");
        sql.append ("LEFT JOIN alarm.node AS node ");
        sql.append("WHERE node.id IS NOT NULL AND alarm.alarmAckTime IS NULL AND alarm.severity > 3 ");

        // optional
        if (nodeIds != null && nodeIds.length > 0) {
            if (nodeIds.length == 1) {
                sql.append("AND node.id = " + nodeIds[0] + " ");
            } else {
                sql.append("AND node.id in (");
                for (int i=0; i<nodeIds.length; i++) {
                    sql.append(nodeIds[i]);
                    if (i < nodeIds.length -1) sql.append(",");
                }
                sql.append(") ");
            }
        }
        sql.append("GROUP BY node.id, node.label ");
        sql.append("ORDER BY min(alarm.lastEventTime) DESC, node.label ASC");
        return findObjects(AlarmSummary.class,sql.toString());
    }
>>>>>>> 9cab263c
}<|MERGE_RESOLUTION|>--- conflicted
+++ resolved
@@ -57,19 +57,6 @@
         return super.findUnique(hql, reductionKey);
     }
 
-<<<<<<< HEAD
-        @Override
-    public List<AlarmSummary> getNodeAlarmSummaries() {
-        return findObjects(
-            AlarmSummary.class,
-            "SELECT DISTINCT new org.opennms.netmgt.model.alarm.AlarmSummary(node.id, node.label, min(alarm.lastEventTime), max(alarm.severity), count(*)) " +
-            "FROM OnmsAlarm AS alarm " +
-            "LEFT JOIN alarm.node AS node " +
-            "WHERE node.id IS NOT NULL AND alarm.alarmAckTime IS NULL AND alarm.severity > 3 " +
-            "GROUP BY node.id, node.label " +
-            "ORDER BY min(alarm.lastEventTime) DESC, node.label ASC"
-        );
-    }
     /** {@inheritDoc} */
 	public int deleteAlarmById(Integer alarmId) {
 		try{
@@ -81,7 +68,6 @@
 		}
 		return 0;
 	}
-=======
     @Override
     public List<AlarmSummary> getNodeAlarmSummaries(Integer... nodeIds) {
         StringBuilder sql = new StringBuilder();
@@ -107,5 +93,4 @@
         sql.append("ORDER BY min(alarm.lastEventTime) DESC, node.label ASC");
         return findObjects(AlarmSummary.class,sql.toString());
     }
->>>>>>> 9cab263c
 }