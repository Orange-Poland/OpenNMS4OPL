/*******************************************************************************
 * This file is part of OpenNMS(R).
 *
 * Copyright (C) 2012-2013 The OpenNMS Group, Inc.
 * OpenNMS(R) is Copyright (C) 1999-2013 The OpenNMS Group, Inc.
 *
 * OpenNMS(R) is a registered trademark of The OpenNMS Group, Inc.
 *
 * OpenNMS(R) is free software: you can redistribute it and/or modify
 * it under the terms of the GNU General Public License as published
 * by the Free Software Foundation, either version 3 of the License,
 * or (at your option) any later version.
 *
 * OpenNMS(R) is distributed in the hope that it will be useful,
 * but WITHOUT ANY WARRANTY; without even the implied warranty of
 * MERCHANTABILITY or FITNESS FOR A PARTICULAR PURPOSE.  See the
 * GNU General Public License for more details.
 *
 * You should have received a copy of the GNU General Public License
 * along with OpenNMS(R).  If not, see:
 *      http://www.gnu.org/licenses/
 *
 * For more information contact:
 *     OpenNMS(R) Licensing <license@opennms.org>
 *     http://www.opennms.org/
 *     http://www.opennms.com/
 *******************************************************************************/

package org.opennms.netmgt.dao.support;

import java.util.Collection;
import java.util.Collections;
import java.util.HashSet;
import java.util.LinkedList;
import java.util.List;
import java.util.Set;

import org.opennms.core.utils.LazyList;
import org.opennms.netmgt.dao.api.NodeDao;
import org.opennms.netmgt.dao.api.ResourceDao;
import org.opennms.netmgt.model.OnmsAttribute;
import org.opennms.netmgt.model.OnmsNode;
import org.opennms.netmgt.model.OnmsResource;
import org.opennms.netmgt.model.OnmsResourceType;
import org.slf4j.Logger;
import org.slf4j.LoggerFactory;

/**
 * <p>NodeSourceResourceType class.</p>
 */
public class NodeSourceResourceType implements OnmsResourceType {
    
    private static final Logger LOG = LoggerFactory.getLogger(NodeSourceResourceType.class);
    
    private static final Set<OnmsAttribute> s_emptyAttributeSet = Collections.unmodifiableSet(new HashSet<OnmsAttribute>());
    private ResourceDao m_resourceDao;
    private NodeDao m_nodeDao;

    /**
     * <p>Constructor for NodeSourceResourceType.</p>
     *
     * @param resourceDao a {@link org.opennms.netmgt.dao.api.ResourceDao} object.
     * @param nodeDao 
     */
    public NodeSourceResourceType(ResourceDao resourceDao, NodeDao nodeDao) {
        m_resourceDao = resourceDao;
        m_nodeDao = nodeDao;
    }

    /**
     * <p>getLabel</p>
     *
     * @return a {@link java.lang.String} object.
     */
    @Override
    public String getLabel() {
        return "Foreign Source";
    }

    /**
     * <p>getName</p>
     *
     * @return a {@link java.lang.String} object.
     */
    @Override
    public String getName() {
        return "nodeSource";
    }

    /** {@inheritDoc} */
    @Override
    public List<OnmsResource> getResourcesForNodeSource(String nodeSource, int nodeId) {
        return null;
    }

    /** {@inheritDoc} */
    @Override
    public List<OnmsResource> getResourcesForNode(int nodeId) {
        return null;
    }
    
    /** {@inheritDoc} */
    @Override
    public List<OnmsResource> getResourcesForDomain(String domain) {
        return null;
    }

    /** {@inheritDoc} */
    @Override
    public boolean isResourceTypeOnNodeSource(String nodeSource, int nodeId) {
        return false;
    }

    /** {@inheritDoc} */
    @Override
    public boolean isResourceTypeOnNode(int nodeId) {
        return false;
    }
    
    /** {@inheritDoc} */
    @Override
        public boolean isResourceTypeOnDomain(String domain) {
                return false;
        }


    /** {@inheritDoc} */
    @Override
    public String getLinkForResource(OnmsResource resource) {
<<<<<<< HEAD
        String[] ident = resource.getName().split(":");
        int nodeId = m_nodeDao.findByForeignId(ident[0], ident[1]).getId();
        return "element/node.jsp?node=" + nodeId;
=======
        return "element/node.jsp?node=" + resource.getName();
>>>>>>> f4715708
    }

    /**
     * <p>createChildResource</p>
     *
     * @param nodeSource a {@link java.lang.String} object.
     * @return a {@link org.opennms.netmgt.model.OnmsResource} object.
     */
    public OnmsResource createChildResource(String nodeSource) {
        String[] ident = nodeSource.split(":");
        OnmsNode node = m_nodeDao.findByForeignId(ident[0], ident[1]);
        
        String label = ident[0] + ":" + node.getLabel();
        NodeSourceChildResourceLoader loader = new NodeSourceChildResourceLoader(nodeSource, node.getId());
        OnmsResource resource = new OnmsResource(nodeSource, label, this, s_emptyAttributeSet, new LazyList<OnmsResource>(loader));
        loader.setParent(resource);
        
        return resource;
    }

    public class NodeSourceChildResourceLoader implements LazyList.Loader<OnmsResource> {
        private String m_nodeSource;
        private int m_nodeId;
        private OnmsResource m_parent;

        public NodeSourceChildResourceLoader(String nodeSource, int nodeId) {
            m_nodeSource = nodeSource;
            m_nodeId = nodeId;
        }
        
        public void setParent(OnmsResource parent) {
            m_parent = parent;
        }

        @Override
        public List<OnmsResource> load() {
            List<OnmsResource> children = new LinkedList<OnmsResource>();

            for (OnmsResourceType resourceType : getResourceTypesForNodeSource(m_nodeSource)) {
                for (OnmsResource resource : resourceType.getResourcesForNodeSource(m_nodeSource, m_nodeId)) {
                    resource.setParent(m_parent);
                    children.add(resource);
                    LOG.debug("load: adding resource {}", resource.toString());
                }
            }

            return children;
        }
        
        private Collection<OnmsResourceType> getResourceTypesForNodeSource(String nodeSource) {
            Collection<OnmsResourceType> resourceTypes = new LinkedList<OnmsResourceType>();
            for (OnmsResourceType resourceType : m_resourceDao.getResourceTypes()) {
                if (resourceType.isResourceTypeOnNodeSource(nodeSource, m_nodeId)) {
                    resourceTypes.add(resourceType);
                    LOG.debug("getResourceTypesForNodeSource: adding type {}", resourceType.getName());
                }
            }
            return resourceTypes;
        }
    }


}<|MERGE_RESOLUTION|>--- conflicted
+++ resolved
@@ -127,13 +127,7 @@
     /** {@inheritDoc} */
     @Override
     public String getLinkForResource(OnmsResource resource) {
-<<<<<<< HEAD
-        String[] ident = resource.getName().split(":");
-        int nodeId = m_nodeDao.findByForeignId(ident[0], ident[1]).getId();
-        return "element/node.jsp?node=" + nodeId;
-=======
         return "element/node.jsp?node=" + resource.getName();
->>>>>>> f4715708
     }
 
     /**
