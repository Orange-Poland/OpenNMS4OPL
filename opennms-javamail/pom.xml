<?xml version="1.0" encoding="UTF-8"?>
<project xmlns="http://maven.apache.org/POM/4.0.0" xmlns:xsi="http://www.w3.org/2001/XMLSchema-instance" xsi:schemaLocation="http://maven.apache.org/POM/4.0.0 http://maven.apache.org/maven-v4_0_0.xsd">
  <parent>
    <artifactId>opennms</artifactId>
    <groupId>org.opennms</groupId>
<<<<<<< HEAD
    <version>16.0.0-SNAPSHOT</version>
=======
    <version>17.0.0-SNAPSHOT</version>
>>>>>>> dea41b55
  </parent>
  <modelVersion>4.0.0</modelVersion>
  <artifactId>opennms-javamail</artifactId>
  <packaging>pom</packaging>
  <name>OpenNMS JavaMail Library</name>
  <modules>
    <module>opennms-javamail-api</module>
  </modules>
</project><|MERGE_RESOLUTION|>--- conflicted
+++ resolved
@@ -3,11 +3,7 @@
   <parent>
     <artifactId>opennms</artifactId>
     <groupId>org.opennms</groupId>
-<<<<<<< HEAD
-    <version>16.0.0-SNAPSHOT</version>
-=======
     <version>17.0.0-SNAPSHOT</version>
->>>>>>> dea41b55
   </parent>
   <modelVersion>4.0.0</modelVersion>
   <artifactId>opennms-javamail</artifactId>
