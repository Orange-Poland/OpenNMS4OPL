--- conflicted
+++ resolved
@@ -52,7 +52,6 @@
 		</command>
 	</command-bundle>
 
-<<<<<<< HEAD
     <command-bundle xmlns="http://karaf.apache.org/xmlns/shell/v1.0.0">
         <command name="foreignsource/import">
             <action class="org.opennms.netmgt.provision.requisition.command.ForeignSourceImportCommand">
@@ -78,7 +77,6 @@
         </command>
     </command-bundle>
 	
-=======
     <reference id="locationAwareRequisitionClient" interface="org.opennms.netmgt.provision.persist.LocationAwareRequisitionClient" availability="mandatory"/>
     <reference id="requisitionProviderRegistry" interface="org.opennms.netmgt.provision.persist.RequisitionProviderRegistry" availability="mandatory"/>
 
@@ -97,5 +95,4 @@
             </completers>
         </command>
     </command-bundle>
->>>>>>> 6893ceba
 </blueprint>