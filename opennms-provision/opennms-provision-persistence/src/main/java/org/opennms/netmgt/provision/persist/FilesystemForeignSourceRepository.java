--- conflicted
+++ resolved
@@ -343,19 +343,11 @@
         }
         m_writeLock.lock();
         try {
-<<<<<<< HEAD
             LOG.debug("Deleting requisition {} from {} (if necessary)", requisition.getForeignSource(), m_requisitionPath);
-            final File deleteFile = RequisitionFileUtils.getOutputFileForRequisition(m_requisitionPath, requisition);
-            if (deleteFile.exists()) {
-                if (!deleteFile.delete()) {
-                    throw new ForeignSourceRepositoryException("unable to delete requisition file " + deleteFile);
-=======
-            LogUtils.debugf(this, "Deleting requisition %s from %s (if necessary)", requisition.getForeignSource(), m_requisitionPath);
             final File fileToDelete = RequisitionFileUtils.getOutputFileForRequisition(m_requisitionPath, requisition);
             if (fileToDelete.exists()) {
                 if (!fileToDelete.delete()) {
                     throw new ForeignSourceRepositoryException("Unable to delete requisition file " + fileToDelete);
->>>>>>> 7fea3cf9
                 }
             } else {
                 LogUtils.debugf(this, "File %s does not exist.", fileToDelete);
