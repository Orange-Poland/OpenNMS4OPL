--- conflicted
+++ resolved
@@ -59,13 +59,8 @@
     @Override
     public Requisition importResourceRequisition(final Resource resource) throws ForeignSourceRepositoryException {
         Assert.notNull(resource);
-<<<<<<< HEAD
  
         LOG.debug("importing requisition from {}", resource);
-=======
-
-        LogUtils.debugf(this, "importing requisition from %s", resource);
->>>>>>> 75f440c4
         final Requisition requisition = JaxbUtils.unmarshal(Requisition.class, resource);
         requisition.setResource(resource);
         save(requisition);
@@ -134,12 +129,8 @@
         Requisition req = getRequisition(foreignSource);
         return (req == null ? null : req.getNodeRequistion(foreignId));
     }
-<<<<<<< HEAD
     
     @Override
-=======
-
->>>>>>> 75f440c4
     public void validate(final ForeignSource foreignSource) throws ForeignSourceRepositoryException {
         /*
     	final String name = foreignSource.getName();
@@ -148,12 +139,8 @@
     	}
          */
     }
-<<<<<<< HEAD
     
     @Override
-=======
-
->>>>>>> 75f440c4
     public void validate(final Requisition requisition) throws ForeignSourceRepositoryException {
         /*
     	final String foreignSource = requisition.getForeignSource();
