/*******************************************************************************
 * This file is part of OpenNMS(R).
 *
 * Copyright (C) 2009-2014 The OpenNMS Group, Inc.
 * OpenNMS(R) is Copyright (C) 1999-2014 The OpenNMS Group, Inc.
 *
 * OpenNMS(R) is a registered trademark of The OpenNMS Group, Inc.
 *
 * OpenNMS(R) is free software: you can redistribute it and/or modify
 * it under the terms of the GNU Affero General Public License as published
 * by the Free Software Foundation, either version 3 of the License,
 * or (at your option) any later version.
 *
 * OpenNMS(R) is distributed in the hope that it will be useful,
 * but WITHOUT ANY WARRANTY; without even the implied warranty of
 * MERCHANTABILITY or FITNESS FOR A PARTICULAR PURPOSE.  See the
 * GNU Affero General Public License for more details.
 *
 * You should have received a copy of the GNU Affero General Public License
 * along with OpenNMS(R).  If not, see:
 *      http://www.gnu.org/licenses/
 *
 * For more information contact:
 *     OpenNMS(R) Licensing <license@opennms.org>
 *     http://www.opennms.org/
 *     http://www.opennms.com/
 *******************************************************************************/

package org.opennms.netmgt.provision.persist;

import java.io.File;
import java.io.FileNotFoundException;
import java.io.IOException;
import java.net.MalformedURLException;
import java.net.URL;
import java.util.LinkedHashSet;
import java.util.Set;

import org.opennms.core.spring.FileReloadCallback;
import org.opennms.netmgt.provision.persist.foreignsource.ForeignSource;
import org.opennms.netmgt.provision.persist.requisition.Requisition;
import org.slf4j.Logger;
import org.slf4j.LoggerFactory;
import org.springframework.beans.factory.InitializingBean;
import org.springframework.core.io.Resource;

/**
 * <p>FasterFilesystemForeignSourceRepository class.</p>
 */
public class FasterFilesystemForeignSourceRepository extends FilesystemForeignSourceRepository implements InitializingBean {
<<<<<<< HEAD
    
    private static final Logger LOG = LoggerFactory.getLogger(FasterFilesystemForeignSourceRepository.class);
    
=======

    /** The Constant LOG. */
    private static final Logger LOG = LoggerFactory.getLogger(FasterFilesystemForeignSourceRepository.class);

    /** The foreign sources watcher. */
>>>>>>> cf65d591
    private DirectoryWatcher<ForeignSource> m_foreignSources;
    
    /** The requisitions watcher. */
    private DirectoryWatcher<Requisition> m_requisitions;

    /**
     * Instantiates a new faster filesystem foreign source repository.
     *
     * @throws ForeignSourceRepositoryException the foreign source repository exception
     */
    public FasterFilesystemForeignSourceRepository() throws ForeignSourceRepositoryException {
        super();
    }

<<<<<<< HEAD
    @Override
    public void afterPropertiesSet() throws Exception {
        super.afterPropertiesSet();

        m_foreignSources = new DirectoryWatcher<ForeignSource>(new File(m_foreignSourcePath), fsLoader());
        m_requisitions = new DirectoryWatcher<Requisition>(new File(m_requisitionPath), reqLoader());
    }

    /**
     * <p>getActiveForeignSourceNames</p>
     *
     * @return a {@link java.util.Set} object.
=======
    /* (non-Javadoc)
     * @see org.opennms.netmgt.provision.persist.FilesystemForeignSourceRepository#getActiveForeignSourceNames()
>>>>>>> cf65d591
     */
    @Override
    public Set<String> getActiveForeignSourceNames() {
        m_readLock.lock();
        try {
            Set<String> activeForeignSourceNames = new LinkedHashSet<String>();
            activeForeignSourceNames.addAll(getForeignSourcesDirectoryWatcher().getBaseNamesWithExtension(".xml"));
            activeForeignSourceNames.addAll(getRequisitionsDirectoryWatcher().getBaseNamesWithExtension(".xml"));
            return activeForeignSourceNames;

        } finally {
            m_readLock.unlock();
        }
    }

    /* (non-Javadoc)
     * @see org.opennms.netmgt.provision.persist.FilesystemForeignSourceRepository#getForeignSourceCount()
     */
    @Override
    public int getForeignSourceCount() throws ForeignSourceRepositoryException {
        m_readLock.lock();
        try {
            return getForeignSourcesDirectoryWatcher().getBaseNamesWithExtension(".xml").size();
        } finally {
            m_readLock.unlock();
        }
    }

    /* (non-Javadoc)
     * @see org.opennms.netmgt.provision.persist.FilesystemForeignSourceRepository#getForeignSources()
     */
    @Override
    public Set<ForeignSource> getForeignSources() throws ForeignSourceRepositoryException {
        m_readLock.lock();
        try {
<<<<<<< HEAD
        	Set<ForeignSource> foreignSources = new LinkedHashSet<ForeignSource>();
        	for(String baseName : m_foreignSources.getBaseNamesWithExtension(".xml")) {
				try {
	        		ForeignSource contents = m_foreignSources.getContents(baseName+".xml");
					foreignSources.add(contents);
				} catch (FileNotFoundException e) {
					LOG.info("Unable to load foreignSource {}: It must have been deleted by another thread", baseName, e);
				}
        	}
        	return foreignSources;
=======
            Set<ForeignSource> foreignSources = new LinkedHashSet<ForeignSource>();
            for(String baseName : getForeignSourcesDirectoryWatcher().getBaseNamesWithExtension(".xml")) {
                try {
                    ForeignSource contents = getForeignSourcesDirectoryWatcher().getContents(baseName+".xml");
                    foreignSources.add(contents);
                } catch (FileNotFoundException e) {
                    LOG.info("Unable to load foreignSource {}: It must have been deleted by another thread", baseName, e);
                }
            }
            return foreignSources;
>>>>>>> cf65d591
        } finally {
            m_readLock.unlock();
        }
    }

<<<<<<< HEAD
    /** {@inheritDoc} */
=======
    /* (non-Javadoc)
     * @see org.opennms.netmgt.provision.persist.FilesystemForeignSourceRepository#getForeignSource(java.lang.String)
     */
>>>>>>> cf65d591
    @Override
    public ForeignSource getForeignSource(final String foreignSourceName) throws ForeignSourceRepositoryException {
        if (foreignSourceName == null) {
            throw new ForeignSourceRepositoryException("can't get a foreign source with a null name!");
        }
        m_readLock.lock();
        try {
            return getForeignSourcesDirectoryWatcher().getContents(foreignSourceName+".xml");
        } catch (FileNotFoundException e) {
            final ForeignSource fs = getDefaultForeignSource();
            fs.setName(foreignSourceName);
            return fs;
<<<<<<< HEAD
		} finally {
=======
        } finally {
>>>>>>> cf65d591
            m_readLock.unlock();
        }
    }

<<<<<<< HEAD
    /**
     * <p>getRequisitions</p>
     *
     * @return a {@link java.util.Set} object.
     * @throws org.opennms.netmgt.provision.persist.ForeignSourceRepositoryException if any.
=======
    /* (non-Javadoc)
     * @see org.opennms.netmgt.provision.persist.FilesystemForeignSourceRepository#getRequisitions()
>>>>>>> cf65d591
     */
    @Override
    public Set<Requisition> getRequisitions() throws ForeignSourceRepositoryException {
        m_readLock.lock();
        try {
<<<<<<< HEAD
        	Set<Requisition> requisitions = new LinkedHashSet<Requisition>();
        	for(String baseName : m_requisitions.getBaseNamesWithExtension(".xml")) {
				try {
	        		Requisition contents = m_requisitions.getContents(baseName+".xml");
					requisitions.add(contents);
				} catch (FileNotFoundException e) {
					LOG.info("Unable to load requisition {}: It must have been deleted by another thread", baseName, e);
				}
        	}
        	return requisitions;
=======
            Set<Requisition> requisitions = new LinkedHashSet<Requisition>();
            for(String baseName : getRequisitionsDirectoryWatcher().getBaseNamesWithExtension(".xml")) {
                try {
                    Requisition contents = getRequisitionsDirectoryWatcher().getContents(baseName+".xml");
                    requisitions.add(contents);
                } catch (FileNotFoundException e) {
                    LOG.info("Unable to load requisition {}: It must have been deleted by another thread", baseName, e);
                }
            }
            return requisitions;
>>>>>>> cf65d591
        } finally {
            m_readLock.unlock();
        }
    }
<<<<<<< HEAD
    
    /** {@inheritDoc} */
=======

    /* (non-Javadoc)
     * @see org.opennms.netmgt.provision.persist.FilesystemForeignSourceRepository#getRequisition(java.lang.String)
     */
>>>>>>> cf65d591
    @Override
    public Requisition getRequisition(final String foreignSourceName) throws ForeignSourceRepositoryException {
        if (foreignSourceName == null) {
            throw new ForeignSourceRepositoryException("can't get a requisition with a null foreign source name!");
        }
        m_readLock.lock();
        try {
            return getRequisitionsDirectoryWatcher().getContents(foreignSourceName+".xml");
        } catch (FileNotFoundException e) {
            LOG.info("There is no requisition XML file for {} on {}", foreignSourceName, m_requisitionPath);
            return null;
        } finally {
            m_readLock.unlock();
        }
    }

<<<<<<< HEAD
    /** {@inheritDoc} */
=======
    /* (non-Javadoc)
     * @see org.opennms.netmgt.provision.persist.FilesystemForeignSourceRepository#getRequisitionURL(java.lang.String)
     */
>>>>>>> cf65d591
    @Override
    public URL getRequisitionURL(final String foreignSource) throws ForeignSourceRepositoryException {
        m_readLock.lock();
        try {
            final Requisition requisition = getRequisition(foreignSource);
            if (requisition == null) {
                return null;
            } else {
                return RequisitionFileUtils.getOutputFileForRequisition(m_requisitionPath, requisition).toURI().toURL();
<<<<<<< HEAD
            }
        } catch (final MalformedURLException e) {
            throw new ForeignSourceRepositoryException("an error occurred getting the requisition URL", e);
        } finally {
            m_readLock.unlock();
        }
    }

    private static FileReloadCallback<ForeignSource> fsLoader() {
    	return new FileReloadCallback<ForeignSource>() {

			@Override
			public ForeignSource reload(ForeignSource object, Resource resource) throws IOException {
				return RequisitionFileUtils.getForeignSourceFromFile(resource.getFile());
			}
		};
    };
    
	private static FileReloadCallback<Requisition> reqLoader() {
		return new FileReloadCallback<Requisition>() {

			@Override
			public Requisition reload(Requisition object, Resource resource) throws IOException {
				return RequisitionFileUtils.getRequisitionFromFile(resource.getFile());
			}
		};
	}
    
=======
            }
        } catch (final MalformedURLException e) {
            throw new ForeignSourceRepositoryException("an error occurred getting the requisition URL", e);
        } finally {
            m_readLock.unlock();
        }
    }

    /**
     * Gets the foreign sources directory watcher.
     *
     * @return the foreign sources directory watcher
     * @throws ForeignSourceRepositoryException the foreign source repository exception
     */
    public DirectoryWatcher<ForeignSource> getForeignSourcesDirectoryWatcher() throws ForeignSourceRepositoryException {
        if (m_foreignSources == null) {
            try {
                m_foreignSources = new DirectoryWatcher<ForeignSource>(new File(m_foreignSourcePath), fsLoader());
            } catch (InterruptedException e) {
                throw new ForeignSourceRepositoryException("Can't initialize Foreign Sources Directory Watcher for " + m_foreignSourcePath, e);
            }
        }
        return m_foreignSources;
    }

    /**
     * Gets the requisitions directory watcher.
     *
     * @return the requisitions directory watcher
     * @throws ForeignSourceRepositoryException the foreign source repository exception
     */
    public DirectoryWatcher<Requisition> getRequisitionsDirectoryWatcher() throws ForeignSourceRepositoryException {
        if (m_requisitions == null) {
            try {
                m_requisitions = new DirectoryWatcher<Requisition>(new File(m_requisitionPath), reqLoader());
            } catch (InterruptedException e) {
                throw new ForeignSourceRepositoryException("Can't initialize Foreign Sources Directory Watcher for " + m_foreignSourcePath, e);
            }
        }
        return m_requisitions;
    }

    /**
     * Foreign Sources loader.
     *
     * @return the file reload callback
     */
    private static FileReloadCallback<ForeignSource> fsLoader() {
        return new FileReloadCallback<ForeignSource>() {
            @Override
            public ForeignSource reload(ForeignSource object, Resource resource) throws IOException {
                if (resource == null || resource.getFile() == null) {
                    return object;
                } else {
                    return RequisitionFileUtils.getForeignSourceFromFile(resource.getFile());
                }
            }
        };
    };

    /**
     * Requisitions loader.
     *
     * @return the file reload callback
     */
    private static FileReloadCallback<Requisition> reqLoader() {
        return new FileReloadCallback<Requisition>() {
            @Override
            public Requisition reload(Requisition object, Resource resource) throws IOException {
                if (resource == null || resource.getFile() == null) {
                    return object;
                } else {
                    return RequisitionFileUtils.getRequisitionFromFile(resource.getFile());
                }
            }
        };
    }

>>>>>>> cf65d591
}<|MERGE_RESOLUTION|>--- conflicted
+++ resolved
@@ -48,17 +48,11 @@
  * <p>FasterFilesystemForeignSourceRepository class.</p>
  */
 public class FasterFilesystemForeignSourceRepository extends FilesystemForeignSourceRepository implements InitializingBean {
-<<<<<<< HEAD
-    
-    private static final Logger LOG = LoggerFactory.getLogger(FasterFilesystemForeignSourceRepository.class);
-    
-=======
 
     /** The Constant LOG. */
     private static final Logger LOG = LoggerFactory.getLogger(FasterFilesystemForeignSourceRepository.class);
 
     /** The foreign sources watcher. */
->>>>>>> cf65d591
     private DirectoryWatcher<ForeignSource> m_foreignSources;
     
     /** The requisitions watcher. */
@@ -73,23 +67,8 @@
         super();
     }
 
-<<<<<<< HEAD
-    @Override
-    public void afterPropertiesSet() throws Exception {
-        super.afterPropertiesSet();
-
-        m_foreignSources = new DirectoryWatcher<ForeignSource>(new File(m_foreignSourcePath), fsLoader());
-        m_requisitions = new DirectoryWatcher<Requisition>(new File(m_requisitionPath), reqLoader());
-    }
-
-    /**
-     * <p>getActiveForeignSourceNames</p>
-     *
-     * @return a {@link java.util.Set} object.
-=======
     /* (non-Javadoc)
      * @see org.opennms.netmgt.provision.persist.FilesystemForeignSourceRepository#getActiveForeignSourceNames()
->>>>>>> cf65d591
      */
     @Override
     public Set<String> getActiveForeignSourceNames() {
@@ -125,18 +104,6 @@
     public Set<ForeignSource> getForeignSources() throws ForeignSourceRepositoryException {
         m_readLock.lock();
         try {
-<<<<<<< HEAD
-        	Set<ForeignSource> foreignSources = new LinkedHashSet<ForeignSource>();
-        	for(String baseName : m_foreignSources.getBaseNamesWithExtension(".xml")) {
-				try {
-	        		ForeignSource contents = m_foreignSources.getContents(baseName+".xml");
-					foreignSources.add(contents);
-				} catch (FileNotFoundException e) {
-					LOG.info("Unable to load foreignSource {}: It must have been deleted by another thread", baseName, e);
-				}
-        	}
-        	return foreignSources;
-=======
             Set<ForeignSource> foreignSources = new LinkedHashSet<ForeignSource>();
             for(String baseName : getForeignSourcesDirectoryWatcher().getBaseNamesWithExtension(".xml")) {
                 try {
@@ -147,19 +114,14 @@
                 }
             }
             return foreignSources;
->>>>>>> cf65d591
-        } finally {
-            m_readLock.unlock();
-        }
-    }
-
-<<<<<<< HEAD
-    /** {@inheritDoc} */
-=======
+        } finally {
+            m_readLock.unlock();
+        }
+    }
+
     /* (non-Javadoc)
      * @see org.opennms.netmgt.provision.persist.FilesystemForeignSourceRepository#getForeignSource(java.lang.String)
      */
->>>>>>> cf65d591
     @Override
     public ForeignSource getForeignSource(final String foreignSourceName) throws ForeignSourceRepositoryException {
         if (foreignSourceName == null) {
@@ -172,42 +134,18 @@
             final ForeignSource fs = getDefaultForeignSource();
             fs.setName(foreignSourceName);
             return fs;
-<<<<<<< HEAD
-		} finally {
-=======
-        } finally {
->>>>>>> cf65d591
-            m_readLock.unlock();
-        }
-    }
-
-<<<<<<< HEAD
-    /**
-     * <p>getRequisitions</p>
-     *
-     * @return a {@link java.util.Set} object.
-     * @throws org.opennms.netmgt.provision.persist.ForeignSourceRepositoryException if any.
-=======
+        } finally {
+            m_readLock.unlock();
+        }
+    }
+
     /* (non-Javadoc)
      * @see org.opennms.netmgt.provision.persist.FilesystemForeignSourceRepository#getRequisitions()
->>>>>>> cf65d591
      */
     @Override
     public Set<Requisition> getRequisitions() throws ForeignSourceRepositoryException {
         m_readLock.lock();
         try {
-<<<<<<< HEAD
-        	Set<Requisition> requisitions = new LinkedHashSet<Requisition>();
-        	for(String baseName : m_requisitions.getBaseNamesWithExtension(".xml")) {
-				try {
-	        		Requisition contents = m_requisitions.getContents(baseName+".xml");
-					requisitions.add(contents);
-				} catch (FileNotFoundException e) {
-					LOG.info("Unable to load requisition {}: It must have been deleted by another thread", baseName, e);
-				}
-        	}
-        	return requisitions;
-=======
             Set<Requisition> requisitions = new LinkedHashSet<Requisition>();
             for(String baseName : getRequisitionsDirectoryWatcher().getBaseNamesWithExtension(".xml")) {
                 try {
@@ -218,20 +156,14 @@
                 }
             }
             return requisitions;
->>>>>>> cf65d591
-        } finally {
-            m_readLock.unlock();
-        }
-    }
-<<<<<<< HEAD
-    
-    /** {@inheritDoc} */
-=======
+        } finally {
+            m_readLock.unlock();
+        }
+    }
 
     /* (non-Javadoc)
      * @see org.opennms.netmgt.provision.persist.FilesystemForeignSourceRepository#getRequisition(java.lang.String)
      */
->>>>>>> cf65d591
     @Override
     public Requisition getRequisition(final String foreignSourceName) throws ForeignSourceRepositoryException {
         if (foreignSourceName == null) {
@@ -248,13 +180,9 @@
         }
     }
 
-<<<<<<< HEAD
-    /** {@inheritDoc} */
-=======
     /* (non-Javadoc)
      * @see org.opennms.netmgt.provision.persist.FilesystemForeignSourceRepository#getRequisitionURL(java.lang.String)
      */
->>>>>>> cf65d591
     @Override
     public URL getRequisitionURL(final String foreignSource) throws ForeignSourceRepositoryException {
         m_readLock.lock();
@@ -264,36 +192,6 @@
                 return null;
             } else {
                 return RequisitionFileUtils.getOutputFileForRequisition(m_requisitionPath, requisition).toURI().toURL();
-<<<<<<< HEAD
-            }
-        } catch (final MalformedURLException e) {
-            throw new ForeignSourceRepositoryException("an error occurred getting the requisition URL", e);
-        } finally {
-            m_readLock.unlock();
-        }
-    }
-
-    private static FileReloadCallback<ForeignSource> fsLoader() {
-    	return new FileReloadCallback<ForeignSource>() {
-
-			@Override
-			public ForeignSource reload(ForeignSource object, Resource resource) throws IOException {
-				return RequisitionFileUtils.getForeignSourceFromFile(resource.getFile());
-			}
-		};
-    };
-    
-	private static FileReloadCallback<Requisition> reqLoader() {
-		return new FileReloadCallback<Requisition>() {
-
-			@Override
-			public Requisition reload(Requisition object, Resource resource) throws IOException {
-				return RequisitionFileUtils.getRequisitionFromFile(resource.getFile());
-			}
-		};
-	}
-    
-=======
             }
         } catch (final MalformedURLException e) {
             throw new ForeignSourceRepositoryException("an error occurred getting the requisition URL", e);
@@ -372,5 +270,4 @@
         };
     }
 
->>>>>>> cf65d591
 }