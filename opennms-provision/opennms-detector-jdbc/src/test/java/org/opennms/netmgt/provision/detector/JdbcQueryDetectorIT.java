/*******************************************************************************
 * This file is part of OpenNMS(R).
 *
 * Copyright (C) 2009-2017 The OpenNMS Group, Inc.
 * OpenNMS(R) is Copyright (C) 1999-2017 The OpenNMS Group, Inc.
 *
 * OpenNMS(R) is a registered trademark of The OpenNMS Group, Inc.
 *
 * OpenNMS(R) is free software: you can redistribute it and/or modify
 * it under the terms of the GNU Affero General Public License as published
 * by the Free Software Foundation, either version 3 of the License,
 * or (at your option) any later version.
 *
 * OpenNMS(R) is distributed in the hope that it will be useful,
 * but WITHOUT ANY WARRANTY; without even the implied warranty of
 * MERCHANTABILITY or FITNESS FOR A PARTICULAR PURPOSE.  See the
 * GNU Affero General Public License for more details.
 *
 * You should have received a copy of the GNU Affero General Public License
 * along with OpenNMS(R).  If not, see:
 *      http://www.gnu.org/licenses/
 *
 * For more information contact:
 *     OpenNMS(R) Licensing <license@opennms.org>
 *     http://www.opennms.org/
 *     http://www.opennms.com/
 *******************************************************************************/

package org.opennms.netmgt.provision.detector;

import static org.junit.Assert.assertFalse;
import static org.junit.Assert.assertTrue;

import java.net.UnknownHostException;

import javax.sql.DataSource;

import org.junit.After;
import org.junit.Before;
import org.junit.Test;
import org.junit.runner.RunWith;
import org.opennms.core.spring.BeanUtils;
import org.opennms.core.test.MockLogAppender;
import org.opennms.core.test.OpenNMSJUnit4ClassRunner;
import org.opennms.core.test.db.annotations.JUnitTemporaryDatabase;
import org.opennms.netmgt.provision.detector.JdbcTestUtils.DSInfo;
import org.opennms.netmgt.provision.detector.jdbc.JdbcQueryDetector;
import org.opennms.netmgt.provision.detector.jdbc.JdbcQueryDetectorFactory;
import org.opennms.test.JUnitConfigurationEnvironment;
import org.springframework.beans.factory.InitializingBean;
import org.springframework.beans.factory.annotation.Autowired;
import org.springframework.test.context.ContextConfiguration;

@RunWith(OpenNMSJUnit4ClassRunner.class)
@ContextConfiguration(locations= {
        "classpath:/META-INF/opennms/detectors.xml",
        "classpath:/META-INF/opennms/applicationContext-soa.xml",
        "classpath:/META-INF/opennms/applicationContext-commonConfigs.xml",
        "classpath:/META-INF/opennms/applicationContext-minimal-conf.xml",
        "classpath:/META-INF/opennms/applicationContext-dao.xml",
        "classpath*:/META-INF/opennms/component-dao.xml"
})
@JUnitConfigurationEnvironment
@JUnitTemporaryDatabase
public class JdbcQueryDetectorIT implements InitializingBean {
    @Autowired
    public JdbcQueryDetectorFactory m_detectorFactory;
    
    public JdbcQueryDetector m_detector;

    @Autowired
    public DataSource m_dataSource;

    private DSInfo m_info;

    @Override
    public void afterPropertiesSet() throws Exception {
        BeanUtils.assertAutowiring(this);
    }

    @Before
    public void setUp() throws Exception {
        MockLogAppender.setupLogging();
<<<<<<< HEAD
        
        m_detector = m_detectorFactory.createDetector();
        String url = null;
        String username = null;
        Connection conn = null;
        try {
            conn = m_dataSource.getConnection();
            DatabaseMetaData metaData = conn.getMetaData();
            url = metaData.getURL();
            username = metaData.getUserName();
            conn.close();
        } catch (final SQLException e) {
            e.printStackTrace();
            if (conn != null) {
                conn.close();
            }
        }

        m_detector.setDbDriver("org.postgresql.Driver");
        m_detector.setPort(5432);
        m_detector.setUrl(url);
        m_detector.setUser(username);
        m_detector.setPassword("");
=======

        m_info = JdbcTestUtils.getDataSourceInfo(m_dataSource);
        JdbcTestUtils.setInfo(m_detector, m_info);

>>>>>>> dbd88e87
        m_detector.setSqlQuery("select count(nodeid) from node");
    }

    @After
    public void tearDown(){
        MockLogAppender.assertNoFatalOrGreater();
    }

    @Test(timeout=20000)
    public void testDetectorSuccess() throws UnknownHostException{
        m_detector.init();
        assertTrue("JDBCQueryDetector should work", m_detector.isServiceDetected(m_info.getHost()));
    }

    @Test(timeout=20000)
    public void testStoredProcedureFail() throws UnknownHostException{
        m_detector.setSqlQuery("bogus");
        m_detector.init();
        assertFalse(m_detector.isServiceDetected(m_info.getHost()));
    }

    @Test(timeout=20000)
    public void testWrongUserName() throws UnknownHostException{
        m_detector.setUser("wrongUserName");
        m_detector.init();
        assertFalse(m_detector.isServiceDetected(m_info.getHost()) );
    }
}<|MERGE_RESOLUTION|>--- conflicted
+++ resolved
@@ -81,36 +81,11 @@
     @Before
     public void setUp() throws Exception {
         MockLogAppender.setupLogging();
-<<<<<<< HEAD
-        
+
         m_detector = m_detectorFactory.createDetector();
-        String url = null;
-        String username = null;
-        Connection conn = null;
-        try {
-            conn = m_dataSource.getConnection();
-            DatabaseMetaData metaData = conn.getMetaData();
-            url = metaData.getURL();
-            username = metaData.getUserName();
-            conn.close();
-        } catch (final SQLException e) {
-            e.printStackTrace();
-            if (conn != null) {
-                conn.close();
-            }
-        }
-
-        m_detector.setDbDriver("org.postgresql.Driver");
-        m_detector.setPort(5432);
-        m_detector.setUrl(url);
-        m_detector.setUser(username);
-        m_detector.setPassword("");
-=======
-
         m_info = JdbcTestUtils.getDataSourceInfo(m_dataSource);
         JdbcTestUtils.setInfo(m_detector, m_info);
 
->>>>>>> dbd88e87
         m_detector.setSqlQuery("select count(nodeid) from node");
     }
 
