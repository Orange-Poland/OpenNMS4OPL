--- conflicted
+++ resolved
@@ -48,11 +48,6 @@
 import org.opennms.core.test.OpenNMSJUnit4ClassRunner;
 import org.opennms.core.test.snmp.annotations.JUnitSnmpAgent;
 import org.opennms.core.test.snmp.annotations.JUnitSnmpAgents;
-<<<<<<< HEAD
-import org.opennms.core.utils.InetAddressUtils;
-import org.opennms.netmgt.EventConstants;
-=======
->>>>>>> cf65d591
 import org.opennms.netmgt.dao.DatabasePopulator;
 import org.opennms.netmgt.dao.api.DistPollerDao;
 import org.opennms.netmgt.dao.api.IpInterfaceDao;
@@ -63,17 +58,11 @@
 import org.opennms.netmgt.dao.mock.EventAnticipator;
 import org.opennms.netmgt.dao.mock.MockEventIpcManager;
 import org.opennms.netmgt.dao.mock.MockNodeDao;
-<<<<<<< HEAD
-import org.opennms.netmgt.model.OnmsDistPoller;
-import org.opennms.netmgt.model.OnmsIpInterface;
-import org.opennms.netmgt.model.OnmsNode;
-=======
 import org.opennms.netmgt.events.api.EventConstants;
 import org.opennms.netmgt.model.OnmsDistPoller;
 import org.opennms.netmgt.model.OnmsIpInterface;
 import org.opennms.netmgt.model.OnmsNode;
 import org.opennms.netmgt.model.OnmsNode.NodeLabelSource;
->>>>>>> cf65d591
 import org.opennms.netmgt.model.events.EventBuilder;
 import org.opennms.netmgt.provision.persist.ForeignSourceRepository;
 import org.opennms.netmgt.provision.persist.MockForeignSourceRepository;
@@ -196,7 +185,6 @@
     public void testScanNewSuspect() throws Exception {
         final int nextNodeId = m_nodeDao.getNextNodeId();
 
-<<<<<<< HEAD
         //Verify empty database
         assertEquals(1, getDistPollerDao().countAll());
         assertEquals(0, getNodeDao().countAll());
@@ -207,78 +195,6 @@
 
         final EventAnticipator anticipator = m_eventSubscriber.getEventAnticipator();
         anticipator.anticipateEvent(new EventBuilder(EventConstants.NODE_ADDED_EVENT_UEI, "Provisiond").setNodeid(nextNodeId).getEvent());
-        anticipator.anticipateEvent(new EventBuilder(EventConstants.NODE_GAINED_INTERFACE_EVENT_UEI, "Provisiond").setNodeid(nextNodeId).setInterface(InetAddressUtils.addr("172.20.2.201")).getEvent());
-        anticipator.anticipateEvent(new EventBuilder(EventConstants.NODE_GAINED_INTERFACE_EVENT_UEI, "Provisiond").setNodeid(nextNodeId).setInterface(InetAddressUtils.addr("172.20.2.204")).getEvent());
-        anticipator.anticipateEvent(new EventBuilder(EventConstants.NODE_GAINED_SERVICE_EVENT_UEI, "Provisiond").setNodeid(nextNodeId).setInterface(InetAddressUtils.addr("172.20.2.201")).setService("SNMP").getEvent());
-        anticipator.anticipateEvent(new EventBuilder(EventConstants.NODE_GAINED_SERVICE_EVENT_UEI, "Provisiond").setNodeid(nextNodeId).setInterface(InetAddressUtils.addr("172.20.2.204")).setService("SNMP").getEvent());
-        anticipator.anticipateEvent(new EventBuilder(EventConstants.NODE_LABEL_CHANGED_EVENT_UEI, "Provisiond").setNodeid(nextNodeId).getEvent());
-        anticipator.anticipateEvent(new EventBuilder(EventConstants.REINITIALIZE_PRIMARY_SNMP_INTERFACE_EVENT_UEI, "Provisiond").setNodeid(nextNodeId).setInterface(InetAddressUtils.addr("172.20.2.201")).getEvent());
-        anticipator.anticipateEvent(new EventBuilder(EventConstants.PROVISION_SCAN_COMPLETE_UEI, "Provisiond").setNodeid(nextNodeId).getEvent());
-
-        final NewSuspectScan scan = m_provisioner.createNewSuspectScan(InetAddressUtils.addr("172.20.2.201"), null);
-        runScan(scan);
-
-        anticipator.verifyAnticipated(20000, 0, 0, 0, 0);
-
-        //Verify distpoller count
-        assertEquals(1, getDistPollerDao().countAll());
-
-        //Verify node count
-        assertEquals(1, getNodeDao().countAll());
-        
-        OnmsNode onmsNode = getNodeDao().get(nextNodeId);
-        assertEquals(null, onmsNode.getForeignSource());
-        assertEquals(null, onmsNode.getForeignId());
-
-        final StringBuffer errorMsg = new StringBuffer();
-        //Verify ipinterface count
-        for (final OnmsIpInterface iface : getInterfaceDao().findAll()) {
-            errorMsg.append(iface.toString());
-        }
-        assertEquals(errorMsg.toString(), 2, getInterfaceDao().countAll());
-
-        //Verify ifservices count - discover snmp service on other if
-        assertEquals("Unexpected number of services found.", 2, getMonitoredServiceDao().countAll());
-
-        //Verify service count
-        assertEquals(1, getServiceTypeDao().countAll());
-
-        //Verify snmpInterface count
-        assertEquals(6, getSnmpInterfaceDao().countAll());
-
-    }
-    @Test(timeout=300000)
-    @JUnitSnmpAgents({
-        @JUnitSnmpAgent(host="172.20.2.201", resource="classpath:snmpTestData3.properties"),
-        @JUnitSnmpAgent(host="172.20.2.204", resource="classpath:snmpTestData3.properties")
-    })
-    public void testScanNewSuspectWithForeignSource() throws Exception {
-        final int nextNodeId = m_nodeDao.getNextNodeId();
-
-=======
->>>>>>> cf65d591
-        //Verify empty database
-        assertEquals(1, getDistPollerDao().countAll());
-        assertEquals(0, getNodeDao().countAll());
-        assertEquals(0, getInterfaceDao().countAll());
-        assertEquals(0, getMonitoredServiceDao().countAll());
-        assertEquals(0, getServiceTypeDao().countAll());
-        assertEquals(0, getSnmpInterfaceDao().countAll());
-
-        final EventAnticipator anticipator = m_eventSubscriber.getEventAnticipator();
-        anticipator.anticipateEvent(new EventBuilder(EventConstants.NODE_ADDED_EVENT_UEI, "Provisiond").setNodeid(nextNodeId).getEvent());
-<<<<<<< HEAD
-        anticipator.anticipateEvent(new EventBuilder(EventConstants.NODE_GAINED_INTERFACE_EVENT_UEI, "Provisiond").setNodeid(nextNodeId).setInterface(InetAddressUtils.addr("172.20.2.201")).getEvent());
-        anticipator.anticipateEvent(new EventBuilder(EventConstants.NODE_GAINED_INTERFACE_EVENT_UEI, "Provisiond").setNodeid(nextNodeId).setInterface(InetAddressUtils.addr("172.20.2.204")).getEvent());
-        anticipator.anticipateEvent(new EventBuilder(EventConstants.NODE_GAINED_SERVICE_EVENT_UEI, "Provisiond").setNodeid(nextNodeId).setInterface(InetAddressUtils.addr("172.20.2.201")).setService("SNMP").getEvent());
-        anticipator.anticipateEvent(new EventBuilder(EventConstants.NODE_GAINED_SERVICE_EVENT_UEI, "Provisiond").setNodeid(nextNodeId).setInterface(InetAddressUtils.addr("172.20.2.204")).setService("SNMP").getEvent());
-        anticipator.anticipateEvent(new EventBuilder(EventConstants.REINITIALIZE_PRIMARY_SNMP_INTERFACE_EVENT_UEI, "Provisiond").setNodeid(nextNodeId).setInterface(InetAddressUtils.addr("172.20.2.201")).getEvent());
-        anticipator.anticipateEvent(new EventBuilder(EventConstants.NODE_LABEL_CHANGED_EVENT_UEI, "Provisiond").setNodeid(nextNodeId).getEvent());
-        anticipator.anticipateEvent(new EventBuilder(EventConstants.PROVISION_SCAN_COMPLETE_UEI, "Provisiond").setNodeid(nextNodeId).getEvent());
-
-        String foreignSource = "Testie";
-        final NewSuspectScan scan = m_provisioner.createNewSuspectScan(InetAddressUtils.addr("172.20.2.201"), foreignSource);
-=======
         anticipator.anticipateEvent(new EventBuilder(EventConstants.NODE_GAINED_INTERFACE_EVENT_UEI, "Provisiond").setNodeid(nextNodeId).setInterface(addr("172.20.2.201")).getEvent());
         anticipator.anticipateEvent(new EventBuilder(EventConstants.NODE_GAINED_INTERFACE_EVENT_UEI, "Provisiond").setNodeid(nextNodeId).setInterface(addr("172.20.2.204")).getEvent());
         anticipator.anticipateEvent(new EventBuilder(EventConstants.NODE_GAINED_SERVICE_EVENT_UEI, "Provisiond").setNodeid(nextNodeId).setInterface(addr("172.20.2.201")).setService("SNMP").getEvent());
@@ -288,7 +204,6 @@
         anticipator.anticipateEvent(new EventBuilder(EventConstants.PROVISION_SCAN_COMPLETE_UEI, "Provisiond").setNodeid(nextNodeId).getEvent());
 
         final NewSuspectScan scan = m_provisioner.createNewSuspectScan(addr("172.20.2.201"), null);
->>>>>>> cf65d591
         runScan(scan);
 
         anticipator.verifyAnticipated(20000, 0, 0, 0, 0);
@@ -298,10 +213,6 @@
 
         //Verify node count
         assertEquals(1, getNodeDao().countAll());
-        
-        List<OnmsNode> onmsNodes = getNodeDao().findByLabel("brozow.local");
-        OnmsNode onmsNode = onmsNodes.get(0);
-        assertEquals("Testie", onmsNode.getForeignSource());
 
         OnmsNode onmsNode = getNodeDao().get(nextNodeId);
         assertEquals(null, onmsNode.getForeignSource());
@@ -325,8 +236,6 @@
 
     }
 
-<<<<<<< HEAD
-=======
     @Test(timeout=300000)
     @JUnitSnmpAgents({
         @JUnitSnmpAgent(host="172.20.2.201", resource="classpath:snmpTestData3.properties"),
@@ -387,7 +296,6 @@
 
     }
 
->>>>>>> cf65d591
     @Test(timeout=300000)
     public void testScanNewSuspectNoSnmp() throws Exception {
         final int nextNodeId = m_nodeDao.getNextNodeId();
@@ -402,17 +310,10 @@
 
         final EventAnticipator anticipator = m_eventSubscriber.getEventAnticipator();
         anticipator.anticipateEvent(new EventBuilder(EventConstants.NODE_ADDED_EVENT_UEI, "Provisiond").setNodeid(nextNodeId).getEvent());
-<<<<<<< HEAD
-        anticipator.anticipateEvent(new EventBuilder(EventConstants.NODE_GAINED_INTERFACE_EVENT_UEI, "Provisiond").setNodeid(nextNodeId).setInterface(InetAddressUtils.addr("172.20.2.201")).getEvent());
-        anticipator.anticipateEvent(new EventBuilder(EventConstants.PROVISION_SCAN_COMPLETE_UEI, "Provisiond").setNodeid(nextNodeId).getEvent());
-
-        final NewSuspectScan scan = m_provisioner.createNewSuspectScan(InetAddressUtils.addr("172.20.2.201"), null);
-=======
         anticipator.anticipateEvent(new EventBuilder(EventConstants.NODE_GAINED_INTERFACE_EVENT_UEI, "Provisiond").setNodeid(nextNodeId).setInterface(addr("172.20.2.201")).getEvent());
         anticipator.anticipateEvent(new EventBuilder(EventConstants.PROVISION_SCAN_COMPLETE_UEI, "Provisiond").setNodeid(nextNodeId).getEvent());
 
         final NewSuspectScan scan = m_provisioner.createNewSuspectScan(addr("172.20.2.201"), null);
->>>>>>> cf65d591
         runScan(scan);
 
         anticipator.verifyAnticipated(20000, 0, 0, 0, 0);
@@ -434,11 +335,6 @@
 
         //Verify snmpInterface count
         assertEquals(0, getSnmpInterfaceDao().countAll());
-<<<<<<< HEAD
-
-    }
-
-=======
     }
 
     @Test(timeout=300000)
@@ -510,7 +406,6 @@
         }
     }
 
->>>>>>> cf65d591
     @Test(timeout=300000)
     // 192.0.2.0/24 reserved by IANA for testing purposes
     @JUnitSnmpAgent(host="192.0.2.123", resource="classpath:no-ipaddrtable.properties")
@@ -525,11 +420,7 @@
         assertEquals(0, getServiceTypeDao().countAll());
         assertEquals(0, getSnmpInterfaceDao().countAll());
 
-<<<<<<< HEAD
-        InetAddress ip = InetAddressUtils.addr("192.0.2.123");
-=======
         InetAddress ip = addr("192.0.2.123");
->>>>>>> cf65d591
 
         final EventAnticipator anticipator = m_eventSubscriber.getEventAnticipator();
         anticipator.anticipateEvent(new EventBuilder(EventConstants.NODE_ADDED_EVENT_UEI, "Provisiond").setNodeid(nextNodeId).getEvent());
