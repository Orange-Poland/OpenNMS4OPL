/*******************************************************************************
 * This file is part of OpenNMS(R).
 *
 * Copyright (C) 2010-2014 The OpenNMS Group, Inc.
 * OpenNMS(R) is Copyright (C) 1999-2014 The OpenNMS Group, Inc.
 *
 * OpenNMS(R) is a registered trademark of The OpenNMS Group, Inc.
 *
 * OpenNMS(R) is free software: you can redistribute it and/or modify
 * it under the terms of the GNU Affero General Public License as published
 * by the Free Software Foundation, either version 3 of the License,
 * or (at your option) any later version.
 *
 * OpenNMS(R) is distributed in the hope that it will be useful,
 * but WITHOUT ANY WARRANTY; without even the implied warranty of
 * MERCHANTABILITY or FITNESS FOR A PARTICULAR PURPOSE.  See the
 * GNU Affero General Public License for more details.
 *
 * You should have received a copy of the GNU Affero General Public License
 * along with OpenNMS(R).  If not, see:
 *      http://www.gnu.org/licenses/
 *
 * For more information contact:
 *     OpenNMS(R) Licensing <license@opennms.org>
 *     http://www.opennms.org/
 *     http://www.opennms.com/
 *******************************************************************************/

package org.opennms.netmgt.provision.service;

import static org.opennms.core.utils.InetAddressUtils.str;

import java.net.InetAddress;

import org.opennms.core.tasks.BatchTask;
import org.opennms.core.tasks.DefaultTaskCoordinator;
import org.opennms.core.tasks.Task;
import org.opennms.netmgt.config.api.SnmpAgentConfigFactory;
import org.opennms.netmgt.model.OnmsNode;
import org.opennms.netmgt.model.events.EventForwarder;
import org.slf4j.Logger;
import org.slf4j.LoggerFactory;

/**
 * <p>NewSuspectScan class.</p>
 *
 * @author ranger
 * @version $Id: $
 */
<<<<<<< HEAD
public class NewSuspectScan implements RunInBatch {
=======
public class NewSuspectScan implements Scan {
>>>>>>> b72eb48d
    private static final Logger LOG = LoggerFactory.getLogger(NewSuspectScan.class);
    private InetAddress m_ipAddress;
    private ProvisionService m_provisionService;
    private EventForwarder m_eventForwarder;
    private SnmpAgentConfigFactory m_agentConfigFactory;
    private DefaultTaskCoordinator m_taskCoordinator;
	private String m_foreignSource;
	
    /**
     * <p>Constructor for NewSuspectScan.</p>
     *
     * @param ipAddress a {@link java.net.InetAddress} object.
     * @param provisionService a {@link org.opennms.netmgt.provision.service.ProvisionService} object.
     * @param eventForwarder a {@link org.opennms.netmgt.model.events.EventForwarder} object.
     * @param agentConfigFactory a {@link org.opennms.netmgt.config.api.SnmpAgentConfigFactory} object.
     * @param taskCoordinator a {@link org.opennms.core.tasks.DefaultTaskCoordinator} object.
     */
    public NewSuspectScan(final InetAddress ipAddress, final ProvisionService provisionService, final EventForwarder eventForwarder, final SnmpAgentConfigFactory agentConfigFactory, final DefaultTaskCoordinator taskCoordinator, String foreignSource) {
        m_ipAddress = ipAddress;
        m_provisionService = provisionService;
        m_eventForwarder = eventForwarder;
        m_agentConfigFactory = agentConfigFactory;
        m_taskCoordinator = taskCoordinator;
        m_foreignSource = foreignSource;
    }
    
    @Override
    public Task createTask() {
        return m_taskCoordinator.createBatch().add(this).get();
    }
    
    /** {@inheritDoc} */
    @Override
    public void run(final BatchTask phase) {
        scanUndiscoveredNode(phase);
    }

    /**
     * <p>scanUndiscoveredNode</p>
     *
     * @param phase a {@link org.opennms.core.tasks.BatchTask} object.
     */
    protected void scanUndiscoveredNode(final BatchTask phase) {
    	final String addrString = str(m_ipAddress);
		LOG.info("Attempting to scan new suspect address {} for foreign source {}", addrString, m_foreignSource);
		
        final OnmsNode node = m_provisionService.createUndiscoveredNode(addrString, m_foreignSource);
        if (node != null) {

        	phase.getBuilder().addSequence(
        			new NodeInfoScan(node, m_ipAddress, null, createScanProgress(), m_agentConfigFactory, m_provisionService, null),
        			new IpInterfaceScan(node.getId(), m_ipAddress, null, m_provisionService),
        			new NodeScan(node.getId(), null, null, m_provisionService, m_eventForwarder, m_agentConfigFactory, m_taskCoordinator)
        			);
        }
    }

    private ScanProgress createScanProgress() {
        return new ScanProgress() {
            private boolean m_aborted = false;
            @Override
            public void abort(final String message) {
                m_aborted = true;
                LOG.info(message);
            }

            @Override
            public boolean isAborted() {
                return m_aborted;
            }};
    }

    /**
     * <p>reparentNodes</p>
     *
     * @param batch a {@link org.opennms.core.tasks.BatchTask} object.
     * @param nodeId a {@link java.lang.Integer} object.
     */
    protected void reparentNodes(final BatchTask batch, final Integer nodeId) {
        LOG.debug("reparenting node ID {} not supported", nodeId);
    }
    


}<|MERGE_RESOLUTION|>--- conflicted
+++ resolved
@@ -47,11 +47,7 @@
  * @author ranger
  * @version $Id: $
  */
-<<<<<<< HEAD
-public class NewSuspectScan implements RunInBatch {
-=======
 public class NewSuspectScan implements Scan {
->>>>>>> b72eb48d
     private static final Logger LOG = LoggerFactory.getLogger(NewSuspectScan.class);
     private InetAddress m_ipAddress;
     private ProvisionService m_provisionService;
