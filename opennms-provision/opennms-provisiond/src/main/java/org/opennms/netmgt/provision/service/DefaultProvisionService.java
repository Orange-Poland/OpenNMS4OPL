--- conflicted
+++ resolved
@@ -237,10 +237,7 @@
     @Transactional
     @Override
     public void updateNode(final OnmsNode node, String rescanExisting) {
-<<<<<<< HEAD
         updateLocation(node);
-=======
->>>>>>> eb8b85ae
         final OnmsNode dbNode = m_nodeDao.getHierarchy(node.getId());
 
         // on an update, leave categories alone, let the NodeScan handle applying requisitioned categories
@@ -268,11 +265,7 @@
             for (final OnmsIpInterface iface : node.getIpInterfaces()) {
                 final InetAddress addr = iface.getIpAddress();
                 final String ipAddress = str(addr);
-<<<<<<< HEAD
-                final String hostname = m_hostnameResolver.getHostname(addr, node.getLocation().getLocationName());
-=======
-                final String hostname = getHostnameResolver().getHostname(addr);
->>>>>>> eb8b85ae
+                final String hostname = getHostnameResolver().getHostname(addr, node.getLocation().getLocationName());
 
                 if (iface.equals(primary)) {
                     LOG.debug("Node Label was set by hostname or address.  Re-setting.");
@@ -1371,11 +1364,7 @@
                 // Associate the location with the node
                 final OnmsNode node = new OnmsNode(location);
 
-<<<<<<< HEAD
-                final String hostname = m_hostnameResolver.getHostname(addr(ipAddress), locationString);
-=======
-                final String hostname = getHostnameResolver().getHostname(addr(ipAddress));
->>>>>>> eb8b85ae
+                final String hostname = getHostnameResolver().getHostname(addr(ipAddress), locationString);
                 if (hostname == null || ipAddress.equals(hostname)) {
                     node.setLabel(ipAddress);
                     node.setLabelSource(NodeLabelSource.ADDRESS);
