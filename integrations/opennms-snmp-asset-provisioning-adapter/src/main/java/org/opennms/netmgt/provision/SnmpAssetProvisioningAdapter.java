--- conflicted
+++ resolved
@@ -400,29 +400,21 @@
 	@EventHandler(uei = EventConstants.RELOAD_DAEMON_CONFIG_UEI)
 	public void handleReloadConfigEvent(final Event event) {
 		if (isReloadConfigEventTarget(event)) {
-<<<<<<< HEAD
+			EventBuilder ebldr = null;
 			LOG.debug("Reloading the SNMP asset adapter configuration");
-=======
-                    EventBuilder ebldr = null;
-			LogUtils.debugf(this, "Reloading the SNMP asset adapter configuration");
->>>>>>> 72c67d66
 			try {
 				m_config.update();
 		                ebldr = new EventBuilder(EventConstants.RELOAD_DAEMON_CONFIG_SUCCESSFUL_UEI, "Provisiond." + NAME);
 		                ebldr.addParam(EventConstants.PARM_DAEMON_NAME, "Provisiond." + NAME);
 			} catch (Throwable e) {
-<<<<<<< HEAD
 				LOG.info("Unable to reload SNMP asset adapter configuration", e);
-=======
-				LogUtils.infof(this, e, "Unable to reload SNMP asset adapter configuration");
-		                ebldr = new EventBuilder(EventConstants.RELOAD_DAEMON_CONFIG_FAILED_UEI, "Provisiond." + NAME);
-		                ebldr.addParam(EventConstants.PARM_DAEMON_NAME, "Provisiond." + NAME);
-		                ebldr.addParam(EventConstants.PARM_REASON, e.getLocalizedMessage().substring(1, 128));
->>>>>>> 72c67d66
-			}
-		            if (ebldr != null) {
-		                getEventForwarder().sendNow(ebldr.getEvent());
-		            }
+				ebldr = new EventBuilder(EventConstants.RELOAD_DAEMON_CONFIG_FAILED_UEI, "Provisiond." + NAME);
+				ebldr.addParam(EventConstants.PARM_DAEMON_NAME, "Provisiond." + NAME);
+				ebldr.addParam(EventConstants.PARM_REASON, e.getLocalizedMessage().substring(1, 128));
+			}
+			if (ebldr != null) {
+				getEventForwarder().sendNow(ebldr.getEvent());
+			}
 		}
 	}
 
