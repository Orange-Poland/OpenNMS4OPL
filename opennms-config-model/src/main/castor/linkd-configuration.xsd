--- conflicted
+++ resolved
@@ -140,7 +140,6 @@
 					</documentation>
 				</annotation>
 			</attribute>
-<<<<<<< HEAD
 
 			<attribute name="use-lldp-discovery" type="boolean"
 				use="optional" default="true">
@@ -171,7 +170,7 @@
 					</documentation>
 				</annotation>
 			</attribute>
-			
+
 			<attribute name="use-wifi-discovery" type="boolean"
 				use="optional" default="true">
 				<annotation>
@@ -181,50 +180,7 @@
 					</documentation>
 				</annotation>
 			</attribute>
-			
-=======
-
-			<attribute name="use-lldp-discovery" type="boolean"
-				use="optional" default="true">
-				<annotation>
-					<documentation>
-						Whether links discovery process should use
-						link layer discovery protocol mib data.
-					</documentation>
-				</annotation>
-			</attribute>
-
-			<attribute name="use-ospf-discovery" type="boolean"
-				use="optional" default="true">
-				<annotation>
-					<documentation>
-						Whether links discovery process should use
-						ospf mib data.
-					</documentation>
-				</annotation>
-			</attribute>
-
-			<attribute name="use-isis-discovery" type="boolean"
-				use="optional" default="true">
-				<annotation>
-					<documentation>
-						Whether links discovery process should use
-						isis mib data.
-					</documentation>
-				</annotation>
-			</attribute>
-
-			<attribute name="use-wifi-discovery" type="boolean"
-				use="optional" default="true">
-				<annotation>
-					<documentation>
-						Whether links discovery process should use
-						wifi mib data.
-					</documentation>
-				</annotation>
-			</attribute>
-
->>>>>>> 0a8e2076
+
 			<attribute name="save-route-table" type="boolean"
 				use="optional" default="true">
 				<annotation>
@@ -500,8 +456,6 @@
 			</attribute>
 
 			<attribute name="enable-vlan-discovery" type="boolean">
-<<<<<<< HEAD
-=======
 				<annotation>
 					<documentation>
 						OverWrite default value of link-configuration corresponding attribute
@@ -510,7 +464,6 @@
 			</attribute>
 
 			<attribute name="use-cdp-discovery" type="boolean">
->>>>>>> 0a8e2076
 				<annotation>
 					<documentation>
 						OverWrite default value of link-configuration corresponding attribute
@@ -566,33 +519,6 @@
 				</annotation>
 			</attribute>
 
-<<<<<<< HEAD
-			<attribute name="use-ospf-discovery" type="boolean">
-				<annotation>
-					<documentation>
-						OverWrite default value of link-configuration corresponding attribute	
-					</documentation>
-				</annotation>
-			</attribute>
-
-			<attribute name="use-isis-discovery" type="boolean">
-				<annotation>
-					<documentation>
-						OverWrite default value of link-configuration corresponding attribute	
-					</documentation>
-				</annotation>
-			</attribute>
-
-			<attribute name="use-wifi-discovery" type="boolean">
-				<annotation>
-					<documentation>
-						OverWrite default value of link-configuration corresponding attribute	
-					</documentation>
-				</annotation>
-			</attribute>
-
-=======
->>>>>>> 0a8e2076
 			<attribute name="save-route-table" type="boolean">
 				<annotation>
 					<documentation>
