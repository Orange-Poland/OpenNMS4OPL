--- conflicted
+++ resolved
@@ -53,16 +53,9 @@
  */
 public class DataCollectionConfigParserTest {
 
-<<<<<<< HEAD
-    private static final int resourceTypesCount = 143;
-    private static final int systemDefCount = 149;
-    private static final int groupsCount = 228;
-=======
     private static final int resourceTypesCount = 159;
     private static final int systemDefCount = 150;
     private static final int groupsCount = 256;
-    private Level errorLevel;
->>>>>>> 0ad8d1af
 
     @Before
     public void setUp() {
