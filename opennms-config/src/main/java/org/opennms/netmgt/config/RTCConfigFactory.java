--- conflicted
+++ resolved
@@ -129,114 +129,48 @@
     }
 
     /**
-<<<<<<< HEAD
      * Default constructor.
      */
     public RTCConfigFactory() {}
 
-=======
-     * Private constructor
-     * 
+    /**
+     * <p>Constructor for RTCConfigFactory.</p>
+     *
+     * @param stream a {@link java.io.InputStream} object.
+     * @throws java.io.IOException if any.
+     */
+    public RTCConfigFactory(InputStream stream) throws IOException {
+        m_config = unmarshal(stream);
+    }
+
+    private static RTCConfiguration unmarshal(InputStream stream) throws IOException {
+        try (InputStreamReader isr = new InputStreamReader(stream)) {
+            return JaxbUtils.unmarshal(RTCConfiguration.class, isr);
+        }
+    }
+
+    /**
+     * Load the config from the default config file and create the singleton
+     * instance of this factory.
+     *
      * @exception java.io.IOException
-     *                Thrown if the specified config file cannot be read
-     */
-    private RTCConfigFactory(String configFile) throws IOException {
+     *                Thrown if the specified config file cannot be read/loaded
+     * @throws java.io.IOException if any.
+     */
+    @Override
+    public void afterPropertiesSet() throws IOException {
+        File configFile = ConfigFileConstants.getFile(ConfigFileConstants.RTC_CONFIG_FILE_NAME);
+
         InputStream stream = null;
         try {
             stream = new FileInputStream(configFile);
-            unmarshal(stream);
+            m_config = unmarshal(stream);
         } finally {
             if (stream != null) {
                 IOUtils.closeQuietly(stream);
             }
         }
     }
-    
->>>>>>> cd81ca08
-    /**
-     * <p>Constructor for RTCConfigFactory.</p>
-     *
-     * @param stream a {@link java.io.InputStream} object.
-     * @throws java.io.IOException if any.
-     */
-<<<<<<< HEAD
-    public RTCConfigFactory(InputStream stream) throws IOException, MarshalException, ValidationException {
-        m_config = marshal(stream);
-    }
-
-    private RTCConfiguration marshal(InputStream stream) throws MarshalException, ValidationException {
-        return CastorUtils.unmarshal(RTCConfiguration.class, stream);
-=======
-    public RTCConfigFactory(InputStream stream) throws IOException {
-        unmarshal(stream);
-    }
-
-    private void unmarshal(InputStream stream) throws IOException {
-        try (InputStreamReader isr = new InputStreamReader(stream)) {
-            m_config = JaxbUtils.unmarshal(RTCConfiguration.class, isr);
-        }
-    }
-
-    /**
-     * <p>setInstance</p>
-     *
-     * @param instance a {@link org.opennms.netmgt.config.RTCConfigFactory} object.
-     */
-    public static void setInstance(RTCConfigFactory instance) {
-        m_singleton = instance;
-        m_loaded = true;
->>>>>>> cd81ca08
-    }
-
-    /**
-     * Load the config from the default config file and create the singleton
-     * instance of this factory.
-     *
-     * @exception java.io.IOException
-     *                Thrown if the specified config file cannot be read
-     * @throws java.io.IOException if any.
-     */
-<<<<<<< HEAD
-    @Override
-    public void afterPropertiesSet() throws IOException, MarshalException, ValidationException {
-        File configFile = ConfigFileConstants.getFile(ConfigFileConstants.RTC_CONFIG_FILE_NAME);
-=======
-    public static synchronized void init() throws IOException {
-        if (m_loaded) {
-            // init already called - return
-            // to reload, reload() will need to be called
-            return;
-        }
-
-        File cfgFile = ConfigFileConstants.getFile(ConfigFileConstants.RTC_CONFIG_FILE_NAME);
-
-        setInstance(new RTCConfigFactory(cfgFile.getPath()));
-    }
-
-    /**
-     * Reload the config from the default config file
-     *
-     * @exception java.io.IOException
-     *                Thrown if the specified config file cannot be read/loaded
-     * @throws java.io.IOException if any.
-     * @throws org.exolab.castor.xml.MarshalException if any.
-     * @throws org.exolab.castor.xml.ValidationException if any.
-     */
-    public static synchronized void reload() throws IOException {
-        m_singleton = null;
-        m_loaded = false;
->>>>>>> cd81ca08
-
-        InputStream stream = null;
-        try {
-            stream = new FileInputStream(configFile);
-            m_config = marshal(stream);
-        } finally {
-            if (stream != null) {
-                IOUtils.closeQuietly(stream);
-            }
-        }
-    }
 
     /**
      * Return the number of updater threads to be started.
