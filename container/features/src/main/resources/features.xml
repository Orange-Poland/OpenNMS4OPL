<?xml version="1.0" encoding="UTF-8" standalone="yes"?>
<features name="opennms-${project.version}" xmlns="http://karaf.apache.org/xmlns/features/v1.2.0">
    <repository>mvn:org.apache.camel.karaf/apache-camel/${camelVersion}/xml/features</repository>
    <repository>mvn:org.apache.cxf.karaf/apache-cxf/${cxfVersion}/xml/features</repository>
    <repository>mvn:org.apache.activemq/activemq-karaf/${activemqVersion}/xml/features</repository>
    <repository>mvn:org.ops4j.pax.jdbc/pax-jdbc-features/1.0.1/xml/features</repository>
    <repository>mvn:org.apache.activemq/activemq-karaf/${activemqVersion}/xml/features</repository>
    <repository>mvn:org.opennms.integration.api/karaf-features/${opennmsApiVersion}/xml</repository>
    <repository>mvn:com.eclipsesource.jaxrs/features/${osgiJaxRsVersion}/xml/features</repository>
    <feature name="opennms-amqp-event-forwarder" version="${project.version}" description="OpenNMS :: Features :: AMQP :: Event Forwarder">
        <feature>camel-core</feature>
        <feature>camel-blueprint</feature>
        <feature>camel-http</feature>
        <feature>camel-amqp</feature>
        <feature>guava</feature>
        <feature>opennms-core-camel</feature>
        <feature>opennms-dao-api</feature>
        <bundle>mvn:org.opennms.features.amqp/org.opennms.features.amqp.common/${project.version}</bundle>
        <bundle>mvn:org.opennms.features.amqp/org.opennms.features.amqp.event-forwarder/${project.version}</bundle>
    </feature>
    <feature name="opennms-amqp-event-receiver" version="${project.version}" description="OpenNMS :: Features :: AMQP :: Event Receiver">
        <feature>camel-core</feature>
        <feature>camel-blueprint</feature>
        <feature>camel-http</feature>
        <feature>camel-amqp</feature>
        <feature>guava</feature>
        <feature>opennms-core-camel</feature>
        <feature>opennms-dao-api</feature>
        <bundle>mvn:org.opennms.features.amqp/org.opennms.features.amqp.common/${project.version}</bundle>
        <bundle>mvn:org.opennms.features.amqp/org.opennms.features.amqp.event-receiver/${project.version}</bundle>
    </feature>
    <feature name="opennms-amqp-alarm-northbounder" version="${project.version}" description="OpenNMS :: Features :: AMQP :: Alarm Northbounder">
        <feature>camel-core</feature>
        <feature>camel-blueprint</feature>
        <feature>camel-http</feature>
        <feature>camel-amqp</feature>
        <feature>opennms-core-camel</feature>
        <bundle>mvn:org.opennms.features.amqp/org.opennms.features.amqp.common/${project.version}</bundle>
        <bundle>mvn:org.opennms.features.amqp/org.opennms.features.amqp.alarm-northbounder/${project.version}</bundle>
    </feature>
    <feature name="atomikos" version="${atomikosVersion}" description="Atomikos :: TransactionEssentials">
        <bundle>wrap:mvn:com.atomikos/atomikos-util/${atomikosVersion}</bundle>
        <bundle>wrap:mvn:com.atomikos/transactions-api/${atomikosVersion}</bundle>
        <bundle>wrap:mvn:com.atomikos/transactions/${atomikosVersion}</bundle>
        <bundle>wrap:mvn:com.atomikos/transactions-jta/${atomikosVersion}</bundle>
        <bundle>wrap:mvn:com.atomikos/transactions-jdbc/${atomikosVersion}</bundle>
    </feature>
    <feature name="batik" version="${batikVersion}" description="Apache :: XML Graphics :: Batik">
        <bundle>wrap:mvn:xalan/xalan/${xalanVersion}</bundle>
        <bundle>wrap:mvn:xalan/serializer/${xalanVersion}</bundle>
        <bundle>wrap:mvn:xml-apis/xml-apis/${xmlApisVersion}</bundle>
        <bundle>wrap:mvn:xml-apis/xml-apis-ext/1.3.04</bundle>
        <bundle>wrap:mvn:org.apache.xmlgraphics/batik-anim/${batikVersion}</bundle>
        <bundle>wrap:mvn:org.apache.xmlgraphics/batik-awt-util/${batikVersion}</bundle>
        <bundle>wrap:mvn:org.apache.xmlgraphics/batik-bridge/${batikVersion}</bundle>
        <bundle>wrap:mvn:org.apache.xmlgraphics/batik-css/${batikVersion}</bundle>
        <bundle>wrap:mvn:org.apache.xmlgraphics/batik-dom/${batikVersion}</bundle>
        <bundle>wrap:mvn:org.apache.xmlgraphics/batik-ext/${batikVersion}</bundle>
        <bundle>wrap:mvn:org.apache.xmlgraphics/batik-gvt/${batikVersion}</bundle>
        <bundle>wrap:mvn:org.apache.xmlgraphics/batik-parser/${batikVersion}</bundle>
        <bundle>wrap:mvn:org.apache.xmlgraphics/batik-script/${batikVersion}</bundle>
        <bundle>wrap:mvn:org.apache.xmlgraphics/batik-svggen/${batikVersion}</bundle>
        <bundle>wrap:mvn:org.apache.xmlgraphics/batik-svg-dom/${batikVersion}</bundle>
        <bundle>wrap:mvn:org.apache.xmlgraphics/batik-transcoder/${batikVersion}</bundle>
        <bundle>wrap:mvn:org.apache.xmlgraphics/batik-util/${batikVersion}</bundle>
        <bundle>wrap:mvn:org.apache.xmlgraphics/batik-xml/${batikVersion}</bundle>
    </feature>
    <feature name="bsf" version="${bsfVersion}" description="Apache :: Bean Scripting Framework">
        <bundle>wrap:mvn:bsf/bsf/${bsfVersion}</bundle>
    </feature>
    <feature name="c3p0" version="${c3p0Version}" description="c3p0">
        <feature>postgresql</feature>
        <bundle>wrap:mvn:com.mchange/c3p0/${c3p0Version}$Bundle-SymbolicName=c3p0&amp;Bundle-Version=${c3p0Version}&amp;Import-Package=javax.management,javax.naming,javax.sql,javax.xml.parsers,org.postgresql;resolution:=optional,org.w3c.dom</bundle>
    </feature>
    <feature name="hikari-cp" version="${hikaricpVersion}" description="HikariCP">
        <feature>postgresql</feature>
        <bundle>mvn:com.zaxxer/HikariCP/${hikaricpVersion}</bundle>
    </feature>
    <feature name="commons-beanutils" version="${commonsBeanutilsVersion}" description="Apache :: commons-beanutils">
        <feature>commons-collections</feature>
        <bundle>mvn:commons-beanutils/commons-beanutils/${commonsBeanutilsVersion}</bundle>
    </feature>
    <feature name="commons-codec" version="${commonsCodecVersion}" description="Apache :: commons-codec">
        <bundle>mvn:commons-codec/commons-codec/${commonsCodecVersion}</bundle>
    </feature>
    <feature name="commons-cli" version="1.2" description="Apache :: commons-cli">
        <bundle>mvn:commons-cli/commons-cli/1.2</bundle>
    </feature>
    <feature name="commons-collections" version="${commonsCollectionsVersion}" description="Apache :: commons-collections">
        <bundle>mvn:commons-collections/commons-collections/${commonsCollectionsVersion}</bundle>
    </feature>
    <feature name="commons-configuration" version="${commonsConfigurationVersion}" description="Apache :: commons-configuration">
        <feature>commons-beanutils</feature>
        <feature>commons-codec</feature>
        <feature>commons-digester</feature>
        <feature>commons-jxpath</feature>
        <feature>commons-lang</feature>
        <feature>javax.mail</feature>
        <feature>javax.servlet</feature>
        <bundle>wrap:mvn:org.apache.ant/ant/1.8.2</bundle>
        <bundle>mvn:commons-configuration/commons-configuration/${commonsConfigurationVersion}</bundle>
    </feature>
    <feature name="commons-digester" version="${commonsDigesterVersion}" description="Apache :: commons-digester">
        <feature>commons-beanutils</feature>
        <bundle>mvn:commons-digester/commons-digester/${commonsDigesterVersion}</bundle>
    </feature>
    <feature name="commons-exec" version="1.2" description="Apache :: commons-exec">
        <bundle>mvn:org.apache.commons/commons-exec/1.2</bundle>
    </feature>
    <feature name="commons-io" version="${commonsIoVersion}" description="Apache :: commons-io">
        <bundle>mvn:commons-io/commons-io/${commonsIoVersion}</bundle>
    </feature>
    <feature name="commons-jexl" version="${commonsJexlVersion}" description="Apache :: commons-jexl">
        <bundle>mvn:org.apache.commons/commons-jexl/${commonsJexlVersion}</bundle>
    </feature>
    <feature name="commons-jxpath" version="${commonsJxpathVersion}" description="Apache :: commons-jxpath">
        <feature>commons-beanutils</feature>
        <feature>javax.servlet</feature>
        <bundle dependency="true">mvn:org.apache.servicemix.bundles/org.apache.servicemix.bundles.jdom/1.1_4</bundle>
        <bundle dependency="true">wrap:mvn:javax.servlet.jsp/jsp-api/2.2</bundle>
        <bundle>mvn:commons-jxpath/commons-jxpath/${commonsJxpathVersion}</bundle>
    </feature>
    <feature name="commons-lang" version="${commonsLangVersion}" description="Apache :: commons-lang">
        <bundle>mvn:commons-lang/commons-lang/${commonsLangVersion}</bundle>
    </feature>
    <feature name="commons-lang3" version="${commonsLang3Version}" description="Apache :: commons-lang3">
        <bundle>mvn:org.apache.commons/commons-lang3/${commonsLang3Version}</bundle>
    </feature>
    <feature name="commons-net" version="3.6" description="Apache :: commons-net">
        <bundle>mvn:commons-net/commons-net/3.6</bundle>
    </feature>
    <feature name="dnsjava" version="${dnsjavaVersion}" description="dnsjava">
        <bundle dependency="true">wrap:mvn:org.dnsjava/dnsjava/${dnsjavaVersion}</bundle>
    </feature>
    <feature name="dropwizard-metrics" version="${dropwizardMetricsVersion}" description="Dropwizard :: Metrics">
        <bundle>mvn:io.dropwizard.metrics/metrics-core/${dropwizardMetricsVersion}</bundle>
    </feature>
    <feature name="fop" version="${fopVersion}" description="Apache :: XML Graphics :: FOP">
        <bundle>wrap:mvn:org.apache.xmlgraphics/fop/${fopVersion}</bundle>
    </feature>
    <feature name="gemini-blueprint" version="${eclipseGeminiVersion}" description="Eclipse :: Gemini Blueprint">
        <feature version="[4.2,4.3)">spring</feature>
        <bundle>mvn:org.eclipse.gemini.blueprint/gemini-blueprint-core/${eclipseGeminiVersion}</bundle>
        <bundle>mvn:org.eclipse.gemini.blueprint/gemini-blueprint-extender/${eclipseGeminiVersion}</bundle>
        <bundle>mvn:org.eclipse.gemini.blueprint/gemini-blueprint-io/${eclipseGeminiVersion}</bundle>
    </feature>
    <feature name="guava" version="${guavaVersion}" description="Google :: Guava">
        <bundle dependency="true">mvn:com.google.guava/guava/${guavaVersion}</bundle>
    </feature>
    <feature name="guava17" version="${guavaOldVersion}" description="Google :: Guava">
        <bundle dependency="true">mvn:com.google.guava/guava/${guavaOldVersion}</bundle>
    </feature>
    <feature name="hibernate36" version="3.6.10.Final" description="Hibernate :: Hibernate ORM">
        <bundle dependency="true">wrap:mvn:antlr/antlr/${antlr.version}$Import-Package=org.hibernate.hql.ast</bundle>
        <bundle dependency="true">wrap:mvn:dom4j/dom4j/1.6.1</bundle>
        <bundle dependency="true">mvn:commons-collections/commons-collections/${commonsCollectionsVersion}</bundle>
        <bundle dependency="true">mvn:org.apache.geronimo.specs/geronimo-jta_1.1_spec/${geronimoVersion}</bundle>
        <bundle dependency="true">mvn:org.javassist/javassist/3.18.2-GA</bundle>
        <bundle>wrap:mvn:org.hibernate.javax.persistence/hibernate-jpa-2.0-api/1.0.1.Final</bundle>
        <bundle>wrap:mvn:org.hibernate/hibernate-core/3.6.10.Final$Export-Package=org.hibernate*;version="3.6.10"</bundle>
        <bundle>wrap:mvn:org.hibernate/hibernate-commons-annotations/3.2.0.Final</bundle>
    </feature>
    <feature name="hibernate-validator41" version="4.1.0.Final" description="Hibernate :: Hibernate Validator">
        <feature>javax.validation</feature>
        <bundle>wrap:mvn:org.hibernate/hibernate-validator-annotation-processor/4.1.0.Final</bundle>
        <bundle>wrap:mvn:org.hibernate/hibernate-validator/4.1.0.Final</bundle>
    </feature>
    <feature name="java-native-access" version="${jnaVersion}" description="Java Native Access (JNA)">
        <bundle>mvn:net.java.dev.jna/jna/${jnaVersion}</bundle>
        <bundle>mvn:net.java.dev.jna/jna-platform/${jnaVersion}</bundle>
    </feature>
    <feature name="javax.mail" version="1.4.5" description="javax.mail">
        <bundle>mvn:javax.mail/mail/1.4.5</bundle>
    </feature>
    <feature name="javax.servlet" version="${servletApiVersion}" description="javax.servlet">
        <bundle start-level="30">mvn:javax.servlet/javax.servlet-api/${servletApiVersion}</bundle>
    </feature>
    <feature name="javax.validation" version="1.0.0.GA" description="javax.validation">
        <bundle dependency="true">wrap:mvn:javax.validation/validation-api/1.0.0.GA$Bundle-SymbolicName=javax.validation:validation-api&amp;Bundle-Version=1.0.0&amp;Export-Package=javax.validation;version="1.0.0",javax.validation.bootstrap;version="1.0.0",javax.validation.constraints;version="1.0.0",javax.validation.groups;version="1.0.0",javax.validation.metadata;version="1.0.0",javax.validation.spi;version="1.0.0"</bundle>
    </feature>
    <feature name="jaxb" version="${eclipselinkVersion}" description="EclipseLink :: MOXy">
        <feature>javax.mail</feature>
        <bundle>mvn:org.eclipse.persistence/org.eclipse.persistence.moxy/${eclipselinkVersion}</bundle>
        <bundle>mvn:org.eclipse.persistence/org.eclipse.persistence.core/${eclipselinkVersion}</bundle>
        <bundle>mvn:org.eclipse.persistence/org.eclipse.persistence.asm/${eclipselinkVersion}</bundle>
        <bundle>mvn:org.eclipse.persistence/org.eclipse.persistence.antlr/${eclipselinkVersion}</bundle>
    </feature>
    <feature name="jcifs" version="${jcifsVersion}" description="jcifs">
        <bundle>wrap:mvn:org.samba.jcifs/jcifs/${jcifsVersion}</bundle>
    </feature>
    <feature name="jfreechart" version="1.0.13" description="JFree :: JFreeChart">
        <bundle>wrap:mvn:jfree/jfreechart/1.0.13</bundle>
        <bundle>wrap:mvn:jfree/jcommon/1.0.16</bundle>
    </feature>
    <feature name="jldap" version="${jldapVersion}" description="OpenLDAP :: JLDAP">
        <bundle>wrap:mvn:com.novell.ldap/jldap/${jldapVersion}</bundle>
    </feature>
    <feature name="joda-time" version="${jodaTimeVersion}" description="Joda :: Joda-Time">
        <bundle>mvn:joda-time/joda-time/${jodaTimeVersion}</bundle>
    </feature>
    <feature name="jolokia-client" version="1.3.3" description="Jolokia-Client">
        <feature>javax.servlet</feature>
        <feature>json-simple</feature>
        <bundle dependency="true">mvn:org.apache.httpcomponents/httpcore-osgi/${httpcoreVersion}</bundle>
        <bundle dependency="true">mvn:org.apache.httpcomponents/httpclient-osgi/${httpclientVersion}</bundle>
        <bundle>mvn:org.jolokia/jolokia-client-java/1.3.3</bundle>
    </feature>
    <feature name="jrobin" version="1.6.0" description="JRobin">
        <bundle>mvn:org.jrobin/jrobin/1.6.0</bundle>
    </feature>
    <feature name="json-lib" version="2.2.3" description="json-lib">
        <bundle>wrap:mvn:net.sf.ezmorph/ezmorph/1.0.6</bundle>
        <bundle>wrap:mvn:net.sf.json-lib/json-lib/2.2.3/jar/jdk15</bundle>
    </feature>
    <feature name="lmax-disruptor" version="${lmaxDisruptorVersion}" description="LMAX :: Disruptor">
        <bundle>mvn:com.lmax/disruptor/${lmaxDisruptorVersion}</bundle>
    </feature>
    <feature name="org.json" version="${jsonVersion}" description="org.json">
        <bundle>wrap:mvn:org.json/json/${jsonVersion}$Export-Package=org.json</bundle>
    </feature>
    <feature name="json-simple" version="1.1.1" description="json-simple">
        <bundle>wrap:mvn:com.googlecode.json-simple/json-simple/1.1.1</bundle>
    </feature>
    <feature name="owasp-encoder" version="${owaspEncoderVersion}" description="OWASP :: Encoder">
        <bundle>wrap:mvn:org.owasp.encoder/encoder/${owaspEncoderVersion}$Export-Package=org.owasp.encoder</bundle>
    </feature>
    <feature name="owasp-html-sanitizer" version="${owaspHtmlSanitizerVersion}" description="OWASP :: HTML Sanitizer">
        <feature>guava</feature>
        <bundle>wrap:mvn:com.googlecode.owasp-java-html-sanitizer/owasp-java-html-sanitizer/${owaspHtmlSanitizerVersion}$Export-Package=org.owasp.html</bundle>
    </feature>
    <feature name="postgresql" version="${postgresqlVersion}" description="PostgreSQL :: JDBC Driver">
        <feature>pax-jdbc-spec</feature>
        <bundle dependency="true">mvn:org.apache.geronimo.specs/geronimo-jta_1.1_spec/${geronimoVersion}</bundle>
        <bundle>wrap:mvn:org.postgresql/postgresql/${postgresqlVersion}</bundle>
    </feature>
    <feature name="rate-limited-logger" version="${rateLimitedLoggerVersion}" description="Rate Limited Logger">
        <feature>joda-time</feature>
        <bundle>wrap:mvn:com.swrve/rate-limited-logger/${rateLimitedLoggerVersion}</bundle>
    </feature>
    <feature name="spring-security32" version="${springSecurityVersion}" description="Spring :: Security">
        <feature version="[4.2,4.3)">spring-web</feature>
        <feature>commons-codec</feature>
        <feature>javax.servlet</feature>
        <bundle>wrap:mvn:org.springframework.ldap/spring-ldap-core/1.3.2.RELEASE$Export-Package=org.springframework.ldap*;version="1.3.2"</bundle>
        <bundle>mvn:org.springframework.security/spring-security-aspects/${springSecurityVersion}</bundle>
        <bundle>mvn:org.springframework.security/spring-security-core/${springSecurityVersion}</bundle>
        <bundle>mvn:org.springframework.security/spring-security-config/${springSecurityVersion}</bundle>
        <bundle>mvn:org.springframework.security/spring-security-ldap/${springSecurityVersion}</bundle>
        <bundle>mvn:org.springframework.security/spring-security-remoting/${springSecurityVersion}</bundle>
        <bundle>mvn:org.springframework.security/spring-security-web/${springSecurityVersion}</bundle>
    </feature>
    <feature name="jicmp" version="2.0.1" description="jicmp">
        <feature>guava</feature>
        <bundle>mvn:org.opennms/jicmp-api/2.0.1</bundle>
    </feature>
    <feature name="jicmp6" version="2.0.1" description="jicmp6">
        <bundle>mvn:org.opennms/jicmp6-api/2.0.1</bundle>
    </feature>
    <feature name="quartz" version="${quartzVersion}" description="quartz">
        <feature>c3p0</feature>
        <bundle>wrap:mvn:org.quartz-scheduler/quartz/${quartzVersion}</bundle>
    </feature>
    <feature name="twitter4j" version="${twitter4jVersion}" description="Twitter4J">
        <bundle>wrap:mvn:org.twitter4j/twitter4j-core/${twitter4jVersion}</bundle>
    </feature>
    <feature name="opentracing-api" version="${opentracingVersion}" description="OpenTracing API">
        <bundle dependency="true">wrap:mvn:io.opentracing/opentracing-api/${opentracingVersion}</bundle>
        <bundle dependency="true">wrap:mvn:io.opentracing/opentracing-noop/${opentracingVersion}</bundle>
        <bundle dependency="true">wrap:mvn:io.opentracing/opentracing-util/${opentracingVersion}</bundle>
    </feature>
    <feature name="opennms-core-tracing" version="${project.version}" description="OpenNMS :: Core :: Tracing">
        <feature>opentracing-api</feature>
        <bundle>mvn:org.opennms.core.tracing/org.opennms.core.tracing.api/${project.version}</bundle>
        <bundle>mvn:org.opennms.core.tracing/org.opennms.core.tracing.registry/${project.version}</bundle>
        <bundle>mvn:org.opennms.core/org.opennms.core.xml/${project.version}</bundle>
    </feature>
    <feature name="opennms-core-tracing-jaeger" version="${project.version}" description="OpenNMS :: Core :: Tracing :: Jeager Tracer">
        <feature>opennms-core-tracing</feature>
        <bundle>mvn:org.opennms.core.tracing/org.opennms.core.tracing.jaeger-osgi/${project.version}</bundle>
        <bundle>mvn:org.opennms.core.tracing/org.opennms.core.tracing.jaeger-tracer/${project.version}</bundle>
    </feature>

    <feature name="opennms-activemq-pool" version="${project.version}" description="OpenNMS :: Features :: ActiveMQ :: Pool">
        <feature>activemq-client</feature>
        <feature>camel-core</feature>
        <feature>camel-jms</feature>
        <feature>opennms-core</feature>
        <bundle dependency="true">mvn:org.ow2.asm/asm-all/5.2</bundle>
        <bundle>mvn:org.opennms.features.activemq/org.opennms.features.activemq.pool/${project.version}</bundle>
    </feature>
    <feature name="opennms-bootstrap" version="${project.version}" description="opennms-bootstrap">
        <bundle>wrap:mvn:org.opennms/opennms-bootstrap/${project.version}</bundle>
    </feature>

    <feature name="opennms-identity" version="${project.version}" description="OpenNMS :: Features :: OpenNMS Identity">
        <bundle>mvn:org.opennms.features.distributed/org.opennms.features.distributed.opennms-identity/${project.version}</bundle>
    </feature>

    <feature name="opennms-core" version="${project.version}" description="OpenNMS :: Core">
        <feature version="[4.2,4.3)">spring</feature>
        <feature version="[4.2,4.3)">spring-orm</feature>
        <feature>commons-io</feature>
        <feature>dnsjava</feature>
        <feature>jaxb</feature>
        <feature>owasp-encoder</feature>
        <feature>owasp-html-sanitizer</feature>
        <bundle dependency="true">wrap:mvn:javax.inject/javax.inject/1</bundle>
        <bundle dependency="true">mvn:org.codehaus.jackson/jackson-core-asl/${jacksonVersion}</bundle>
        <bundle dependency="true">mvn:org.codehaus.jackson/jackson-mapper-asl/${jacksonVersion}</bundle>
        <bundle dependency="true">mvn:org.codehaus.jackson/jackson-xc/${jacksonVersion}</bundle>
        <bundle>mvn:org.opennms.core/org.opennms.core.api/${project.version}</bundle>
        <bundle>mvn:org.opennms.core/org.opennms.core.criteria/${project.version}</bundle>
        <bundle>mvn:org.opennms.core/org.opennms.core.lib/${project.version}</bundle>
        <bundle>mvn:org.opennms.core/org.opennms.core.logging/${project.version}</bundle>
        <bundle>mvn:org.opennms.core/org.opennms.core.soa/${project.version}</bundle>
        <bundle>mvn:org.opennms.core/org.opennms.core.spring/${project.version}</bundle>
        <bundle>mvn:org.opennms.core/org.opennms.core.sysprops/${project.version}</bundle>
        <bundle>mvn:org.opennms.core/org.opennms.core.xml/${project.version}</bundle>
        <bundle>mvn:org.opennms/opennms-util/${project.version}</bundle>
    </feature>
    <feature name="opennms-core-camel" version="${project.version}" description="OpenNMS :: Core :: Camel">
        <feature>camel-core</feature>
        <feature>camel-http</feature>
        <feature>camel-netty4</feature>
        <feature>opennms-core</feature>
        <bundle>mvn:org.opennms.core/org.opennms.core.camel/${project.version}</bundle>
    </feature>
    <feature name="opennms-core-daemon" version="${project.version}" description="OpenNMS :: Core :: Daemon">
        <feature>activemq-client</feature>
        <feature>camel-jms</feature>
        <feature>guava</feature>
        <feature>opennms-activemq-pool</feature>
        <feature>opennms-core</feature>
        <feature>opennms-config</feature>
        <feature>opennms-icmp-api</feature>
        <feature>opennms-model</feature>
        <bundle dependency="true">mvn:org.ow2.asm/asm-all/5.2</bundle>
        <bundle>mvn:org.opennms.core/org.opennms.core.daemon/${project.version}</bundle>
    </feature>
    <feature name="opennms-core-db" version="${project.version}" description="OpenNMS :: Core :: Database">
        <feature>atomikos</feature>
        <feature>c3p0</feature>
        <feature>hikari-cp</feature>
        <feature>commons-io</feature>
        <feature>postgresql</feature>
        <feature>opennms-core</feature>
        <bundle>mvn:org.opennms.core/org.opennms.core.db/${project.version}</bundle>
    </feature>
    <feature name="opennms-core-web" version="${project.version}" description="OpenNMS :: Core :: Web">
        <feature>opennms-core</feature>
        <bundle>mvn:org.apache.httpcomponents/httpcore-osgi/${httpcoreVersion}</bundle>
        <bundle>mvn:org.apache.httpcomponents/httpclient-osgi/${httpclientVersion}</bundle>
        <bundle>mvn:org.opennms.core/org.opennms.core.web/${project.version}</bundle>
    </feature>
    <feature name="opennms-distributed-core-api" version="${project.version}" description="OpenNMS :: Distributed :: Core :: API">
        <bundle>mvn:org.opennms.features.distributed/core-api/${project.version}</bundle>
    </feature>
    <feature name="opennms-model" version="${project.version}" description="OpenNMS :: Model">
        <feature version="[4.2,4.3)">spring</feature>
        <feature version="[4.2,4.3)">spring-jdbc</feature>
        <feature version="[4.2,4.3)">spring-orm</feature>
        <feature version="[4.2,4.3)">spring-tx</feature>
        <feature>commons-io</feature>
        <feature>commons-lang</feature>
        <feature>dnsjava</feature>
        <feature>hibernate36</feature>
        <feature>jaxb</feature>
        <feature>opennms-core</feature>
        <feature>opennms-events-api</feature>
        <feature>opennms-poller-api</feature>
        <feature>opennms-rrd-api</feature>
        <feature>opennms-snmp</feature>
        <bundle>mvn:org.opennms/opennms-model/${project.version}</bundle>
    </feature>
    <feature name="opennms-collection-api" version="${project.version}" description="OpenNMS :: Collection :: API">
        <feature version="[4.2,4.3)">spring</feature>
        <feature>commons-jexl</feature>
        <feature>opennms-model</feature>
        <bundle>mvn:org.opennms.features.collection/org.opennms.features.collection.api/${project.version}</bundle>
    </feature>
    <feature name="opennms-collection-commands" version="${project.version}" description="OpenNMS :: Collection :: Shell Commands">
        <feature>dropwizard-metrics</feature>
        <feature>guava</feature>
        <bundle>mvn:org.opennms.features.collection/org.opennms.features.collection.commands/${project.version}</bundle>
    </feature>
    <feature name="opennms-collection-core" version="${project.version}" description="OpenNMS :: Collection :: Core">
        <feature>opennms-collection-api</feature>
        <feature>opennms-config</feature>
        <feature>opennms-core-ipc-rpc-api</feature>
        <feature>opennms-dao-api</feature>
        <bundle>mvn:org.opennms.features.collection/org.opennms.features.collection.core/${project.version}</bundle>
    </feature>
    <feature name="opennms-collection-persistence-rrd" version="${project.version}" description="OpenNMS :: Collection :: Persistence :: RRD">
        <feature>opennms-collection-api</feature>
        <feature>opennms-dao-api</feature>
        <feature>opennms-rrd-api</feature>
        <bundle>mvn:org.opennms.features.collection/org.opennms.features.collection.persistence.rrd/${project.version}</bundle>
    </feature>
    <feature name="opennms-config-api" version="${project.version}" description="OpenNMS :: Configuration :: API">
        <feature>opennms-collection-api</feature>
        <feature>opennms-core</feature>
        <feature>opennms-model</feature>
        <bundle>mvn:org.opennms/opennms-config-api/${project.version}</bundle>
        <bundle>mvn:org.opennms/opennms-config-model/${project.version}</bundle>
        <bundle>mvn:org.opennms/opennms-config-jaxb/${project.version}</bundle>
    </feature>
    <feature name="opennms-config-jaxb" version="${project.version}" description="OpenNMS :: Configuration :: JAXB">
        <feature>hibernate36</feature>
        <feature>commons-lang</feature>
        <feature>opennms-collection-api</feature>
        <feature>opennms-core</feature>
        <feature>opennms-snmp</feature>
        <bundle>mvn:org.opennms/opennms-config-jaxb/${project.version}</bundle>
    </feature>
    <feature name="opennms-config" version="${project.version}" description="OpenNMS :: Configuration">
        <feature>c3p0</feature>
        <feature>hikari-cp</feature>
        <feature>commons-codec</feature>
        <feature>opennms-config-api</feature>
        <feature>opennms-core-db</feature>
        <feature>opennms-poller-api</feature>
        <feature>opennms-rrd-api</feature>
        <feature>opennms-snmp</feature>
        <bundle dependency="true">wrap:mvn:com.googlecode.concurrent-locks/concurrent-locks/1.0.0</bundle>
        <bundle dependency="true">wrap:mvn:org.jasypt/jasypt/1.9.0</bundle>
        <bundle>mvn:org.opennms/opennms-config/${project.version}</bundle>
    </feature>
    <feature name="opennms-kafka" version="${project.version}" description="OpenNMS :: Features :: Kafka">
        <bundle dependency="true">mvn:org.scala-lang/scala-library/${scalaLibraryVersion}</bundle>
        <bundle dependency="true">mvn:org.apache.zookeeper/zookeeper/3.4.10</bundle>
        <bundle dependency="true">mvn:com.typesafe.scala-logging/scala-logging_${scalaVersion}/${scalaLoggingVersion}</bundle>
        <bundle dependency="true">mvn:com.fasterxml.jackson.core/jackson-databind/${jackson2Version}</bundle>
        <bundle dependency="true">mvn:com.fasterxml.jackson.core/jackson-annotations/${jackson2Version}</bundle>
        <bundle dependency="true">mvn:com.fasterxml.jackson.core/jackson-core/${jackson2Version}</bundle>
        <bundle dependency="true">wrap:mvn:com.yammer.metrics/metrics-core/2.2.0$Bundle-Version=2.2.0&amp;Export-Package=*;-noimport:=true;version="2.2.0"</bundle>
        <bundle dependency="true">wrap:mvn:com.yammer.metrics/metrics-annotation/2.2.0$Bundle-Version=2.2.0&amp;Export-Package=*;-noimport:=true;version="2.2.0"</bundle>
        <bundle dependency="true">mvn:org.apache.servicemix.bundles/org.apache.servicemix.bundles.kafka_${scalaVersion}/${kafkaBundleVersion}</bundle>
        <bundle dependency="true">mvn:org.apache.servicemix.bundles/org.apache.servicemix.bundles.kafka-clients/${kafkaBundleVersion}</bundle>
    </feature>
    <feature name="opennms-aws-sqs" version="${project.version}" description="OpenNMS :: Features :: AWS SQS">
        <bundle dependency="true">wrap:mvn:com.amazonaws/aws-java-sdk-core/${awsSdkVersion}</bundle>
        <bundle dependency="true">wrap:mvn:com.amazonaws/aws-java-sdk-sqs/${awsSdkVersion}</bundle>
        <bundle dependency="true">wrap:mvn:com.amazonaws/amazon-sqs-java-messaging-lib/${awsSqsMessagingVersion}</bundle>
        <bundle dependency="true">mvn:com.fasterxml.jackson.core/jackson-databind/${jackson2Version}</bundle>
        <bundle dependency="true">mvn:com.fasterxml.jackson.core/jackson-annotations/${jackson2Version}</bundle>
        <bundle dependency="true">mvn:com.fasterxml.jackson.core/jackson-core/${jackson2Version}</bundle>
    </feature>
    <feature name="opennms-core-ipc-sink-api" version="${project.version}" description="OpenNMS :: Core :: IPC :: Sink :: API">
        <feature>dropwizard-metrics</feature>
        <feature>guava</feature>
        <feature>javax.mail</feature>
        <feature>org.json</feature>
        <feature>rate-limited-logger</feature>
        <feature>opennms-core</feature>
        <feature>opennms-distributed-core-api</feature>
        <feature>opennms-core-tracing</feature>
        <bundle>mvn:com.google.protobuf/protobuf-java/${protobufVersion}</bundle>
        <bundle>mvn:org.opennms.core.ipc.sink/org.opennms.core.ipc.sink.api/${project.version}</bundle>
        <bundle>mvn:org.opennms.core.ipc.sink/org.opennms.core.ipc.sink.common/${project.version}</bundle>
        <bundle>mvn:org.opennms.core.ipc.sink/org.opennms.core.ipc.sink.xml/${project.version}</bundle>
    </feature>
    <feature name="opennms-core-ipc-sink-offheap" version="${project.version}" description="OpenNMS :: Core :: IPC :: Sink :: OffHeap">
        <feature>opennms-core-ipc-sink-api</feature>
        <feature>dropwizard-metrics</feature>
        <bundle>mvn:org.opennms.core.ipc.sink/org.opennms.core.ipc.sink.offheap/${project.version}</bundle>
        <bundle>mvn:com.h2database/h2/${h2databaseVersion}</bundle>
    </feature>
    <feature name="opennms-core-ipc-sink-camel-common" version="${project.version}" description="OpenNMS :: Core :: IPC :: Sink :: Camel :: Common">
        <feature>opennms-core-ipc-sink-api</feature>
        <feature>opennms-core-camel</feature>
        <feature>opennms-dao-api</feature>
        <feature>camel-blueprint</feature>
        <feature>camel-jms</feature>
        <bundle>mvn:org.opennms.core.ipc.sink.camel/org.opennms.core.ipc.sink.camel.common/${project.version}</bundle>
    </feature>
    <feature name="opennms-core-ipc-sink-camel" version="${project.version}" description="OpenNMS :: Core :: IPC :: Sink :: Camel :: Client">
        <feature>opennms-core-ipc-sink-camel-common</feature>
        <bundle>mvn:org.opennms.core.ipc.sink.camel/org.opennms.core.ipc.sink.camel.client/${project.version}</bundle>
    </feature>
    <feature name="opennms-core-ipc-sink-camel-server" version="${project.version}" description="OpenNMS :: Core :: IPC :: Sink :: Camel :: Server">
        <feature>opennms-core-ipc-sink-camel-common</feature>
        <bundle>mvn:org.opennms.core.ipc.sink.camel/org.opennms.core.ipc.sink.camel.server/${project.version}</bundle>
    </feature>
    <feature name="opennms-core-ipc-sink-kafka-common" version="${project.version}" description="OpenNMS :: Core :: IPC :: Sink :: Kafka :: Common">
        <feature>opennms-core-ipc-sink-api</feature>
        <feature>opennms-kafka</feature>
        <feature>opennms-core-camel</feature>
        <bundle>mvn:org.opennms.core.health/org.opennms.core.health.api/${project.version}</bundle>
        <bundle>mvn:org.opennms.core.ipc.common/org.opennms.core.ipc.common.kafka/${project.version}</bundle>
    </feature>
    <feature name="opennms-core-ipc-sink-kafka" version="${project.version}" description="OpenNMS :: Core :: IPC :: Sink :: Kafka :: Client">
        <feature>opennms-core-ipc-sink-kafka-common</feature>
        <bundle>mvn:org.opennms.core.ipc.sink.kafka/org.opennms.core.ipc.sink.kafka.client/${project.version}</bundle>
    </feature>
    <feature name="opennms-core-ipc-sink-kafka-server" version="${project.version}" description="OpenNMS :: Core :: IPC :: Sink :: Kafka :: Server">
        <feature>opennms-core-ipc-sink-kafka-common</feature>
        <bundle>mvn:org.opennms.core.ipc.sink.kafka/org.opennms.core.ipc.sink.kafka.server/${project.version}</bundle>
    </feature>
    <feature name="opennms-core-ipc-sink-aws-sqs" version="${project.version}" description="OpenNMS :: Core :: IPC :: Sink :: AWS SQS Impl.">
        <feature>guava</feature>
        <feature>opennms-core-ipc-sink-api</feature>
        <feature>opennms-aws-sqs</feature>
        <bundle>mvn:org.opennms.core.ipc.common/org.opennms.core.ipc.common.aws-sqs/${project.version}</bundle>
        <bundle>mvn:org.opennms.core.ipc.sink.aws.sqs/org.opennms.core.ipc.sink.aws.sqs.common/${project.version}</bundle>
        <bundle>mvn:org.opennms.core.ipc.sink.aws.sqs/org.opennms.core.ipc.sink.aws.sqs.client/${project.version}</bundle>
    </feature>
    <feature name="opennms-core-ipc-rpc-api" version="${project.version}" description="OpenNMS :: Core :: IPC :: RPC :: API">
        <feature>camel-blueprint</feature>
        <feature>camel-jms</feature>
        <feature>org.json</feature>
        <feature>javax.mail</feature>
        <feature>opennms-core-camel</feature>
        <feature>opennms-distributed-core-api</feature>
        <feature>opennms-dao-api</feature>
        <feature>opennms-core-tracing</feature>
        <bundle>mvn:org.opennms.core.ipc.rpc/org.opennms.core.ipc.rpc.api/${project.version}</bundle>
        <bundle>mvn:org.opennms.core.ipc.rpc/org.opennms.core.ipc.rpc.utils/${project.version}</bundle>
        <bundle>mvn:org.opennms.core.ipc.rpc/org.opennms.core.ipc.rpc.xml/${project.version}</bundle>
        <bundle>mvn:org.opennms.core.ipc.rpc/org.opennms.core.ipc.rpc.common/${project.version}</bundle>
        <bundle>mvn:org.opennms.core.ipc.rpc/org.opennms.core.ipc.rpc.camel/${project.version}</bundle>
    </feature>
    <feature name="opennms-core-ipc-rpc-jms" version="${project.version}" description="OpenNMS :: Core :: IPC :: RPC :: JMS Impl.">
        <feature>opennms-core-ipc-rpc-api</feature>
        <feature>opennms-dao-api</feature>
        <bundle>mvn:org.opennms.core.ipc.rpc/org.opennms.core.ipc.rpc.jms-impl/${project.version}</bundle>
    </feature>
    <feature name="opennms-core-ipc-rpc-aws-sqs" version="${project.version}" description="OpenNMS :: Core :: IPC :: RPC :: AWQ SQS Impl.">
        <feature>opennms-aws-sqs</feature>
        <feature>opennms-core-ipc-rpc-api</feature>
        <bundle>mvn:org.opennms.core.ipc.common/org.opennms.core.ipc.common.aws-sqs/${project.version}</bundle>
        <bundle>mvn:org.opennms.core.ipc.rpc/org.opennms.core.ipc.rpc.aws-sqs-impl/${project.version}</bundle>
    </feature>
    <feature name="opennms-core-ipc-rpc-kafka" version="${project.version}" description="OpenNMS :: Core :: IPC :: RPC :: Kafka Impl.">
        <feature>opennms-kafka</feature>
        <feature>opennms-core-ipc-rpc-api</feature>
        <bundle>mvn:org.opennms.core.health/org.opennms.core.health.api/${project.version}</bundle>
        <bundle>mvn:org.opennms.core.ipc.common/org.opennms.core.ipc.common.kafka/${project.version}</bundle>
        <bundle>mvn:org.opennms.core.ipc.rpc/org.opennms.core.ipc.rpc.kafka/${project.version}</bundle>
    </feature>
    <feature name="opennms-core-ipc-rpc-commands" version="${project.version}" description="OpenNMS :: Core :: IPC :: RPC :: Shell Commands">
        <feature>dropwizard-metrics</feature>
        <feature>guava</feature>
        <feature>opennms-core-ipc-rpc-api</feature>
        <bundle>mvn:org.opennms.core.ipc.rpc/org.opennms.core.ipc.rpc.commands/${project.version}</bundle>
    </feature>
    <feature name="opennms-dao-api" version="${project.version}" description="OpenNMS :: DAO :: API">
        <feature>opennms-core</feature>
        <feature>opennms-model</feature>
        <feature>opennms-config-api</feature>
        <bundle>mvn:org.opennms.features.reporting/org.opennms.features.reporting.model/${project.version}</bundle>
        <bundle>mvn:org.opennms.features.distributed/org.opennms.features.distributed.dao-api/${project.version}</bundle>
    </feature>
    <feature name="opennms-dao" version="${project.version}" description="OpenNMS :: DAO">
        <feature>commons-jxpath</feature>
        <feature>guava</feature>
        <feature>hibernate-validator41</feature>
        <feature>opennms-collection-api</feature>
        <feature>opennms-collection-core</feature>
        <feature>opennms-collection-persistence-rrd</feature>
        <feature>opennms-dao-api</feature>
        <feature>opennms-core-daemon</feature>
        <feature>opennms-measurements-api</feature>
        <feature>opennms-xml-collector</feature>
        <feature>opennms-core-web</feature>
        <bundle>mvn:org.opennms.features.distributed/org.opennms.features.distributed.dao-impl/${project.version}</bundle>
    </feature>
    <feature name="opennms-events-api" version="${project.version}" description="OpenNMS :: Events :: API">
        <feature version="[4.2,4.3)">spring</feature>
        <feature>camel-core</feature>
        <feature>commons-lang3</feature>
        <feature>jaxb</feature>
        <feature>javax.validation</feature>
        <feature>opennms-core</feature>
        <feature>opennms-snmp</feature>
        <feature>opennms-core-ipc-sink-api</feature>
        <bundle>mvn:org.opennms.features.events/org.opennms.features.events.api/${project.version}</bundle>
    </feature>
    <feature name="opennms-events-commands" version="${project.version}" description="OpenNMS :: Events :: Shell Commands">
        <feature>commons-jexl</feature>
        <feature>dropwizard-metrics</feature>
        <feature>guava</feature>
        <bundle>mvn:org.opennms.features.events/org.opennms.features.events.commands/${project.version}</bundle>
    </feature>
    <!--This feature lives on Minion, OpenNMS and Sentinel is the reason it needs separate feature.-->
    <feature name="opennms-send-event-command" version="${project.version}" description="OpenNMS :: Events :: Send :: Command">
        <feature>opennms-events-api</feature>
        <feature>opennms-model</feature>
        <bundle>mvn:org.opennms.features.events.sink/org.opennms.features.events.sink.command/${project.version}</bundle>
    </feature>

    <feature name="opennms-events-sink-dispatcher" version="${project.version}" description="OpenNMS :: Events :: Sink Dispatcher">
        <feature>opennms-config-api</feature>
        <feature>opennms-events-api</feature>
        <bundle>mvn:org.opennms.features.events.sink/org.opennms.features.events.sink.dispatcher/${project.version}</bundle>
    </feature>

    <feature name="opennms-icmp-api" version="${project.version}" description="OpenNMS :: ICMP :: API">
        <feature>guava</feature>
        <feature>opennms-core</feature>
        <bundle dependency="true">mvn:org.opennms.lib/org.opennms.lib.tracker/${trackerVersion}</bundle>
        <bundle>mvn:org.opennms/opennms-icmp-api/${project.version}</bundle>
    </feature>
    <feature name="opennms-icmp-best" version="${project.version}" description="OpenNMS :: ICMP :: Best Match">
        <feature>opennms-icmp-api</feature>
        <feature>opennms-icmp-jna</feature>
        <feature>opennms-icmp-jni</feature>
        <feature>opennms-icmp-jni6</feature>
        <bundle>mvn:org.opennms/opennms-icmp-best/${project.version}</bundle>
    </feature>
    <feature name="opennms-icmp-jna" version="${project.version}" description="OpenNMS :: ICMP :: JNA">
        <feature>guava</feature>
        <feature>opennms-icmp-api</feature>
        <feature>java-native-access</feature>
        <bundle>mvn:org.opennms.core/org.opennms.core.icmp-jna/${project.version}</bundle>
        <bundle>mvn:org.opennms/opennms-icmp-jna/${project.version}</bundle>
    </feature>
    <feature name="opennms-icmp-jni" version="${project.version}" description="OpenNMS :: ICMP :: JNI">
        <feature>opennms-icmp-api</feature>
        <feature>jicmp</feature>
        <bundle>mvn:org.opennms/opennms-icmp-jni/${project.version}</bundle>
    </feature>
    <feature name="opennms-icmp-jni6" version="${project.version}" description="OpenNMS :: ICMP :: JNI (with IPv6 support)">
        <feature>opennms-icmp-jni</feature>
        <feature>jicmp6</feature>
        <bundle>mvn:org.opennms/opennms-icmp-jni6/${project.version}</bundle>
    </feature>
    <feature name="opennms-javamail" version="${project.version}" description="OpenNMS :: Javamail">
        <feature>commons-lang</feature>
        <feature>javax.mail</feature>
        <feature>opennms-core</feature>
        <feature>opennms-config-api</feature>
        <bundle>mvn:org.opennms/opennms-javamail-api/${project.version}</bundle>
    </feature>
    <feature name="opennms-poller-api" version="${project.version}" description="OpenNMS :: Poller :: API">
        <feature version="[4.2,4.3)">spring</feature>
        <feature>hibernate36</feature>
        <feature>opennms-core</feature>
        <bundle>mvn:org.opennms.features.poller/org.opennms.features.poller.api/${project.version}</bundle>
    </feature>
    <feature name="opennms-measurements-api" version="${project.version}" description="OpenNMS :: Measurements :: API">
        <feature version="[4.2,4.3)">spring</feature>
        <feature>commons-lang</feature>
        <feature>guava</feature>
        <bundle>mvn:org.opennms.features.measurements/org.opennms.features.measurements.api/${project.version}</bundle>
    </feature>
    <feature name="opennms-osgi-jsr223" version="${project.version}" description="OpenNMS :: OSGi JSR-223">
        <bundle>mvn:org.opennms.features/org.opennms.features.osgi-jsr223/${project.version}</bundle>
    </feature>
    <feature name="opennms-provisioning" version="${project.version}" description="OpenNMS :: Provisioning">
        <feature>commons-lang</feature>
        <feature>commons-beanutils</feature>
        <feature>javax.validation</feature>
        <feature>joda-time</feature>
        <feature>opennms-provisioning-api</feature>
        <bundle>mvn:org.opennms/opennms-provision-persistence/${project.version}</bundle>
    </feature>
    <feature name="opennms-provisioning-api" version="${project.version}" description="OpenNMS :: Provisioning :: API">
        <bundle dependency="true">mvn:org.apache.mina/mina-core/${minaVersion}</bundle>
        <bundle dependency="true">mvn:io.netty/netty/3.9.4.Final</bundle>
        <bundle>mvn:org.opennms/opennms-provision-api/${project.version}</bundle>
    </feature>
    <feature name="opennms-rrd-api" version="${project.version}" description="OpenNMS :: RRD :: API">
        <feature version="[4.2,4.3)">spring</feature>
        <feature>opennms-core</feature>
        <bundle>mvn:org.opennms/opennms-rrd-api/${project.version}</bundle>
    </feature>
    <feature name="opennms-rrd-jrobin" version="${project.version}" description="OpenNMS :: RRD :: JRobin">
        <feature version="[4.2,4.3)">spring</feature>
        <feature>jrobin</feature>
        <feature>opennms-rrd-api</feature>
        <bundle>mvn:org.opennms/opennms-rrd-jrobin/${project.version}</bundle>
    </feature>
    <feature name="opennms-snmp" version="${project.version}" description="OpenNMS :: Core :: SNMP">
        <feature>org.json</feature>
        <bundle>mvn:org.opennms.core/org.opennms.core.logging/${project.version}</bundle>
        <bundle>mvn:org.opennms.core.snmp/org.opennms.core.snmp.api/${project.version}</bundle>
        <bundle>mvn:org.opennms.core.snmp/org.opennms.core.snmp.implementations.snmp4j/${project.version}</bundle>
        <bundle>mvn:org.opennms.core.snmp/org.opennms.core.snmp.joesnmp/${project.version}</bundle>
        <bundle>mvn:org.opennms.core/org.opennms.core.sysprops/${project.version}</bundle>
    </feature>
    <feature name="opennms-snmp-commands" version="${project.version}" description="OpenNMS :: Core :: SNMP :: Commands">
        <bundle>mvn:org.opennms.core.snmp/org.opennms.core.snmp.commands/${project.version}</bundle>
    </feature>
    <feature name="opennms-icmp-commands" version="${project.version}" description="OpenNMS :: Core :: ICMP :: Commands">
        <feature>opennms-icmp-api</feature>
        <bundle>mvn:org.opennms/opennms-icmp-commands/${project.version}</bundle>
    </feature>
    <feature name="opennms-syslogd" version="${project.version}" description="OpenNMS :: Syslogd">
        <feature version="[4.2,4.3)">spring</feature>
        <feature>camel-core</feature>
        <feature>camel-http</feature>
        <feature>camel-netty4</feature>
        <feature>guava</feature>
        <feature>dropwizard-metrics</feature>
        <feature>opennms-core</feature>
        <feature>opennms-core-camel</feature>
        <feature>opennms-core-daemon</feature>
        <feature>opennms-core-db</feature>
        <feature>opennms-config</feature>
        <feature>opennms-dao-api</feature>
        <feature>opennms-core-ipc-sink-api</feature>
        <bundle>mvn:org.opennms.features.events/org.opennms.features.events.syslog/${project.version}</bundle>
    </feature>
    <feature name="opennms-syslogd-listener-javanet" version="${project.version}" description="OpenNMS :: Syslogd :: Listener :: java.net">
        <feature>camel-blueprint</feature>
        <feature>opennms-syslogd</feature>
        <bundle>blueprint:mvn:org.opennms.features.events/org.opennms.features.events.syslog/${project.version}/xml/blueprint-syslog-listener-javanet</bundle>
    </feature>
    <feature name="opennms-syslogd-listener-camel-netty" version="${project.version}" description="OpenNMS :: Syslogd :: Listener :: camel-netty">
        <feature>camel-blueprint</feature>
        <feature>opennms-syslogd</feature>
        <bundle>blueprint:mvn:org.opennms.features.events/org.opennms.features.events.syslog/${project.version}/xml/blueprint-syslog-listener-camel-netty</bundle>
    </feature>
    <feature name="opennms-thresholding-api" version="${project.version}" description="OpenNMS :: Thresholding :: API">
        <feature>opennms-config</feature>
        <feature>opennms-dao-api</feature>
        <feature>opennms-collection-api</feature>
        <bundle>mvn:org.opennms.features.collection/org.opennms.features.collection.thresholding.api/${project.version}</bundle>
    </feature>
    <feature name="opennms-trapd" version="${project.version}" description="OpenNMS :: Trapd">
        <feature version="[4.2,4.3)">spring</feature>
        <feature>camel-core</feature>
        <feature>camel-http</feature>
        <feature>guava</feature>
        <feature>opennms-distributed-core-api</feature>
        <feature>opennms-core</feature>
        <feature>opennms-core-camel</feature>
        <feature>opennms-core-daemon</feature>
        <feature>opennms-core-db</feature>
        <feature>opennms-config</feature>
        <feature>opennms-dao-api</feature>
        <feature>opennms-events-api</feature>
        <feature>opennms-snmp</feature>
        <feature>opennms-core-ipc-sink-api</feature>
        <bundle>mvn:org.opennms.features.events/org.opennms.features.events.traps/${project.version}</bundle>
    </feature>
    <feature name="tsrm-troubleticketer" version="${project.version}" description="OpenNMS :: Features :: Ticketing :: Tivoli Service Request Manager (TSRM)">
        <feature version="${cxfVersion}">cxf-jaxws</feature>
        <feature>javax.servlet</feature>
        <bundle>mvn:org.opennms.features.ticketing/org.opennms.features.ticketing.api/${project.version}</bundle>
        <bundle>mvn:org.opennms.features/opennms-integration-tsrm/${project.version}</bundle>
    </feature>
    <feature name="eif-adapter" version="${project.version}" description="OpenNMS :: Features :: EIF Adapter">
        <feature>camel-core</feature>
        <feature>camel-blueprint</feature>
        <feature>camel-netty4</feature>
        <feature>opennms-core-camel</feature>
        <feature>opennms-collection-api</feature>
        <feature>opennms-dao-api</feature>
        <bundle>mvn:org.opennms.features/org.opennms.features.eif-adapter/${project.version}</bundle>
    </feature>
    <feature name="smack" version="${smackVersion}" description="Ignite Realtime :: Smack">
        <bundle>wrap:mvn:org.igniterealtime.smack/smack-core/${smackVersion}</bundle>
        <bundle>wrap:mvn:org.igniterealtime.smack/smack-tcp/${smackVersion}</bundle>
        <bundle>wrap:mvn:org.igniterealtime.smack/smack-extensions/${smackVersion}</bundle>
        <bundle>wrap:mvn:org.igniterealtime.smack/smack-resolver-javax/${smackVersion}</bundle>
        <bundle>wrap:mvn:xmlpull/xmlpull/1.1.3.1</bundle>
    </feature>
    <feature name="wsman-integration" version="${project.version}" description="OpenNMS :: Features :: WS-Man Integration">
        <feature>guava17</feature>
        <feature>javax.servlet</feature>
        <feature version="${cxfVersion}">cxf-jaxws</feature>
        <feature version="${cxfVersion}">cxf-ws-addr</feature>
        <feature>opennms-collection-api</feature>
        <feature>opennms-poller-monitors-core</feature>
        <feature>opennms-provisioning-api</feature>
        <feature>opennms-dao-api</feature>
        <bundle>mvn:org.apache.servicemix.specs/org.apache.servicemix.specs.jaxws-api-2.2/${servicemixSpecsVersion}</bundle>
        <bundle>mvn:org.apache.servicemix.specs/org.apache.servicemix.specs.saaj-api-1.3/${servicemixSpecsVersion}</bundle>
        <bundle>mvn:org.apache.servicemix.bundles/org.apache.servicemix.bundles.xerces/2.11.0_1</bundle>
        <bundle>mvn:org.apache.servicemix.bundles/org.apache.servicemix.bundles.bcel/5.2_4</bundle>
        <bundle>mvn:org.apache.servicemix.bundles/org.apache.servicemix.bundles.xalan/2.7.2_3</bundle>
        <bundle>mvn:org.opennms.core.wsman/org.opennms.core.wsman.api/${wsmanVersion}</bundle>
        <bundle>mvn:org.opennms.core.wsman/org.opennms.core.wsman.cxf/${wsmanVersion}</bundle>
        <bundle>mvn:org.opennms.features/org.opennms.features.wsman/${project.version}</bundle>
    </feature>
    <feature name="wmi-integration" version="${project.version}" description="OpenNMS :: Features :: WMI Integration">
        <feature>commons-cli</feature>
        <feature>opennms-collection-api</feature>
        <feature>opennms-provisioning-api</feature>
        <bundle dependency="true">wrap:mvn:org.jinterop/j-interop/${jinteropVersion}</bundle>
        <bundle dependency="true">wrap:mvn:org.jinterop/j-interopdeps/${jinteropVersion}</bundle>
        <bundle>mvn:org.opennms/opennms-wmi/${project.version}</bundle>
    </feature>
    <feature name="opennms-xml-collector" version="${project.version}" description="OpenNMS :: Protocols :: XML Collector">
        <feature>commons-io</feature>
        <feature>commons-jxpath</feature>
        <feature>commons-lang</feature>
        <feature>guava</feature>
        <feature>joda-time</feature>
        <feature>opennms-core-web</feature>
        <bundle>wrap:mvn:com.jcraft/jsch/0.1.51</bundle>
        <bundle>mvn:org.apache.servicemix.bundles/org.apache.servicemix.bundles.oro/2.0.8_6</bundle>
        <bundle>mvn:org.apache.servicemix.bundles/org.apache.servicemix.bundles.ezmorph/1.0.6_1</bundle>
        <bundle>mvn:org.apache.servicemix.bundles/org.apache.servicemix.bundles.json-lib/2.4_1</bundle>
        <bundle dependency="true">mvn:org.codehaus.jackson/jackson-core-asl/${jacksonVersion}</bundle>
        <bundle dependency="true">mvn:org.codehaus.jackson/jackson-mapper-asl/${jacksonVersion}</bundle>
        <bundle dependency="true">mvn:org.codehaus.jackson/jackson-xc/${jacksonVersion}</bundle>
        <bundle dependency="true">wrap:mvn:com.jcraft/jsch/0.1.51</bundle>
        <bundle dependency="true">wrap:mvn:org.jsoup/jsoup/${jsoupVersion}</bundle>
        <bundle>mvn:org.opennms.protocols/org.opennms.protocols.xml/${project.version}</bundle>
    </feature>
    <feature name="opennms-provisioning-detectors" version="${project.version}" description="OpenNMS :: Provisioning :: Detectors">
        <feature>bsf</feature>
        <feature>commons-cli</feature>
        <feature>javax.servlet</feature>
        <feature>jcifs</feature>
        <feature>jldap</feature>
        <feature>spring-security32</feature>
        <feature>opennms-collection-api</feature>
        <feature>opennms-core-web</feature>
        <feature>opennms-dhcpd</feature>
        <feature>opennms-icmp-api</feature>
        <feature>opennms-provisioning-api</feature>
        <feature>wsman-integration</feature>
        <feature>wmi-integration</feature>
        <bundle>mvn:org.opennms.core.jmx/org.opennms.core.jmx.api/${project.version}</bundle>
        <bundle>mvn:org.opennms.core.jmx/org.opennms.core.jmx.impl/${project.version}</bundle>
        <bundle>mvn:org.opennms/opennms-detector-bsf/${project.version}</bundle>
        <bundle>mvn:org.opennms/opennms-detector-datagram/${project.version}</bundle>
        <bundle>mvn:org.opennms/opennms-detector-dhcp/${project.version}</bundle>
        <bundle>mvn:org.opennms/opennms-detector-generic/${project.version}</bundle>
        <bundle>mvn:org.opennms/opennms-detector-jdbc/${project.version}</bundle>
        <bundle>mvn:org.opennms/opennms-detector-jmx/${project.version}</bundle>
        <bundle>mvn:org.opennms/opennms-detector-jms/${project.version}</bundle>
        <bundle>mvn:org.opennms/opennms-detector-lineoriented/${project.version}</bundle>
        <bundle>mvn:org.opennms/opennms-detector-simple/${project.version}</bundle>
        <bundle>mvn:org.opennms/opennms-detector-ssh/${project.version}</bundle>
        <bundle>mvn:org.opennms/opennms-detector-web/${project.version}</bundle>
        <bundle>mvn:org.opennms/opennms-detector-registry/${project.version}</bundle>
    </feature>
    <feature name="opennms-dhcpd" description="OpenNMS :: Features :: DHCPD" version="${project.version}">
        <bundle>mvn:org.opennms.features/org.opennms.features.dhcpd/${project.version}</bundle>
        <bundle>mvn:com.helger/dhcp4java/${dhcp4javaVersion}</bundle>
    </feature>
    <feature name="opennms-provisioning-shell" version="${project.version}" description="OpenNMS :: Provisioning :: Shell">
        <bundle>mvn:org.opennms/opennms-provision-shell/${project.version}</bundle>
        <bundle dependency="true">mvn:org.apache.httpcomponents/httpcore-osgi/${httpcoreVersion}</bundle>
        <bundle dependency="true">mvn:org.apache.httpcomponents/httpclient-osgi/${httpclientVersion}</bundle>
    </feature>
    <feature name="opennms-vmware" version="${project.version}" description="OpenNMS :: Integrations :: VMware Integration">
        <feature>commons-cli</feature>
        <feature>commons-io</feature>
        <feature>commons-lang</feature>
        <feature>guava</feature>
        <bundle dependency="true">mvn:org.apache.httpcomponents/httpcore-osgi/${httpcoreVersion}</bundle>
        <bundle dependency="true">mvn:org.apache.httpcomponents/httpclient-osgi/${httpclientVersion}</bundle>
        <bundle>wrap:mvn:com.toastcoders/yavijava/6.0.03</bundle>
        <bundle>wrap:mvn:org.sblim.slp/sblimSLPClient/1.17</bundle>
        <bundle>wrap:mvn:org.sblim.wbem/sblimCIMClient/1.17</bundle>
        <bundle>mvn:org.opennms/opennms-vmware/${project.version}</bundle>
    </feature>
    <feature name="opennms-poller-monitors-core" version="${project.version}" description="OpenNMS :: Poller :: Monitors :: Core">
        <feature>camel-core</feature>
        <feature>camel-http</feature>
        <feature>commons-io</feature>
        <feature>commons-jexl</feature>
        <feature>commons-lang</feature>
        <feature>commons-net</feature>
        <feature>dnsjava</feature>
        <feature>hibernate36</feature>
        <feature>jldap</feature>
        <feature>jolokia-client</feature>
        <feature>json-simple</feature>
        <feature>jcifs</feature>
        <feature>bsf</feature>
        <feature>opennms-core-web</feature>
        <feature>opennms-core-ipc-rpc-api</feature>
        <feature>opennms-dhcpd</feature>
        <feature>opennms-icmp-api</feature>
        <feature>opennms-poller-api</feature>
        <feature>opennms-dao-api</feature>
        <feature>opennms-config</feature>
        <feature>opennms-javamail</feature>
        <bundle>mvn:org.opennms.core.jmx/org.opennms.core.jmx.api/${project.version}</bundle>
        <bundle>mvn:org.opennms.core.jmx/org.opennms.core.jmx.impl/${project.version}</bundle>
        <bundle>mvn:org.opennms.features.poller.monitors/org.opennms.features.poller.monitors.core/${project.version}</bundle>
    </feature>
    <feature name="opennms-poller-shell" version="${project.version}" description="OpenNMS :: Poller :: Shell">
        <bundle>mvn:org.opennms.features.poller/org.opennms.features.poller.shell/${project.version}</bundle>
    </feature>
    <feature name="opennms-situation-feedback-api" version="${project.version}" description="OpenNMS :: Features :: Situation-Feedback :: API">
        <bundle dependency="true">mvn:com.fasterxml.jackson.core/jackson-databind/${jackson2Version}</bundle>
        <bundle>mvn:org.opennms.features.situation-feedback/org.opennms.features.situation-feedback.api/${project.version}</bundle>
    </feature>
    <feature name="opennms-situation-feedback" version="${project.version}" description="OpenNMS :: Features :: Situation-Feedback">
        <feature>opennms-osgi-core-rest</feature>
        <feature>opennms-jest</feature>
        <feature>opennms-situation-feedback-api</feature>
        <bundle>mvn:org.opennms.features.situation-feedback/org.opennms.features.situation-feedback.elastic/${project.version}</bundle>
        <bundle>mvn:org.opennms.features.situation-feedback.rest/org.opennms.features.situation-feedback.rest.api/${project.version}</bundle>
        <bundle>mvn:org.opennms.features.situation-feedback.rest/org.opennms.features.situation-feedback.rest.impl/${project.version}</bundle>
    </feature>
    <feature name="opennms-alarm-history-api" description="OpenNMS :: Features :: Alarms :: History :: API" version="${project.version}">
        <bundle>mvn:org.opennms.features.alarms.history/org.opennms.features.alarms.history.api/${project.version}</bundle>
    </feature>

    <feature name="opennms-alarm-history-rest" description="OpenNMS :: Features :: Alarms :: History :: REST" version="${project.version}">
        <feature>opennms-osgi-core-rest</feature>
        <feature>opennms-alarm-history-api</feature>
        <bundle>mvn:org.opennms.features.alarms.history.rest/org.opennms.features.alarms.history.rest.api/${project.version}</bundle>
        <bundle>mvn:org.opennms.features.alarms.history.rest/org.opennms.features.alarms.history.rest.impl/${project.version}</bundle>
    </feature>

    <feature name="opennms-alarm-history-elastic" description="OpenNMS :: Features :: Alarms :: History :: Elasticsearch" version="${project.version}">
        <feature>opennms-alarm-history-rest</feature>
        <feature>opennms-jest</feature>
        <bundle dependency="true">mvn:org.mapstruct/mapstruct/${mapstructVersion}</bundle>
        <bundle>mvn:org.opennms.features.alarms.history/org.opennms.features.alarms.history.elastic/${project.version}</bundle>
    </feature>

    <feature name="kafka-streams" description="Kafka Streams" version="${kafkaVersion}">
        <!-- Wrap the kafka-streams bundle instead of using the servicemix implementation since the later doesn't include the required imports for rocksdb -->
        <bundle dependency="true">wrap:mvn:org.apache.kafka/kafka-streams/${kafkaVersion}$Bundle-Version=${kafkaVersion}&amp;Export-Package=*;-noimport:=true:version="${kafkaVersion}"</bundle>
        <bundle dependency="true">mvn:org.apache.servicemix.bundles/org.apache.servicemix.bundles.kafka-clients/${kafkaBundleVersion}</bundle>
        <bundle dependency="true">wrap:mvn:org.apache.kafka/connect-json/${kafkaVersion}</bundle>
        <bundle dependency="true">wrap:mvn:org.apache.kafka/connect-api/${kafkaVersion}</bundle>
        <bundle dependency="true">mvn:org.lz4/lz4-java/1.4</bundle>
        <bundle dependency="true">mvn:org.xerial.snappy/snappy-java/1.1.4</bundle>
        <bundle dependency="true">mvn:com.typesafe.scala-logging/scala-logging_${scalaVersion}/${scalaLoggingVersion}</bundle>
        <!-- These are only needed for  servicemix implementation of kafka streams -->
        <!--
        <bundle dependency="true">mvn:com.fasterxml.jackson.core/jackson-databind/${jackson2Version}</bundle>
        <bundle dependency="true">mvn:com.fasterxml.jackson.core/jackson-annotations/${jackson2Version}</bundle>
        <bundle dependency="true">mvn:com.fasterxml.jackson.core/jackson-core/${jackson2Version}</bundle>
        -->
        <bundle dependency="true">wrap:mvn:org.rocksdb/rocksdbjni/${rocksdbjniVersion}</bundle>
    </feature>
    <feature name="opennms-kafka-producer" version="${project.version}" description="OpenNMS :: Kafka :: Producer">
        <feature version="${guavaVersion}">guava</feature>
        <feature version="${kafkaVersion}">kafka-streams</feature>
        <feature>opennms-collection-api</feature>
        <feature>opennms-situation-feedback-api</feature>
        <bundle>mvn:com.google.protobuf/protobuf-java/${protobuf3Version}</bundle>
        <bundle>mvn:org.opennms.core.ipc.common/org.opennms.core.ipc.common.kafka/${project.version}</bundle>
        <bundle>mvn:org.opennms.features.kafka/org.opennms.features.kafka.producer/${project.version}</bundle>
    </feature>
    <feature name="opennms-telemetry-collection" version="${project.version}" description="OpenNMS :: Telemetry :: Collection">
        <feature>guava</feature>
        <feature>camel-netty4</feature>
        <feature>dropwizard-metrics</feature>
        <feature>opennms-collection-api</feature>
        <feature>opennms-thresholding-api</feature>
        <feature>opennms-osgi-jsr223</feature>
        <bundle>mvn:com.google.protobuf/protobuf-java/${protobufVersion}</bundle>
        <bundle>mvn:org.opennms.core/org.opennms.core.lib/${project.version}</bundle>
        <bundle>mvn:org.opennms.features.telemetry.config/org.opennms.features.telemetry.config.api/${project.version}</bundle>
        <bundle>mvn:org.opennms.features.telemetry/org.opennms.features.telemetry.api/${project.version}</bundle>
        <bundle>mvn:org.opennms.features.telemetry/org.opennms.features.telemetry.common/${project.version}</bundle>
        <bundle>mvn:org.opennms.features.telemetry/org.opennms.features.telemetry.listeners/${project.version}</bundle>
        <bundle>mvn:org.opennms.features.telemetry.protocols/org.opennms.features.telemetry.protocols.collection/${project.version}</bundle>
    </feature>
    <feature name="opennms-telemetry-daemon" version="${project.version}" description="OpenNMS :: Telemetry :: Daemon">
        <feature>camel-netty4</feature>
        <feature>camel-spring</feature>
        <feature>dropwizard-metrics</feature>
        <feature>opennms-core-daemon</feature>
        <feature>opennms-core-ipc-sink-api</feature>
        <feature>opennms-dao-api</feature>
        <feature>opennms-dao</feature>
        <feature>opennms-telemetry-collection</feature>
        <bundle dependency="true">mvn:com.google.protobuf/protobuf-java/${protobufVersion}</bundle>
        <bundle>mvn:org.opennms.features.telemetry/org.opennms.features.telemetry.api/${project.version}</bundle>
        <bundle>mvn:org.opennms.features.telemetry/org.opennms.features.telemetry.common/${project.version}</bundle>
        <bundle>mvn:org.opennms.features.telemetry/org.opennms.features.telemetry.registry/${project.version}</bundle>
        <bundle>mvn:org.opennms.features.telemetry/org.opennms.features.telemetry.daemon/${project.version}</bundle>
        <bundle>mvn:org.opennms.features.telemetry.protocols/org.opennms.features.telemetry.protocols.common/${project.version}</bundle>
        <bundle>mvn:org.opennms.features.telemetry.config/org.opennms.features.telemetry.config.jaxb/${project.version}</bundle>
        <bundle>mvn:org.opennms.features.telemetry/org.opennms.features.telemetry.listeners/${project.version}</bundle>
    </feature>
    <feature name="opennms-telemetry-jti" version="${project.version}" description="OpenNMS :: Telemetry :: JTI">
        <feature>opennms-telemetry-collection</feature>
        <bundle>mvn:com.google.protobuf/protobuf-java/${protobufVersion}</bundle>
        <bundle>mvn:org.opennms.features.telemetry.protocols.jti/org.opennms.features.telemetry.protocols.jti.adapter/${project.version}</bundle>
    </feature>
    <feature name="opennms-telemetry-nxos" version="${project.version}" description="OpenNMS :: Telemetry :: NX-OS">
        <feature>opennms-telemetry-collection</feature>
        <bundle>mvn:com.google.protobuf/protobuf-java/3.4.0</bundle>
        <bundle>mvn:org.opennms.features.telemetry.protocols.nxos/org.opennms.features.telemetry.protocols.nxos.adapter/${project.version}</bundle>
    </feature>
    <feature name="opennms-bundle-refresher" description="OpenNMS :: Vaadin-Theme Bundle Refresher">
        <bundle start-level="100">mvn:org.opennms.features.vaadin-components/bundle-refresher/${project.version}</bundle>
    </feature>
    <feature name="opennms-health" version="${project.version}" description="OpenNMS :: Health">
        <feature>dropwizard-metrics</feature>
        <bundle>mvn:org.opennms.core.health/org.opennms.core.health.api/${project.version}</bundle>
        <bundle>mvn:org.opennms.core.health/org.opennms.core.health.impl/${project.version}</bundle>
        <bundle>mvn:org.opennms.core.health/org.opennms.core.health.shell/${project.version}</bundle>
    </feature>
    <feature name="opennms-persistence" version="${project.version}" description="OpenNMS :: Persistence">
        <feature>opennms-model</feature>
        <feature>opennms-dao</feature>
        <bundle>mvn:org.opennms.features.distributed/org.opennms.features.distributed.datasource/${project.version}</bundle>
    </feature>
    <feature name="opennms-spring-extender" version="${project.version}" description="OpenNMS :: Spring Extender">
        <feature version="[4.2,4.3)">spring</feature>
        <feature version="[4.2,4.3)">spring-jdbc</feature>
        <feature version="[4.2,4.3)">spring-orm</feature>
        <feature version="[4.2,4.3)">spring-jms</feature>
        <feature version="[4.2,4.3)">spring-tx</feature>
        <bundle dependency="true">mvn:com.google.guava/guava/${guavaVersion}</bundle>
        <bundle dependency="true">mvn:org.opennms.core/org.opennms.core.soa/${project.version}</bundle>
        <bundle dependency="true">mvn:org.opennms.core/org.opennms.core.sysprops/${project.version}</bundle>
        <bundle>mvn:org.opennms.container/spring-extender/${project.version}</bundle>
        <bundle>mvn:org.opennms.features.distributed/org.opennms.features.distributed.serviceregistry/${project.version}</bundle>
    </feature>
    <feature name="opennms-flows" version="${project.version}" description="OpenNMS :: Features :: Flows :: Feature Definition">
        <details>Feature definition to start all required bundles related to *flow-support.</details>
        <feature>opennms-health</feature>
        <feature>opennms-jest</feature>
        <feature>quartz</feature>
        <feature>camel-netty4</feature>
        <feature>opennms-core-tracing</feature>
        <feature>opennms-distributed-core-api</feature>
        <feature>opennms-telemetry-collection</feature>
        <bundle>wrap:mvn:org.apache.commons/commons-csv/${commonsCsvVersion}</bundle>
        <bundle>mvn:org.apache.commons/commons-csv/${commonsCsvVersion}</bundle>
        <bundle>mvn:org.mongodb/bson/${bsonVersion}</bundle>
        <bundle>mvn:org.opennms.features.flows/org.opennms.features.flows.api/${project.version}</bundle>
        <bundle>mvn:org.opennms.features.flows.classification.engine/org.opennms.features.flows.classification.engine.api/${project.version}</bundle>
        <bundle>mvn:org.opennms.features.flows.rest/org.opennms.features.flows.rest.api/${project.version}</bundle>
        <bundle>mvn:org.opennms/opennms-web-api/${project.version}</bundle>
        <bundle>mvn:org.opennms.features.flows.rest/org.opennms.features.flows.rest.impl/${project.version}</bundle>
        <bundle>wrap:mvn:org.freemarker/freemarker/${freemarkerVersion}</bundle>
        <bundle>mvn:org.opennms.features.flows.classification.engine/org.opennms.features.flows.classification.engine.impl/${project.version}</bundle>
        <bundle>mvn:org.opennms.features.flows/org.opennms.features.flows.elastic/${project.version}</bundle>
        <bundle>mvn:com.google.guava/guava/${guavaVersion}</bundle>
        <bundle>mvn:org.mongodb/bson/${bsonVersion}</bundle>
        <bundle>mvn:org.opennms.core/org.opennms.core.cache/${project.version}</bundle>
        <bundle>mvn:org.opennms.features.telemetry/org.opennms.features.telemetry.api/${project.version}</bundle>
        <bundle>mvn:org.opennms.features.telemetry/org.opennms.features.telemetry.common/${project.version}</bundle>
        <bundle>mvn:org.opennms.features.telemetry/org.opennms.features.telemetry.listeners/${project.version}</bundle>
        <bundle>mvn:org.opennms.features.telemetry.protocols/org.opennms.features.telemetry.protocols.common/${project.version}</bundle>
        <bundle>mvn:org.opennms.features.telemetry.protocols/org.opennms.features.telemetry.protocols.flows/${project.version}</bundle>
        <bundle>mvn:org.opennms.features.telemetry.protocols.netflow/org.opennms.features.telemetry.protocols.netflow.parser/${project.version}</bundle>
        <bundle>mvn:org.opennms.features.telemetry.protocols.netflow/org.opennms.features.telemetry.protocols.netflow.adapter/${project.version}</bundle>
        <bundle>mvn:org.opennms.features.telemetry.protocols.sflow/org.opennms.features.telemetry.protocols.sflow.parser/${project.version}</bundle>
        <bundle>mvn:org.opennms.features.telemetry.protocols.sflow/org.opennms.features.telemetry.protocols.sflow.adapter/${project.version}</bundle>
    </feature>
    <feature name="opennms-api-layer" version="${project.version}" description="OpenNMS :: Features :: API Layer">
        <feature>opennms-health</feature>
        <feature>opennms-situation-feedback-api</feature>
        <feature version="${opennmsApiVersion}">opennms-integration-api</feature>
        <bundle dependency="true">mvn:org.mapstruct/mapstruct/${mapstructVersion}</bundle>
        <bundle>mvn:org.opennms.features/org.opennms.features.api-layer/${project.version}</bundle>
    </feature>
    <feature name="opennms-enlinkd-shell" version="${project.version}" description="OpenNMS :: Features :: Enlinkd :: Shell">
        <feature>opennms-dao</feature>
        <bundle>mvn:org.opennms.features.enlinkd/org.opennms.features.enlinkd.shell/${project.version}</bundle>
        <bundle>mvn:org.opennms.features.enlinkd/org.opennms.features.enlinkd.generator/${project.version}</bundle>
    </feature>
    <feature name="karaf-extender" version="${project.version}" description="Karaf Extender">
        <bundle dependency="true">mvn:com.google.guava/guava/${guavaVersion}</bundle>
        <bundle>mvn:org.opennms.container/extender/${project.version}</bundle>
    </feature>
    <feature name="scv" version="${project.version}" description="Secure Credentials Vault">
        <bundle dependency="true">mvn:commons-codec/commons-codec/${commonsCodecVersion}</bundle>
        <bundle dependency="true">mvn:com.google.guava/guava/${guavaVersion}</bundle>
        <bundle>mvn:org.opennms.features.scv/org.opennms.features.scv.api/${project.version}</bundle>
        <bundle>mvn:org.opennms.features.scv/org.opennms.features.scv.jceks-impl/${project.version}</bundle>
        <bundle>blueprint:mvn:org.opennms.container/scv/${project.version}/xml/blueprint-scv</bundle>
        <bundle>mvn:org.opennms.features.scv/org.opennms.features.scv.shell/${project.version}</bundle>
    </feature>
    <feature name="opennms-osgi-core-rest" version="${project.version}" description="OpenNMS :: Features :: OSGI :: Core :: Rest">
        <details>Core module which provides features to install to listen for rest related services,
            such as @Path annotated interfaces.</details>
        <feature>jax-rs-connector</feature>
        <feature>jax-rs-provider-jackson</feature>
        <bundle>mvn:org.opennms.features/org.opennms.features.rest-provider/${project.version}</bundle>
        <bundle>mvn:org.opennms.container.bridge/org.opennms.container.bridge.rest/${project.version}</bundle>
    </feature>
    <feature name="opennms-jaas-login-module" version="${project.version}" description="OpenNMS :: OSGi Container :: Karaf JAAS Login Module">
        <details>OpenNMS is the world's first enterprise grade network management platform developed under the open source model. It consists of a community supported open-source project as well as a commercial services, training and support organization.</details>
        <bundle>mvn:org.opennms.container/org.opennms.container.jaas-login-module/${project.version}</bundle>
        <bundle>mvn:org.apache.karaf.jaas/org.apache.karaf.jaas.modules/${karafVersion}</bundle>
        <bundle>mvn:org.apache.karaf.jaas/org.apache.karaf.jaas.config/${karafVersion}</bundle>
    </feature>
    <feature name="jmxconfiggenerator" version="${project.version}" description="OpenNMS JMX Configuration Generator">
        <feature>guava</feature>
        <feature>commons-io</feature>
        <bundle>mvn:org.opennms.features/jmxconfiggenerator/${project.version}</bundle>
        <bundle>wrap:mvn:args4j/args4j/${args4jVersion}</bundle>
        <bundle>wrap:mvn:org.jvnet.opendmk/jmxremote_optional/${jmxremote.optional.version}</bundle>
        <bundle>mvn:org.apache.velocity/velocity/1.7</bundle>
        <bundle>mvn:org.opennms.features/org.opennms.features.name-cutter/${project.version}</bundle>
        <bundle>mvn:org.apache.servicemix.bundles/org.apache.servicemix.bundles.jaxb-impl/2.2.6_1</bundle>
    </feature>
    <feature name="vaadin-jmxconfiggenerator" version="${project.version}" description="OpenNMS :: Features :: JMX Config Generator :: Web UI">
        <details>OpenNMS is the world's first enterprise grade network management platform developed under the open source model. It consists of a community supported open-source project as well as a commercial services, training and support organization.</details>
        <feature>vaadin</feature>
        <feature>jmxconfiggenerator</feature>
        <bundle>mvn:org.opennms.features/vaadin-jmxconfiggenerator/${project.version}</bundle>
        <bundle>mvn:org.opennms.features.vaadin-components/core/${project.version}</bundle>
        <bundle>mvn:org.opennms.features.vaadin-components/widgetset/${project.version}</bundle>
        <bundle>mvn:org.opennms.features.themes/jmxconfiggenerator-theme/${project.version}</bundle>
    </feature>
    <feature name="org.opennms.features.enlinkd.service.api" version="${project.version}" description="OpenNMS :: Features :: Enlinkd :: Service :: API">
        <details>OpenNMS is the world's first enterprise grade network management platform developed under the open source model. It consists of a community supported open-source project as well as a commercial services, training and support organization.</details>
        <feature>guava</feature>
        <bundle>mvn:org.opennms.features.enlinkd/org.opennms.features.enlinkd.persistence.api/${project.version}</bundle>
        <bundle>mvn:org.opennms.features.enlinkd/org.opennms.features.enlinkd.service.api/${project.version}</bundle>
        <bundle>wrap:mvn:net.sf.jung/jung-api/${jungVersion}</bundle>
        <bundle>mvn:org.opennms.core/org.opennms.core.criteria/${project.version}</bundle>
        <bundle>mvn:org.opennms.features.enlinkd/org.opennms.features.enlinkd.persistence.api/${project.version}</bundle>
        <bundle>mvn:com.google.guava/guava/${guavaVersion}</bundle>
    </feature>
    <feature name="org.opennms.features.bsm.service.api" version="${project.version}" description="OpenNMS :: Features :: BSM :: Service :: API">
        <details>OpenNMS is the world's first enterprise grade network management platform developed under the open source model. It consists of a community supported open-source project as well as a commercial services, training and support organization.</details>
        <feature>guava</feature>
        <bundle>mvn:org.opennms.features.bsm/org.opennms.features.bsm.persistence.api/${project.version}</bundle>
        <bundle>mvn:org.opennms.features.bsm/org.opennms.features.bsm.service.api/${project.version}</bundle>
        <bundle>wrap:mvn:net.sf.jung/jung-api/${jungVersion}</bundle>
        <bundle>mvn:org.opennms.core/org.opennms.core.criteria/${project.version}</bundle>
        <bundle>mvn:com.google.guava/guava/${guavaVersion}</bundle>
    </feature>
    <feature name="org.opennms.features.bsm.shell-commands" version="${project.version}" description="OpenNMS :: Features :: BSM :: Shell Commands">
        <details>OpenNMS is the world's first enterprise grade network management platform developed under the open source model. It consists of a community supported open-source project as well as a commercial services, training and support organization.</details>
        <bundle>mvn:org.opennms.features.bsm/org.opennms.features.bsm.shell-commands/${project.version}</bundle>
        <bundle>mvn:org.opennms.features.bsm/org.opennms.features.bsm.service.api/${project.version}</bundle>
        <bundle>mvn:org.apache.karaf.shell/org.apache.karaf.shell.core/${karafVersion}</bundle>
    </feature>
    <feature name="vaadin-adminpage" version="${project.version}" description="OpenNMS :: Features :: BSM :: Vaadin Adminpage">
        <details>OpenNMS is the world's first enterprise grade network management platform developed under the open source model. It consists of a community supported open-source project as well as a commercial services, training and support organization.</details>
        <feature>vaadin</feature>
        <feature>org.opennms.features.bsm.service.api</feature>
        <bundle>mvn:org.opennms.features.bsm/vaadin-adminpage/${project.version}</bundle>
        <bundle>mvn:org.opennms.features.vaadin-components/core/${project.version}</bundle>
        <bundle>mvn:org.opennms.features.vaadin-components/widgetset/${project.version}</bundle>
        <bundle>mvn:org.opennms.features.topology/org.opennms.features.topology.link/${project.version}</bundle>
    </feature>
    <feature name="geolocation" version="${project.version}" description="OpenNMS :: Features :: Geolocation :: Feature">
        <details>OpenNMS is the world's first enterprise grade network management platform developed under the open source model. It consists of a community supported open-source project as well as a commercial services, training and support organization.</details>
        <feature>opennms-core-web</feature>
        <bundle>mvn:com.google.guava/guava/${guavaVersion}</bundle>
        <bundle start-level="80">mvn:org.opennms.features.geocoder/org.opennms.features.geocoder.api/${project.version}</bundle>
        <bundle start-level="80">mvn:org.opennms.features.geocoder/org.opennms.features.geocoder.rest/${project.version}</bundle>
        <bundle start-level="80">mvn:org.opennms.features.geocoder/org.opennms.features.geocoder.service/${project.version}</bundle>
        <bundle start-level="90">mvn:org.opennms.features.geolocation/org.opennms.features.geolocation.api/${project.version}</bundle>
        <bundle start-level="90">mvn:org.opennms.features.geolocation/org.opennms.features.geolocation.services/${project.version}</bundle>
        <bundle start-level="100">mvn:org.opennms.features.geocoder/org.opennms.features.geocoder.google/${project.version}</bundle>
        <bundle start-level="100">mvn:org.opennms.features.geocoder/org.opennms.features.geocoder.mapquest/${project.version}</bundle>
        <bundle start-level="100">mvn:org.opennms.features.geocoder/org.opennms.features.geocoder.nominatim/${project.version}</bundle>
    </feature>
    <feature name="vaadin-snmp-events-and-metrics" version="${project.version}" description="OpenNMS :: Features :: SNMP Events and Metrics Admin UI">
        <details>OpenNMS Vaadin Administration UI for handling SNMP related configuration files for events and data collection.</details>
        <feature>opennms-core</feature>
        <feature>vaadin</feature>
        <bundle>mvn:org.opennms.features/vaadin-snmp-events-and-metrics/${project.version}</bundle>
        <bundle>mvn:org.opennms.features.vaadin-components/core/${project.version}</bundle>
        <bundle>mvn:org.opennms.features.vaadin-components/widgetset/${project.version}</bundle>
        <bundle>mvn:org.opennms.features.themes/onms-default-theme/${project.version}</bundle>
        <bundle>mvn:org.opennms.features/org.opennms.features.mib-compiler/${project.version}</bundle>
        <bundle>mvn:commons-lang/commons-lang/${commonsLangVersion}</bundle>
    </feature>
    <feature name="vaadin-node-maps" version="${project.version}" description="OpenNMS :: Features :: Node Maps">
        <details>OpenNMS Vaadin UI for displaying nodes on geographical maps using assets records.</details>
        <feature>opennms-core-web</feature>
        <feature>vaadin</feature>
        <feature>geolocation</feature>
        <bundle>mvn:org.opennms.features/vaadin-node-maps/${project.version}</bundle>
        <bundle>mvn:org.opennms.features.vaadin-components/core/${project.version}</bundle>
        <bundle>mvn:org.opennms.features.topology/org.opennms.features.topology.api/${project.version}</bundle>
        <bundle>mvn:org.opennms.features.topology.plugins/org.opennms.features.topology.plugins.browsers/${project.version}</bundle>
    </feature>
    <feature name="osgi-nrtg-api" version="${project.version}" description="OpenNMS :: Features :: NRTG :: Features :: API">
        <details>The API contains the models for the NRTG OSGI projects. It has models for collection jobs, measurements and protocol collectors.</details>
        <bundle>mvn:org.opennms.features.nrtg/nrtg-api/${project.version}</bundle>
    </feature>
    <feature name="osgi-nrtg-protocolcollector-snmp" version="${project.version}" description="OpenNMS :: Features :: NRTG :: Features :: Collectors :: SNMP">
        <details>Plugin for the NRTCollector OSGI Satellit to collect data from snmp agents</details>
        <feature>osgi-nrtg-api</feature>
        <bundle>mvn:org.opennms.features.nrtg.protocolcollector/nrtg-protocolcollector-snmp/${project.version}</bundle>
    </feature>
    <feature name="osgi-nrtg-protocolcollector-tca" version="${project.version}" description="OpenNMS :: Features :: NRTG :: Features :: Collectors :: TCA">
        <details>Plugin for the NRTCollector OSGI Satellite to collect data from TCA agents.</details>
        <feature>osgi-nrtg-api</feature>
        <bundle>mvn:org.opennms.features.nrtg.protocolcollector/nrtg-protocolcollector-tca/${project.version}</bundle>
    </feature>
    <feature name="osgi-nrtg-web" version="${project.version}" description="OpenNMS :: Features :: NRTG :: Features :: Web">
        <details>NRTG Web Runtime Feature</details>
        <feature>osgi-nrtg-api</feature>
        <bundle>mvn:org.opennms.features.nrtg/nrtg-web/${project.version}</bundle>
    </feature>
    <feature name="osgi-nrtg-base" version="${project.version}" description="OpenNMS :: Features :: NRTG :: Features :: Base">
        <details>OSGI Runtime for the NRTCollector.</details>
        <feature>osgi-nrtg-protocolcollector-snmp</feature>
        <feature>osgi-nrtg-protocolcollector-tca</feature>
        <feature>osgi-nrtg-web</feature>
    </feature>
    <feature name="osgi-nrtg-jms" version="${project.version}" description="OpenNMS :: Features :: NRTG :: Features :: JMS">
        <details>OSGI Runtime for the NRTCollector.</details>
        <feature>osgi-nrtg-base</feature>
        <feature>activemq</feature>
        <feature>activemq-blueprint</feature>
        <feature version="${springVersion}">spring-jms</feature>
        <bundle>mvn:org.opennms.features.nrtg/nrtg-collector/${project.version}</bundle>
        <bundle>mvn:org.opennms.features.nrtg/nrtg-nrtbroker-jms/${project.version}</bundle>
        <bundle>mvn:org.opennms.features.nrtg/nrtg-broker/${project.version}</bundle>
    </feature>
    <feature name="osgi-nrtg-local" version="${project.version}" description="OpenNMS :: Features :: NRTG :: Features :: Local">
        <details>OSGI Runtime for the NRTCollector.</details>
        <feature>osgi-nrtg-base</feature>
        <bundle>mvn:org.opennms.features.nrtg/nrtg-nrtbroker-local/${project.version}</bundle>
    </feature>
    <feature name="nrtg" version="${project.version}" description="OpenNMS :: Features :: NRTG :: Features :: All">
        <details>OSGI Runtime for the NRTCollector.</details>
        <feature>osgi-nrtg-jms</feature>
        <feature>osgi-nrtg-local</feature>
    </feature>
    <feature name="vaadin" version="${project.version}" description="OpenNMS :: Features :: Vaadin + Dependencies">
        <details>The Vaadin web application framework including some addons and osgi related packages.</details>
        <!-- Dependencies -->
        <feature>http-whiteboard</feature>
        <bundle>wrap:mvn:com.google.gwt/gwt-elemental/${gwtVersion}</bundle>
        <bundle>wrap:mvn:com.google.gwt/gwt-user/${gwtVersion}/$Export-Package=com.google.*</bundle>
        <bundle>mvn:com.vaadin.external/gentyref/1.2.0.vaadin1</bundle>
        <bundle>mvn:org.jsoup/jsoup/1.11.2</bundle>
        <bundle>mvn:com.google.guava/guava/${guavaVersion}</bundle>
        <bundle>mvn:org.json/json/${jsonVersion}</bundle>
        <!-- Vaadin -->
        <bundle start-level="70">mvn:com.vaadin/vaadin-shared/${vaadinVersion}</bundle>
        <bundle>mvn:com.vaadin/vaadin-server/${vaadinVersion}</bundle>
        <bundle>mvn:com.vaadin/vaadin-client/${vaadinVersion}</bundle>
        <bundle>mvn:com.vaadin/vaadin-client-compiled/${vaadinVersion}</bundle>
        <bundle>mvn:com.vaadin/vaadin-themes/${vaadinVersion}</bundle>
        <!-- Vaadin Compatibility -->
        <bundle>mvn:com.vaadin/vaadin-compatibility-shared/${vaadinVersion}</bundle>
        <bundle>mvn:com.vaadin/vaadin-compatibility-server/${vaadinVersion}</bundle>
        <bundle>mvn:com.vaadin/vaadin-compatibility-client-compiled/${vaadinVersion}</bundle>
        <bundle>wrap:mvn:com.vaadin/vaadin-compatibility-client/${vaadinVersion}</bundle>
        <bundle>mvn:com.vaadin/vaadin-compatibility-themes/${vaadinVersion}</bundle>
        <!-- Add Ons -->
        <bundle>mvn:com.vaadin/vaadin-context-menu/${vaadinAddonContextMenuVersion}</bundle>
        <bundle>mvn:org.vaadin.addon/confirmdialog/${vaadinAddonConfirmDialogVersion}</bundle>
        <!-- OpenNMS Vaadin -->
        <bundle>mvn:org.opennms.features.vaadin-components/extender-service/${project.version}</bundle>
        <bundle>mvn:org.opennms.osgi/opennms-osgi-core/${project.version}</bundle>
        <bundle>mvn:org.opennms.features.themes/onms-default-theme/${project.version}</bundle>
    </feature>
    <feature name="opennms-topology-api" version="${project.version}" description="OpenNMS :: Features :: Topology :: Features :: API">
        <details>APIs for creating topology OSGi plugins.</details>
        <feature>vaadin</feature>
        <bundle>mvn:org.opennms.features.topology/org.opennms.features.topology.api/${project.version}</bundle>
    </feature>
    <feature name="opennms-topology-runtime-base" version="${project.version}" description="OpenNMS :: Features :: Topology :: Features :: Base">
        <details>Base runtime and plugins for the OpenNMS topology web app.</details>
        <feature>opennms-core</feature>
        <feature>opennms-topology-api</feature>
        <feature>geolocation</feature>
        <bundle>mvn:org.opennms.features.topology/org.opennms.features.topology.app/${project.version}</bundle>
        <bundle>mvn:org.opennms.features.topology.plugins.topo/org.opennms.features.topology.plugins.topo.history/${project.version}</bundle>
        <bundle>mvn:org.opennms.features.topology/org.opennms.features.topology.link/${project.version}</bundle>
        <bundle>mvn:org.opennms.features.topology.plugins/org.opennms.features.topology.plugins.layout/${project.version}</bundle>
        <bundle>mvn:org.opennms.features.topology/org.opennms.features.topology.netutils/${project.version}</bundle>
        <bundle>mvn:org.opennms.features.topology.themes/org.opennms.features.topology.themes.default-theme/${project.version}</bundle>
        <bundle>mvn:org.opennms.features.vaadin-components/core/${project.version}</bundle>
        <bundle>mvn:org.opennms.features.vaadin-components/graph/${project.version}</bundle>
    </feature>
    <feature name="opennms-topology-runtime-linkd" version="${project.version}" description="OpenNMS :: Features :: Topology :: Features :: Linkd">
        <details>Linkd-based runtime and plugins for the OpenNMS topology web app.</details>
        <feature>opennms-topology-runtime-base</feature>
        <bundle>mvn:org.opennms.features.topology.plugins.topo/org.opennms.features.topology.plugins.topo.linkd/${project.version}</bundle>
    </feature>
    <feature name="opennms-topology-runtime-browsers" version="${project.version}" description="OpenNMS :: Features :: Topology :: Features :: Browsers">
        <details>Alarm browser to enhance the Linkd topology UI.</details>
        <feature>opennms-topology-api</feature>
        <bundle>mvn:org.opennms.features.topology.plugins/org.opennms.features.topology.plugins.browsers/${project.version}</bundle>
    </feature>
    <feature name="opennms-topology-runtime-vmware" version="${project.version}" description="OpenNMS :: Features :: Topology :: Features :: VMware">
        <details>Runtime and plugins for the OpenNMS VMware topology web app.</details>
        <feature>opennms-topology-runtime-base</feature>
        <bundle>mvn:org.opennms.features.topology.plugins.topo/org.opennms.features.topology.plugins.topo.vmware/${project.version}</bundle>
    </feature>
    <feature name="opennms-topology-runtime-application" version="${project.version}" description="OpenNMS :: Features :: Topology :: Features :: Application">
        <details>Generated using Pax-Construct</details>
        <feature>opennms-topology-runtime-base</feature>
        <bundle>mvn:org.opennms.features.topology.plugins.topo/org.opennms.features.topology.plugins.topo.application/${project.version}</bundle>
    </feature>
    <feature name="opennms-topology-runtime-bsm" version="${project.version}" description="OpenNMS :: Features :: Topology :: Features :: BSM">
        <details>Generated using Pax-Construct</details>
        <feature>opennms-topology-runtime-base</feature>
        <bundle>mvn:org.opennms.features.topology.plugins.topo/org.opennms.features.topology.plugins.topo.bsm/${project.version}</bundle>
    </feature>
    <feature name="opennms-topology-runtime-pathoutage" version="${project.version}" description="OpenNMS :: Features :: Topology :: Features :: PathOutage">
        <details>Generated using Pax-Construct</details>
        <feature>opennms-topology-runtime-base</feature>
        <bundle>mvn:org.opennms.features.topology.plugins.topo/org.opennms.features.topology.plugins.topo.pathoutage/${project.version}</bundle>
    </feature>
    <feature name="opennms-topology-runtime-graphml" version="${project.version}" description="OpenNMS :: Features :: Topology :: Features :: GraphML">
        <details>GraphML runtime and plugins for the OpenNMS topology web app.</details>
        <feature>opennms-topology-runtime-base</feature>
        <bundle>mvn:org.opennms.features.topology.plugins.topo/graphml/${project.version}</bundle>
        <bundle>mvn:org.codehaus.groovy/groovy-all/${groovyVersion}</bundle>
        <bundle>mvn:org.opennms.features/org.opennms.features.osgi-jsr223/${project.version}</bundle>
    </feature>
    <feature name="opennms-topology-runtime-asset" version="${project.version}" description="OpenNMS :: Features :: Topology :: Features :: Runtime :: Asset">
        <details>Asset runtime and plugins for the OpenNMS topology web app.</details>
        <feature>opennms-topology-runtime-graphml</feature>
        <feature>opennms-topology-runtime-base</feature>
        <bundle>mvn:org.opennms.features.topology.plugins.topo/asset/${project.version}</bundle>
    </feature>
    <feature name="org.opennms.features.topology.shell" version="${project.version}" description="OpenNMS :: Features :: Topology :: Shell Commands">
        <details>Generated using Pax-Construct</details>
        <bundle>mvn:org.opennms.features.topology/org.opennms.features.topology.shell/${project.version}</bundle>
    </feature>
    <feature name="vaadin-dashboard" version="${project.version}" description="OpenNMS :: Features :: Dashboard">
        <details>OpenNMS Vaadin Dashboard</details>
        <feature>opennms-core</feature>
        <feature>vaadin</feature>
        <bundle>mvn:org.opennms.features/vaadin-dashboard/${project.version}</bundle>
        <bundle>wrap:mvn:org.vaadin.addons/dragdroplayouts/1.4.2</bundle>
        <bundle>mvn:org.opennms.features.vaadin-components/core/${project.version}</bundle>
        <bundle>mvn:org.opennms.features.themes/dashboard-theme/${project.version}</bundle>
        <bundle>mvn:org.vaadin.addons/dragdroplayouts/1.4.2</bundle>
    </feature>
    <feature name="dashlet-alarms" version="${project.version}" description="OpenNMS :: Features :: Dashlets :: Alarms">
        <feature>opennms-core</feature>
        <bundle>mvn:org.opennms.features.vaadin-dashlets/dashlet-alarms/${project.version}</bundle>
    </feature>
    <feature name="dashlet-bsm" version="${project.version}" description="OpenNMS :: Features :: Dashlets :: BSM">
        <feature>opennms-core</feature>
        <bundle>mvn:org.opennms.features.vaadin-dashlets/dashlet-bsm/${project.version}</bundle>
    </feature>
    <feature name="dashlet-summary" version="${project.version}" description="OpenNMS :: Features :: Dashlets :: Summary">
        <feature>opennms-core</feature>
        <bundle>mvn:org.opennms.features.vaadin-dashlets/dashlet-summary/${project.version}</bundle>
    </feature>
    <feature name="dashlet-map" version="${project.version}" description="OpenNMS :: Features :: Dashlets :: Map">
        <feature>opennms-core</feature>
        <bundle>mvn:org.opennms.features.vaadin-dashlets/dashlet-map/${project.version}</bundle>
    </feature>
    <feature name="dashlet-image" version="${project.version}" description="OpenNMS :: Features :: Dashlets :: Image">
        <feature>opennms-core</feature>
        <bundle>mvn:org.opennms.features.vaadin-dashlets/dashlet-image/${project.version}</bundle>
    </feature>
    <feature name="dashlet-charts" version="${project.version}" description="OpenNMS :: Features :: Dashlets :: Charts">
        <feature>opennms-core</feature>
        <bundle>mvn:org.opennms.features.vaadin-dashlets/dashlet-charts/${project.version}</bundle>
    </feature>
    <feature name="dashlet-rtc" version="${project.version}" description="OpenNMS :: Features :: Dashlets :: RTC">
        <feature>opennms-core</feature>
        <bundle>mvn:org.opennms.features.vaadin-dashlets/dashlet-rtc/${project.version}</bundle>
    </feature>
    <feature name="dashlet-rrd" version="${project.version}" description="OpenNMS :: Features :: Dashlets :: RRD">
        <feature>opennms-core</feature>
        <bundle>mvn:org.opennms.features.vaadin-dashlets/dashlet-rrd/${project.version}</bundle>
    </feature>
    <feature name="dashlet-ksc" version="${project.version}" description="OpenNMS :: Features :: Dashlets :: KSC">
        <feature>opennms-core</feature>
        <bundle>mvn:org.opennms.features.vaadin-dashlets/dashlet-ksc/${project.version}</bundle>
    </feature>
    <feature name="dashlet-topology" version="${project.version}" description="OpenNMS :: Features :: Dashlets :: Topology">
        <feature>opennms-core</feature>
        <bundle>mvn:org.opennms.features.vaadin-dashlets/dashlet-topology/${project.version}</bundle>
        <bundle>mvn:org.opennms.features.topology/org.opennms.features.topology.link/${project.version}</bundle>
    </feature>
    <feature name="dashlet-surveillance" version="${project.version}" description="OpenNMS :: Features :: Dashlets :: Surveillance">
        <feature>opennms-core</feature>
        <bundle>mvn:org.opennms.features.vaadin-dashlets/dashlet-surveillance/${project.version}</bundle>
    </feature>
    <feature name="dashlet-url" version="${project.version}" description="OpenNMS :: Features :: Dashlets :: URL">
        <feature>opennms-core</feature>
        <bundle>mvn:org.opennms.features.vaadin-dashlets/dashlet-url/${project.version}</bundle>
    </feature>
    <feature name="dashlet-grafana" version="${project.version}" description="OpenNMS :: Features :: Dashlets :: Grafana">
        <feature>opennms-core</feature>
        <bundle>mvn:org.opennms.features.vaadin-dashlets/dashlet-grafana/${project.version}</bundle>
    </feature>
    <feature name="vaadin-surveillance-views" version="${project.version}" description="OpenNMS :: Features :: Surveillance Views">
        <details>OpenNMS Vaadin Surveillance Views</details>
        <feature>opennms-core</feature>
        <feature>vaadin</feature>
        <bundle>mvn:org.opennms.features/vaadin-surveillance-views/${project.version}</bundle>
        <bundle>mvn:org.opennms.features.vaadin-components/graph/${project.version}</bundle>
        <bundle>mvn:org.opennms.features.vaadin-components/core/${project.version}</bundle>
        <bundle>mvn:org.opennms.features.vaadin-components/widgetset/${project.version}</bundle>
    </feature>
    <feature name="jira-troubleticketer" version="${project.version}" description="OpenNMS :: Features :: Ticketing :: JIRA">
        <details>OpenNMS is the world's first enterprise grade network management platform developed under the open source model. It consists of a community supported open-source project as well as a commercial services, training and support organization.</details>
        <bundle>mvn:org.opennms.features/jira-troubleticketer/${project.version}</bundle>
        <bundle>mvn:org.opennms.features.ticketing/org.opennms.features.ticketing.api/${project.version}</bundle>
        <bundle>mvn:org.opennms.core/org.opennms.core.lib/${project.version}</bundle>
        <bundle>mvn:joda-time/joda-time/${jodaTimeVersion}</bundle>
        <bundle>mvn:org.opennms.features/jira-client/${project.version}</bundle>
    </feature>
    <feature name="datachoices" version="${project.version}" description="OpenNMS :: Features :: Data Choices">
        <details>OpenNMS is the world's first enterprise grade network management platform developed under the open source model. It consists of a community supported open-source project as well as a commercial services, training and support organization.</details>
        <feature>guava</feature>
        <feature>hibernate36</feature>
        <feature>javax.servlet</feature>
        <feature>quartz</feature>
        <bundle>mvn:org.opennms.features/datachoices/${project.version}</bundle>
        <bundle>wrap:mvn:org.freemarker/freemarker/${freemarkerVersion}</bundle>
        <bundle>mvn:org.apache.karaf.shell/org.apache.karaf.shell.console/${karafVersion}</bundle>
        <bundle>mvn:org.apache.karaf.shell/org.apache.karaf.shell.core/${karafVersion}</bundle>
        <bundle>mvn:org.codehaus.jackson/jackson-core-asl/${jacksonVersion}</bundle>
        <bundle>mvn:org.codehaus.jackson/jackson-mapper-asl/${jacksonVersion}</bundle>
        <bundle>mvn:org.opennms/opennms-web-api/${project.version}</bundle>
        <bundle>mvn:org.freemarker/freemarker/${freemarkerVersion}</bundle>
    </feature>
    <feature name="opennms-es-rest" version="${project.version}" description="OpenNMS :: Features :: ElasticSearch Rest">
        <details>OpenNMS :: Features :: ElasticSearch Rest</details>
        <feature>opennms-jest</feature>
        <feature>dropwizard-metrics</feature>
        <bundle>mvn:joda-time/joda-time/${jodaTimeVersion}</bundle>
        <bundle>wrap:mvn:com.swrve/rate-limited-logger/${rateLimitedLoggerVersion}</bundle>
        <bundle>mvn:org.opennms.core.ipc.sink/org.opennms.core.ipc.sink.api/${project.version}</bundle>
        <bundle>mvn:org.opennms.core.ipc.sink/org.opennms.core.ipc.sink.common/${project.version}</bundle>
        <bundle>mvn:org.opennms.core.ipc.sink/org.opennms.core.ipc.sink.xml/${project.version}</bundle>
        <bundle>mvn:org.opennms.features/org.opennms.features.opennms-es-rest/${project.version}</bundle>
        <bundle>mvn:com.googlecode.json-simple/json-simple/1.1.1</bundle>
        <bundle>mvn:org.opennms.core/org.opennms.core.cache/${project.version}</bundle>
    </feature>
    <feature name="opennms-jest" version="${project.version}" description="OpenNMS :: Features :: Jest :: Feature definition">
        <details>Feature definition for Jest (ElasticSearch Java ReST Client)</details>
        <bundle>mvn:com.google.code.gson/gson/${jestGsonVersion}</bundle>
        <bundle>wrap:mvn:org.apache.httpcomponents/httpcore-nio/4.4.6</bundle>
        <bundle>mvn:org.opennms.features.jest/org.opennms.features.jest.client/${project.version}</bundle>
        <bundle>mvn:io.searchbox/jest-complete-osgi/${jestVersion}</bundle>
        <bundle>mvn:com.google.guava/guava/21.0</bundle>
        <bundle>mvn:commons-codec/commons-codec/1.9</bundle>
        <bundle>mvn:org.apache.httpcomponents/httpcore-osgi/4.4.6</bundle>
        <bundle>mvn:org.apache.httpcomponents/httpclient-osgi/4.5.3</bundle>
        <bundle>mvn:org.apache.httpcomponents/httpasyncclient-osgi/4.1.3</bundle>
    </feature>
    <feature name="ifttt-integration" version="${project.version}" description="OpenNMS :: Features :: IFTTT Integration">
        <details>OpenNMS is the world's first enterprise grade network management platform developed under the open source model. It consists of a community supported open-source project as well as a commercial services, training and support organization.</details>
        <feature>opennms-dao-api</feature>
        <feature>guava</feature>
        <bundle>mvn:org.opennms.features/org.opennms.features.ifttt/${project.version}</bundle>
    </feature>
    <feature name="org.opennms.features.topologies.service.api" version="${project.version}" description="OpenNMS :: Features :: Topologies :: Service :: API">
        <details>OpenNMS is the world's first enterprise grade network management platform developed under the open source model. It consists of a community supported open-source project as well as a commercial services, training and support organization.</details>
        <feature>guava</feature>
        <bundle>mvn:org.opennms.features.topologies/org.opennms.features.topologies.service.api/${project.version}</bundle>
        <bundle>wrap:mvn:net.sf.jung/jung-api/${jungVersion}</bundle>
        <bundle>mvn:org.opennms/opennms-model/${project.version}</bundle>
    </feature>
<<<<<<< HEAD
    <feature name="opennms-endpoints-grafana" version="${project.version}" description="OpenNMS :: Features :: Endpoints :: Grafana">
        <bundle>mvn:org.opennms.features.endpoints.grafana/org.opennms.features.endpoints.grafana.client/${project.version}</bundle>
        <bundle>mvn:org.opennms.features.endpoints.grafana/org.opennms.features.endpoints.grafana.service/${project.version}</bundle>
        <bundle>mvn:org.opennms.features.endpoints.grafana/org.opennms.features.endpoints.grafana.rest/${project.version}</bundle>
        <!-- These are pulled in via lib directory -->
        <!--<bundle>mvn:org.opennms.features.endpoints.grafana/org.opennms.features.endpoints.grafana.api/${project.version}</bundle>-->
        <!--<bundle>mvn:org.opennms.features.endpoints.grafana.persistence/org.opennms.features.endpoints.grafana.persistence.api/${project.version}</bundle>-->
        <!--<bundle>mvn:org.opennms.features.endpoints.grafana.persistence/org.opennms.features.endpoints.grafana.persistence.impl/${project.version}</bundle>-->
    </feature>
    <feature name="opennms-reporting" version="${project.version}" description="OpenNMS :: Features :: Reporting">
        <!-- All other dependencies are wired in through custom.properties -->
        <bundle>mvn:org.opennms.features.reporting/org.opennms.features.reporting.rest/${project.version}</bundle>
    </feature>
    <feature name="opennms-kvstore-api" description="OpenNMS :: Features :: Distributed :: Key Value Store :: API" version="${project.version}">
        <bundle>mvn:org.opennms.features.distributed/org.opennms.features.distributed.kv-store.api/${project.version}</bundle>
=======

    <feature name="opennms-kvstore-shell" description="OpenNMS :: Features :: Distributed :: Key Value Store :: Shell" version="${project.version}">
>>>>>>> 542c3e07
        <bundle>mvn:org.opennms.features.distributed/org.opennms.features.distributed.kv-store.shell/${project.version}</bundle>
    </feature>
    <feature name="opennms-kvstore-noop"
             description="OpenNMS :: Features :: Distributed :: Key Value Store :: No-Op" version="${project.version}">
        <feature>opennms-kvstore-shell</feature>
        <bundle>mvn:org.opennms.features.distributed/org.opennms.features.distributed.kv-store.no-op/${project.version}</bundle>
    </feature>
</features><|MERGE_RESOLUTION|>--- conflicted
+++ resolved
@@ -1436,7 +1436,6 @@
         <bundle>wrap:mvn:net.sf.jung/jung-api/${jungVersion}</bundle>
         <bundle>mvn:org.opennms/opennms-model/${project.version}</bundle>
     </feature>
-<<<<<<< HEAD
     <feature name="opennms-endpoints-grafana" version="${project.version}" description="OpenNMS :: Features :: Endpoints :: Grafana">
         <bundle>mvn:org.opennms.features.endpoints.grafana/org.opennms.features.endpoints.grafana.client/${project.version}</bundle>
         <bundle>mvn:org.opennms.features.endpoints.grafana/org.opennms.features.endpoints.grafana.service/${project.version}</bundle>
@@ -1452,10 +1451,8 @@
     </feature>
     <feature name="opennms-kvstore-api" description="OpenNMS :: Features :: Distributed :: Key Value Store :: API" version="${project.version}">
         <bundle>mvn:org.opennms.features.distributed/org.opennms.features.distributed.kv-store.api/${project.version}</bundle>
-=======
-
+    </feature>
     <feature name="opennms-kvstore-shell" description="OpenNMS :: Features :: Distributed :: Key Value Store :: Shell" version="${project.version}">
->>>>>>> 542c3e07
         <bundle>mvn:org.opennms.features.distributed/org.opennms.features.distributed.kv-store.shell/${project.version}</bundle>
     </feature>
     <feature name="opennms-kvstore-noop"
