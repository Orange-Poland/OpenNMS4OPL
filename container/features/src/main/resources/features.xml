<?xml version="1.0" encoding="UTF-8"?>
<features
  name="opennms-${project.version}"
  xmlns="http://karaf.apache.org/xmlns/features/v1.0.0"
  xmlns:xsi="http://www.w3.org/2001/XMLSchema-instance"
  xsi:schemaLocation="http://karaf.apache.org/xmlns/features/v1.0.0 http://karaf.apache.org/xmlns/features/v1.0.0"
>
    <!-- Apache Camel features -->
    <repository>mvn:org.apache.camel.karaf/apache-camel/${camelVersion}/xml/features</repository>

    <!-- Apache CXF features -->
    <repository>mvn:org.apache.cxf.karaf/apache-cxf/${cxfVersion}/xml/features</repository>

    <!-- Apache ActiveMQ features -->
    <repository>mvn:org.apache.activemq/activemq-karaf/${activemqVersion}/xml/features</repository>

    <!-- ActiveMQ service features -->

    <!-- This broker configuration will configure a broker to talk to a remote OpenNMS machine -->
    <feature name="opennms-activemq-dispatcher-config" description="OpenNMS :: Features :: ActiveMQ :: Dispatcher Broker Config" version="${project.version}">
      <configfile override="true" finalname="/etc/activemq-dispatcher.xml">mvn:org.opennms.features.activemq/org.opennms.features.activemq.broker/${project.version}/xml/activemq-dispatcher</configfile>
      <!-- Don't overwrite any existing properties file -->
      <configfile finalname="/etc/org.apache.activemq.server-dispatcher.cfg">mvn:org.opennms.features.activemq/org.opennms.features.activemq.broker/${project.version}/cfg/activemq-dispatcher</configfile>
    </feature>

    <feature name="opennms-activemq-dispatcher" description="OpenNMS :: Features :: ActiveMQ :: Dispatcher Broker" version="${project.version}">
      <feature>opennms-activemq-dispatcher-config</feature>
      <feature>activemq</feature>
    </feature>

    <!-- This broker configuration will configure a local ActiveMQ broker to process messages on the OpenNMS machine -->
    <feature name="opennms-activemq-config" description="OpenNMS :: Features :: ActiveMQ :: Broker Config" version="${project.version}">
      <configfile override="true" finalname="/etc/activemq-receiver.xml">mvn:org.opennms.features.activemq/org.opennms.features.activemq.broker/${project.version}/xml/activemq-receiver</configfile>
      <!-- Don't overwrite any existing properties file -->
      <configfile finalname="/etc/org.apache.activemq.server-broker.cfg">mvn:org.opennms.features.activemq/org.opennms.features.activemq.broker/${project.version}/cfg/activemq-receiver</configfile>
    </feature>

    <feature name="opennms-activemq" description="OpenNMS :: Features :: ActiveMQ :: Broker" version="${project.version}">
      <feature>opennms-activemq-config</feature>
      <feature>activemq</feature>
    </feature>

    <feature name="opennms-activemq-component" description="OpenNMS :: Features :: ActiveMQ :: Component" version="${project.version}">
      <bundle>mvn:org.opennms.features.activemq/org.opennms.features.activemq.component/${project.version}</bundle>
    </feature>

    <feature name="opennms-amqp-event-forwarder" description="OpenNMS :: Features :: AMQP :: Event Forwarder" version="${project.version}">
      <feature>camel-core</feature>
      <feature>camel-blueprint</feature>
      <feature>camel-http</feature>
      <feature>camel-amqp</feature>
      <feature version="${guavaVersion}">guava</feature>

      <feature>opennms-core-camel</feature>
      <feature>opennms-dao-api</feature>

      <bundle>mvn:org.opennms.features.amqp/org.opennms.features.amqp.common/${project.version}</bundle>
      <bundle>mvn:org.opennms.features.amqp/org.opennms.features.amqp.event-forwarder/${project.version}</bundle>
    </feature>

    <feature name="opennms-amqp-event-receiver" description="OpenNMS :: Features :: AMQP :: Event Receiver" version="${project.version}">
      <feature>camel-core</feature>
      <feature>camel-blueprint</feature>
      <feature>camel-http</feature>
      <feature>camel-amqp</feature>
      <feature version="${guavaVersion}">guava</feature>

      <feature>opennms-core-camel</feature>
      <feature>opennms-dao-api</feature>

      <bundle>mvn:org.opennms.features.amqp/org.opennms.features.amqp.common/${project.version}</bundle>
      <bundle>mvn:org.opennms.features.amqp/org.opennms.features.amqp.event-receiver/${project.version}</bundle>
    </feature>

    <feature name="opennms-amqp-alarm-northbounder" description="OpenNMS :: Features :: AMQP :: Alarm Northbounder" version="${project.version}">
      <feature>camel-core</feature>
      <feature>camel-blueprint</feature>
      <feature>camel-http</feature>
      <feature>camel-amqp</feature>

      <feature>opennms-core-camel</feature>
      <!-- TODO -->
      <!-- <feature>opennms-alarm-api</feature> -->

      <bundle>mvn:org.opennms.features.amqp/org.opennms.features.amqp.common/${project.version}</bundle>
      <bundle>mvn:org.opennms.features.amqp/org.opennms.features.amqp.alarm-northbounder/${project.version}</bundle>
    </feature>

    <!-- need to override camel-elasticsearch because it pulls an elasticsearch version that does not work -->
    <feature name='onms-camel-elasticsearch' version='${camelVersion}' resolver='(obr)' start-level='50'>
      <feature version='${camelVersion}'>camel-core</feature>
      <feature version="${guavaVersion}">guava</feature>
      <feature>http</feature>
      <bundle dependency='true'>mvn:com.google.protobuf/protobuf-java/2.5.0</bundle>
      <bundle dependency='true'>mvn:com.fasterxml.jackson.core/jackson-core/2.4.1</bundle>
      <bundle dependency='true'>mvn:com.fasterxml.jackson.dataformat/jackson-dataformat-smile/2.4.1</bundle>
      <bundle dependency='true'>mvn:joda-time/joda-time/1.6.2</bundle>
      <bundle dependency='true'>mvn:org.apache.servicemix.bundles/org.apache.servicemix.bundles.jakarta-regexp/1.4_1</bundle>
      <bundle dependency='true'>mvn:org.mvel/mvel2/2.2.1.Final</bundle>
      <bundle dependency='true'>mvn:org.apache.servicemix.bundles/org.apache.servicemix.bundles.lucene/4.6.1_1</bundle>
      <bundle dependency='true'>mvn:org.apache.servicemix.bundles/org.apache.servicemix.bundles.lucene-analyzers-common/4.6.1_1</bundle>
      <bundle dependency='true'>mvn:org.apache.servicemix.bundles/org.apache.servicemix.bundles.lucene-queryparser/4.6.1_1</bundle>
      <bundle dependency='true'>mvn:org.apache.servicemix.bundles/org.apache.servicemix.bundles.lucene-queries/4.6.1_1</bundle>
      <bundle dependency='true'>mvn:org.apache.servicemix.bundles/org.apache.servicemix.bundles.lucene-sandbox/4.6.1_1</bundle>
      <bundle dependency='true'>mvn:org.apache.servicemix.bundles/org.apache.servicemix.bundles.elasticsearch/1.0.0_4</bundle>
      <bundle>mvn:org.apache.camel/camel-elasticsearch/${camelVersion}</bundle>
    </feature>

    <feature name="opennms-elasticsearch-event-forwarder" description="OpenNMS :: Features :: Elasticsearch :: Event Forwarder" version="${project.version}">
      <feature>camel-core</feature>
      <feature>camel-blueprint</feature>
      <feature>camel-http</feature>
      <!-- NMS-8696: Elasticsearch needs an older version of Guava -->
      <feature version="${guavaOldVersion}">guava</feature>

      <feature>onms-camel-elasticsearch</feature>
      <feature>opennms-core-camel</feature>
      <!-- TODO -->
      <!-- <feature>opennms-alarm-api</feature> -->

      <bundle>mvn:org.opennms.features.elasticsearch/org.opennms.features.elasticsearch.event-forwarder/${project.version}</bundle>
    </feature>

    <!-- Dependency features -->
    <feature name="atomikos" description="Atomikos :: TransactionEssentials" version="${atomikosVersion}">
      <bundle>wrap:mvn:com.atomikos/atomikos-util/${atomikosVersion}</bundle>
      <bundle>wrap:mvn:com.atomikos/transactions-api/${atomikosVersion}</bundle>
      <bundle>wrap:mvn:com.atomikos/transactions/${atomikosVersion}</bundle>
      <bundle>wrap:mvn:com.atomikos/transactions-jta/${atomikosVersion}</bundle>
      <bundle>wrap:mvn:com.atomikos/transactions-jdbc/${atomikosVersion}</bundle>
    </feature>

    <feature name="batik" description="Apache :: XML Graphics :: Batik" version="1.7">
      <bundle>wrap:mvn:xalan/xalan/2.7.2</bundle>
      <bundle>wrap:mvn:xalan/serializer/2.7.2</bundle>
      <bundle>wrap:mvn:xml-apis/xml-apis/1.4.01</bundle>
      <bundle>wrap:mvn:xml-apis/xml-apis-ext/1.3.04</bundle>

      <bundle>wrap:mvn:org.apache.xmlgraphics/batik-anim/1.7</bundle>
      <bundle>wrap:mvn:org.apache.xmlgraphics/batik-awt-util/1.7</bundle>
      <bundle>wrap:mvn:org.apache.xmlgraphics/batik-bridge/1.7</bundle>
      <bundle>wrap:mvn:org.apache.xmlgraphics/batik-css/1.7</bundle>
      <bundle>wrap:mvn:org.apache.xmlgraphics/batik-dom/1.7</bundle>
      <bundle>wrap:mvn:org.apache.xmlgraphics/batik-ext/1.7</bundle>
      <bundle>wrap:mvn:org.apache.xmlgraphics/batik-gvt/1.7</bundle>
      <bundle>wrap:mvn:org.apache.xmlgraphics/batik-parser/1.7</bundle>
      <bundle>wrap:mvn:org.apache.xmlgraphics/batik-script/1.7</bundle>
      <bundle>wrap:mvn:org.apache.xmlgraphics/batik-svggen/1.7</bundle>
      <bundle>wrap:mvn:org.apache.xmlgraphics/batik-svg-dom/1.7</bundle>
      <bundle>wrap:mvn:org.apache.xmlgraphics/batik-transcoder/1.7</bundle>
      <bundle>wrap:mvn:org.apache.xmlgraphics/batik-util/1.7</bundle>
      <bundle>wrap:mvn:org.apache.xmlgraphics/batik-xml/1.7</bundle>
    </feature>

    <feature name="bsf" description="Apache :: Bean Scripting Framework" version="${bsfVersion}">
      <bundle>wrap:mvn:bsf/bsf/${bsfVersion}</bundle>
    </feature>

    <feature name="c3p0" description="c3p0" version="${c3p0Version}">
      <feature>postgresql</feature>

      <!-- Add all possible JDBC drivers to the c3p0 import list so that it can classload them -->
      <bundle>wrap:mvn:com.mchange/c3p0/${c3p0Version}$Bundle-SymbolicName=c3p0&amp;Bundle-Version=${c3p0Version}&amp;Import-Package=javax.management,javax.naming,javax.sql,javax.xml.parsers,org.postgresql,org.w3c.dom</bundle>
    </feature>

    <feature name="hikari-cp" description="HikariCP" version="${hikaricpVersion}">
      <feature>postgresql</feature>

      <!-- Add all possible JDBC drivers to the HikariCP import list so that it can classload them -->
      <bundle>wrap:mvn:com.zaxxer/HikariCP/${hikaricpVersion}$Bundle-SymbolicName=HikariCP&amp;Bundle-Version=${hikaricpVersion}&amp;Import-Package=javax.management,javax.naming,javax.sql,javax.xml.parsers,org.postgresql,org.w3c.dom</bundle>
    </feature>

    <feature name="castor" description="Castor" version="1.1.2.1">
      <!-- This castor.properties file overrides the default settings for Castor so that it works with JDK5+ -->
      <bundle dependency="true">mvn:org.opennms.core/org.opennms.core.castor-properties/${project.version}</bundle>
      <bundle dependency="true">wrap:mvn:oro/oro/${oroVersion}</bundle>
      <!--
        We must make sure that the Bundle-SymbolicName matches the Fragment-Host of org.opennms.core.castor-properties.
      -->
      <bundle>wrap:mvn:org.codehaus.castor/castor/1.1.2.1$Bundle-SymbolicName=org.codehaus.castor&amp;Bundle-Version=1.1.2.1&amp;Import-Package=javax.naming,javax.naming.directory,javax.xml.parsers,org.apache.commons.logging,org.apache.oro.text.regex,org.w3c.dom,org.xml.sax,org.xml.sax.helpers</bundle>
    </feature>

    <feature name="commons-beanutils" description="Apache :: commons-beanutils" version="${commonsBeanutilsVersion}">
      <feature>commons-collections</feature>

      <bundle>mvn:commons-beanutils/commons-beanutils/${commonsBeanutilsVersion}</bundle>
    </feature>

    <feature name="commons-codec" description="Apache :: commons-codec" version="${commonsCodecVersion}">
      <bundle>mvn:commons-codec/commons-codec/${commonsCodecVersion}</bundle>
    </feature>

    <feature name="commons-cli" description="Apache :: commons-cli" version="1.2">
      <bundle>mvn:commons-cli/commons-cli/1.2</bundle>
    </feature>

    <feature name="commons-collections" description="Apache :: commons-collections" version="${commonsCollectionsVersion}">
      <bundle>mvn:commons-collections/commons-collections/${commonsCollectionsVersion}</bundle>
    </feature>

    <feature name="commons-configuration" description="Apache :: commons-configuration" version="${commonsConfigurationVersion}">
      <feature>commons-beanutils</feature>
      <feature>commons-codec</feature>
      <feature>commons-digester</feature>

      <bundle>mvn:commons-jxpath/commons-jxpath/1.3</bundle>
      <!-- jdom has OSGi issues... use the ServiceMix bundle for it -->
      <!-- @see https://developer.atlassian.com/docs/faq/plugin-framework-faq/using-jdom-in-osgi -->
      <!-- @see https://techotom.wordpress.com/2014/10/21/fixing-the-default-package-is-not-permitted-by-the-import-package-syntax-with-maven-bundle-plugin/ -->
      <!-- <bundle>wrap:mvn:jdom/jdom/1.0</bundle> -->
      <bundle>mvn:org.apache.servicemix.bundles/org.apache.servicemix.bundles.jdom/1.1_4</bundle>
      <bundle>wrap:mvn:org.apache.ant/ant/1.8.2</bundle>

      <bundle>mvn:commons-configuration/commons-configuration/${commonsConfigurationVersion}</bundle>
    </feature>

    <feature name="commons-digester" description="Apache :: commons-digester" version="${commonsDigesterVersion}">
      <feature>commons-beanutils</feature>

      <bundle>mvn:commons-digester/commons-digester/${commonsDigesterVersion}</bundle>
    </feature>

    <feature name="commons-exec" description="Apache :: commons-exec" version="1.2">
      <bundle>mvn:org.apache.commons/commons-exec/1.2</bundle>
    </feature>

    <feature name="commons-io" description="Apache :: commons-io" version="${commonsIoVersion}">
      <bundle>mvn:commons-io/commons-io/${commonsIoVersion}</bundle>
    </feature>

    <feature name="commons-jexl" description="Apache :: commons-jexl" version="2.1.1">
      <bundle>mvn:org.apache.commons/commons-jexl/2.1.1</bundle>
    </feature>

    <feature name="commons-lang" description="Apache :: commons-lang" version="${commonsLangVersion}">
      <bundle>mvn:commons-lang/commons-lang/${commonsLangVersion}</bundle>
    </feature>

    <feature name="commons-net" description="Apache :: commons-net" version="3.3">
      <bundle>mvn:commons-net/commons-net/3.3</bundle>
    </feature>

    <feature name="dnsjava" description="dnsjava" version="${dnsjavaVersion}">
      <bundle dependency="true">wrap:mvn:org.dnsjava/dnsjava/${dnsjavaVersion}</bundle>
    </feature>

    <feature name="dropwizard-metrics" description="Dropwizard :: Metrics" version="3.1.2">
      <bundle>mvn:io.dropwizard.metrics/metrics-core/3.1.2</bundle>
    </feature>

    <feature name="fop" description="Apache :: XML Graphics :: FOP" version="1.0">
      <bundle>wrap:mvn:org.apache.xmlgraphics/fop/1.0</bundle>
    </feature>

    <feature name="guava" description="Google :: Guava" version="${guavaVersion}">
      <bundle dependency="true">mvn:com.google.guava/guava/${guavaVersion}</bundle>
    </feature>

    <feature name="guava" description="Google :: Guava" version="${guavaOldVersion}">
      <bundle dependency="true">mvn:com.google.guava/guava/${guavaOldVersion}</bundle>
    </feature>

    <!-- Use name hibernate36 so that we don't collide with Karaf 2.3.5+'s hibernate feature -->
    <feature name="hibernate36" description="Hibernate :: Hibernate ORM" version="3.6.10.Final">
      <bundle dependency="true">wrap:mvn:antlr/antlr/2.7.7</bundle>
      <bundle dependency="true">wrap:mvn:dom4j/dom4j/1.6.1</bundle>
      <!-- Use geronimo-jta_1.1_spec instead of javax.transaction because the Apache projects use it -->
      <!-- <bundle dependency="true">wrap:mvn:javax.transaction/jta/1.1</bundle> -->
      <bundle dependency="true">mvn:commons-collections/commons-collections/3.2.2</bundle>
      <bundle dependency="true">mvn:org.apache.geronimo.specs/geronimo-jta_1.1_spec/1.1.1</bundle>
      <bundle>wrap:mvn:org.hibernate.javax.persistence/hibernate-jpa-2.0-api/1.0.1.Final</bundle>
      <bundle>wrap:mvn:org.hibernate/hibernate-core/3.6.10.Final$Export-Package=org.hibernate*;version="3.6.10"</bundle>
      <bundle>wrap:mvn:org.hibernate/hibernate-commons-annotations/3.2.0.Final</bundle>
    </feature>

    <feature name="hibernate-validator41" description="Hibernate :: Hibernate Validator" version="4.1.0.Final">
      <!-- Declare versions for all exported packages -->
      <bundle dependency="true">wrap:mvn:javax.validation/validation-api/1.0.0.GA$Bundle-SymbolicName=javax.validation:validation-api&amp;Bundle-Version=1.0.0&amp;Export-Package=javax.validation;version="1.0.0",javax.validation.bootstrap;version="1.0.0",javax.validation.constraints;version="1.0.0",javax.validation.groups;version="1.0.0",javax.validation.metadata;version="1.0.0",javax.validation.spi;version="1.0.0"</bundle>
      <bundle>wrap:mvn:org.hibernate/hibernate-validator-annotation-processor/4.1.0.Final</bundle>
      <bundle>wrap:mvn:org.hibernate/hibernate-validator/4.1.0.Final</bundle>
    </feature>

    <feature name="java-native-access" description="Java Native Access (JNA)" version="4.2.1">
      <bundle>wrap:mvn:net.java.dev.jna/jna/4.2.1$Export-Package=com.sun.jna</bundle>
      <bundle>wrap:mvn:net.java.dev.jna/jna-platform/4.2.1$Export-Package=com.sun.jna.platform</bundle>
    </feature>

    <feature name="javax.mail" description="javax.mail" version="1.4.5">
      <bundle>wrap:mvn:javax.mail/mail/1.4.5</bundle>
    </feature>


    <!-- This feature contains all of the dependencies from the dependencies/jaxb/pom.xml -->
    <feature name="jaxb" description="EclipseLink :: MOXy" version="${eclipselinkVersion}">
      <feature>javax.mail</feature>
      <bundle>mvn:org.eclipse.persistence/org.eclipse.persistence.moxy/${eclipselinkVersion}</bundle>
      <bundle>mvn:org.eclipse.persistence/org.eclipse.persistence.core/${eclipselinkVersion}</bundle>
      <bundle>mvn:org.eclipse.persistence/org.eclipse.persistence.asm/${eclipselinkVersion}</bundle>
      <bundle>mvn:org.eclipse.persistence/org.eclipse.persistence.antlr/${eclipselinkVersion}</bundle>

      <!-- Old bundle configuration necessary to run with JDK 6 -->
      <!--
      <bundle dependency="true">mvn:org.apache.geronimo.specs/geronimo-activation_1.1_spec/1.0.2</bundle>
      <bundle dependency="true">wrap:mvn:javax.xml.stream/stax-api/1.0-2</bundle>
      <bundle dependency="true">wrap:mvn:javax.activation/activation/1.1.1</bundle>
      <bundle dependency="true">wrap:mvn:org.eclipse.persistence/eclipselink/2.5.1</bundle>
      <bundle dependency="true">mvn:org.eclipse.persistence/javax.persistence/2.1.0</bundle>
      <bundle dependency="true">mvn:org.eclipse.persistence/commonj.sdo/2.1.1</bundle>
      <bundle dependency="true">mvn:org.apache.servicemix.specs/org.apache.servicemix.specs.stax-api-1.0/2.2.0</bundle>
      <bundle>mvn:org.apache.servicemix.specs/org.apache.servicemix.specs.jaxb-api-2.2/2.2.0</bundle>
      <bundle>mvn:org.apache.servicemix.bundles/org.apache.servicemix.bundles.jaxb-impl/2.2.6_1</bundle>
      -->
    </feature>

    <feature name="jcifs" description="jcifs" version="${jcifsVersion}">
      <bundle>wrap:mvn:org.samba.jcifs/jcifs/${jcifsVersion}</bundle>
    </feature>

    <feature name="jfreechart" description="JFree :: JFreeChart" version="1.0.13">
      <bundle>wrap:mvn:jfree/jfreechart/1.0.13</bundle>
      <bundle>wrap:mvn:jfree/jcommon/1.0.16</bundle>
    </feature>

    <feature name="jldap" description="OpenLDAP :: JLDAP" version="4.3">
      <bundle>wrap:mvn:com.novell.ldap/jldap/4.3</bundle>
    </feature>

    <feature name="jolokia" description="Jolokia" version="1.2.3">
      <feature>http</feature>
      <bundle>mvn:org.jolokia/jolokia-osgi/1.2.3</bundle>
    </feature>

    <feature name="jolokia-client" description="Jolokia-Client" version="1.1.5">
      <bundle>mvn:org.jolokia/jolokia-client-java/1.1.5</bundle>
    </feature>
    
    <feature name="jrobin" description="JRobin" version="1.6.0-SNAPSHOT">
      <bundle>mvn:org.jrobin/jrobin/1.6.0-SNAPSHOT</bundle>
    </feature>

    <feature name="json-lib" description="json-lib" version="2.2.3">
      <bundle>wrap:mvn:net.sf.ezmorph/ezmorph/1.0.6</bundle>
      <!-- Use the jdk15 qualifier -->
      <bundle>wrap:mvn:net.sf.json-lib/json-lib/2.2.3/jar/jdk15</bundle>
    </feature>

    <feature name="lmax-disruptor" description="LMAX :: Disruptor" version="3.3.2">
      <bundle>mvn:com.lmax/disruptor/3.3.2</bundle>
    </feature>

    <feature name="org.json" description="org.json" version="20140107">
      <bundle>wrap:mvn:org.json/json/20140107$Export-Package=org.json</bundle>
    </feature>
    
    <feature name="json-simple" description="json-simple" version="1.1.1">
      <bundle>wrap:mvn:com.googlecode.json-simple/json-simple/1.1.1</bundle>
    </feature>

    <feature name="owasp-encoder" description="owasp-encoder" version="${owaspEncoderVersion}">
      <bundle>wrap:mvn:org.owasp.encoder/encoder/${owaspEncoderVersion}$Export-Package=org.owasp.encoder</bundle>
    </feature>

    <feature name="postgresql" description="PostgreSQL :: JDBC Driver" version="${postgresqlVersion}">
      <bundle dependency="true">mvn:org.apache.geronimo.specs/geronimo-jta_1.1_spec/1.1.1</bundle>
      <bundle>wrap:mvn:org.postgresql/postgresql/${postgresqlVersion}</bundle>
    </feature>

    <feature name="spring-security32" description="Spring :: Security" version="${springSecurityVersion}">
      <!-- spring-web is necessary for HTTP remoting -->
      <feature version="[4.0,4.1)">spring-web</feature>
      <feature>commons-codec</feature>

      <bundle>wrap:mvn:org.springframework.ldap/spring-ldap-core/1.3.2.RELEASE$Export-Package=org.springframework.ldap*;version="1.3.2"</bundle>
      <bundle>mvn:org.springframework.security/spring-security-aspects/${springSecurityVersion}</bundle>
      <bundle>mvn:org.springframework.security/spring-security-core/${springSecurityVersion}</bundle>
      <bundle>mvn:org.springframework.security/spring-security-config/${springSecurityVersion}</bundle>
      <bundle>mvn:org.springframework.security/spring-security-ldap/${springSecurityVersion}</bundle>
      <bundle>mvn:org.springframework.security/spring-security-remoting/${springSecurityVersion}</bundle>
      <bundle>mvn:org.springframework.security/spring-security-web/${springSecurityVersion}</bundle>
    </feature>

    <feature name="spring-webflow" description="Spring :: Web Flow" version="${springWebFlowVersion}">
      <bundle>wrap:mvn:opensymphony/ognl/2.6.11</bundle>
      <bundle>wrap:mvn:org.springframework.webflow/spring-binding/${springWebFlowVersion}</bundle>
      <bundle>wrap:mvn:org.springframework.webflow/spring-js/${springWebFlowVersion}</bundle>
      <bundle>wrap:mvn:org.springframework.webflow/spring-js-resources/${springWebFlowVersion}</bundle>
      <bundle>wrap:mvn:org.springframework.webflow/spring-webflow/${springWebFlowVersion}</bundle>
    </feature>

    <feature name="jicmp" description="jicmp" version="2.0.1">
      <feature version="${guavaVersion}">guava</feature>
      <bundle>mvn:org.opennms/jicmp-api/2.0.1</bundle>
    </feature>

    <feature name="jicmp6" description="jicmp6" version="2.0.1">
      <bundle>mvn:org.opennms/jicmp6-api/2.0.1</bundle>
    </feature>
    
    <feature name="quartz" description="quartz" version="1.6.5">
      <bundle>wrap:mvn:org.opensymphony.quartz/quartz/1.6.5</bundle>
    </feature>
    
    <feature name="twitter4j" description="twitter4j" version="3.0.6">
      <bundle>wrap:mvn:org.twitter4j/twitter4j-core/3.0.6</bundle>
    </feature>
    
    <!-- OpenNMS features -->
    
    
    <feature name="opennms-bootstrap" description="opennms-bootstrap" version="${project.version}">
      <bundle>wrap:mvn:org.opennms/opennms-bootstrap/${project.version}</bundle>
    </feature>
    
    
    <feature name="opennms-core" description="OpenNMS :: Core" version="${project.version}">
      <feature version="[4.0,4.1)">spring</feature>
      <feature version="[4.0,4.1)">spring-orm</feature>

      <feature>castor</feature>
      <feature>commons-io</feature>
      <feature>dnsjava</feature>
      <feature>jaxb</feature>
      <feature>owasp-encoder</feature>

      <!-- Used by org.opennms.core.xml -->
      <bundle dependency="true">mvn:org.codehaus.jackson/jackson-core-asl/${jacksonVersion}</bundle>
      <bundle dependency="true">mvn:org.codehaus.jackson/jackson-mapper-asl/${jacksonVersion}</bundle>
      <bundle dependency="true">mvn:org.codehaus.jackson/jackson-xc/${jacksonVersion}</bundle>

      <bundle>mvn:org.opennms.core/org.opennms.core.api/${project.version}</bundle>
      <bundle>mvn:org.opennms.core/org.opennms.core.criteria/${project.version}</bundle>
      <bundle>mvn:org.opennms.core/org.opennms.core.lib/${project.version}</bundle>
      <bundle>mvn:org.opennms.core/org.opennms.core.logging/${project.version}</bundle>
      <bundle>mvn:org.opennms.core/org.opennms.core.soa/${project.version}</bundle>
      <bundle>mvn:org.opennms.core/org.opennms.core.spring/${project.version}</bundle>
      <bundle>mvn:org.opennms.core/org.opennms.core.xml/${project.version}</bundle>
      <bundle>mvn:org.opennms/opennms-util/${project.version}</bundle>
    </feature>

    <feature name="opennms-core-camel" description="OpenNMS :: Core :: Camel" version="${project.version}">
      <feature>camel-core</feature>
      <feature>camel-http</feature>

      <feature>opennms-core</feature>

      <bundle>mvn:org.opennms.core/org.opennms.core.camel/${project.version}</bundle>
    </feature>

    <feature name="opennms-core-daemon" description="OpenNMS :: Core :: Daemon" version="${project.version}">
      <feature version="${guavaVersion}">guava</feature>

      <feature>opennms-core</feature>
      <feature>opennms-config</feature>
      <feature>opennms-icmp-api</feature>
      <feature>opennms-model</feature>

      <bundle>mvn:org.opennms.core/org.opennms.core.daemon/${project.version}</bundle>
    </feature>

    <feature name="opennms-core-db" description="OpenNMS :: Core :: Database" version="${project.version}">
      <feature>atomikos</feature>
      <feature>c3p0</feature>
      <feature>hikari-cp</feature>
      <feature>castor</feature>
      <feature>commons-io</feature>
      <feature>postgresql</feature>

      <feature>opennms-core</feature>

      <bundle>mvn:org.opennms.core/org.opennms.core.db/${project.version}</bundle>
    </feature>

    <feature name="opennms-core-web" description="OpenNMS :: Core :: Web" version="${project.version}">
      <feature>opennms-core</feature>

      <bundle>mvn:org.apache.httpcomponents/httpcore-osgi/${httpcoreVersion}</bundle>
      <bundle>mvn:org.apache.httpcomponents/httpclient-osgi/${httpclientVersion}</bundle>
      <bundle>mvn:org.opennms.core/org.opennms.core.web/${project.version}</bundle>
    </feature>

    <!-- TODO: Remove dependencies on this Minion API bundle inside this features.xml -->
    <feature name="minion-core-api" description="OpenNMS :: Minion :: Core :: API" version="${project.version}">
      <bundle>mvn:org.opennms.features.minion/core-api/${project.version}</bundle>
    </feature>

    <feature name="opennms-model" description="OpenNMS :: Model" version="${project.version}">
      <feature version="[4.0,4.1)">spring</feature>
      <feature version="[4.0,4.1)">spring-jdbc</feature>
      <feature version="[4.0,4.1)">spring-orm</feature>
      <feature version="[4.0,4.1)">spring-tx</feature>

      <feature>castor</feature>
      <feature>commons-io</feature>
      <feature>commons-lang</feature>
      <feature>dnsjava</feature>
      <feature>hibernate36</feature>
      <feature>jaxb</feature>

      <feature>opennms-core</feature>
      <feature>opennms-events-api</feature>
      <feature>opennms-poller-api</feature>
      <feature>opennms-rrd-api</feature>
      <feature>opennms-snmp</feature>

      <bundle>mvn:org.opennms/opennms-model/${project.version}</bundle>
    </feature>

    <feature name="opennms-collection-api" description="OpenNMS :: Collection :: API" version="${project.version}">
      <feature version="[4.0,4.1)">spring</feature>

      <feature>opennms-config-api</feature>
      <feature>opennms-poller-api</feature>
      <feature>opennms-rrd-api</feature>

      <bundle>mvn:org.opennms.features.collection/org.opennms.features.collection.api/${project.version}</bundle>
    </feature>

    <feature name="opennms-collection-commands" description="OpenNMS :: Collection :: Shell Commands" version="${project.version}">
      <!--
      These classes are in the system classpath inside OpenNMS
      <feature>opennms-collection-api</feature>
      -->
      <bundle>mvn:org.opennms.features.collection/org.opennms.features.collection.commands/${project.version}</bundle>
    </feature>

    <feature name="opennms-collection-persistence-rrd" description="OpenNMS :: Collection :: Persistence :: RRD" version="${project.version}">
      <feature>opennms-collection-api</feature>
      <feature>opennms-dao-api</feature>
      <feature>opennms-rrd-api</feature>

      <bundle>mvn:org.opennms.features.collection/org.opennms.features.collection.persistence.rrd/${project.version}</bundle>
    </feature>

    <feature name="opennms-config-api" description="OpenNMS :: Configuration :: API" version="${project.version}">
      <feature>opennms-core</feature>
      <feature>opennms-model</feature>

      <bundle>mvn:org.opennms/opennms-config-api/${project.version}</bundle>
      <bundle>mvn:org.opennms/opennms-config-model/${project.version}</bundle>
      <bundle>mvn:org.opennms/opennms-config-jaxb/${project.version}</bundle>
    </feature>

    <feature name="opennms-config-jaxb" description="OpenNMS :: Configuration :: JAXB" version="${project.version}">
      <!-- Required for javax.persistence - some of the classes are annotated with JPA annotations -->
      <feature>hibernate36</feature>
      <feature>commons-lang</feature>

      <feature>opennms-core</feature>
      <feature>opennms-snmp</feature>

      <bundle>mvn:org.opennms/opennms-config-jaxb/${project.version}</bundle>
    </feature>

    <feature name="opennms-config" description="OpenNMS :: Configuration" version="${project.version}">
      <feature>c3p0</feature>
      <feature>hikari-cp</feature>
      <feature>commons-codec</feature>
      <feature>opennms-config-api</feature>
      <feature>opennms-core-db</feature>
      <feature>opennms-poller-api</feature>
      <feature>opennms-snmp</feature>

      <bundle dependency="true">wrap:mvn:com.googlecode.concurrent-locks/concurrent-locks/1.0.0</bundle>
      <bundle dependency="true">wrap:mvn:org.jasypt/jasypt/1.9.0</bundle>

      <bundle>mvn:org.opennms/opennms-config/${project.version}</bundle>
    </feature>

    <feature name="opennms-core-ipc-sink" description="OpenNMS :: Core :: IPC :: Sink" version="${project.version}">
      <feature>org.json</feature>
      <feature>javax.mail</feature>
      <feature>opennms-core-camel</feature>
      <feature>camel-blueprint</feature>
      <bundle>mvn:org.opennms.core.ipc.sink/org.opennms.core.ipc.sink.api/${project.version}</bundle>
      <bundle>mvn:org.opennms.core.ipc.sink/org.opennms.core.ipc.sink.xml/${project.version}</bundle>
      <bundle>mvn:org.opennms.core.ipc.sink/org.opennms.core.ipc.sink.camel-impl/${project.version}</bundle>
    </feature>

    <feature name="opennms-core-ipc-rpc" description="OpenNMS :: Core :: IPC :: RPC" version="${project.version}">
      <feature>org.json</feature>
      <feature>javax.mail</feature>
      <feature>opennms-core-camel</feature>
      <feature>camel-blueprint</feature>
      <bundle>mvn:org.opennms.core.ipc.rpc/org.opennms.core.ipc.rpc.api/${project.version}</bundle>
      <bundle>mvn:org.opennms.core.ipc.rpc/org.opennms.core.ipc.rpc.xml/${project.version}</bundle>
      <bundle>mvn:org.opennms.core.ipc.rpc/org.opennms.core.ipc.rpc.camel-impl/${project.version}</bundle>
    </feature>

    <feature name="opennms-dao-api" description="OpenNMS :: DAO :: API" version="${project.version}">
      <feature>opennms-core</feature>
      <feature>opennms-model</feature>
      <feature>opennms-config-api</feature>

      <bundle>mvn:org.opennms/opennms-dao-api/${project.version}</bundle>
    </feature>

    <feature name="opennms-dao" description="OpenNMS :: DAO" version="${project.version}">
      <feature version="${guavaVersion}">guava</feature>
      <feature>opennms-collection-api</feature>
      <feature>opennms-dao-api</feature>
      <!-- Parent Spring context -->
      <feature>opennms-core-daemon</feature>
      <feature>opennms-measurements-api</feature>

      <bundle>mvn:org.opennms/opennms-dao/${project.version}</bundle>
    </feature>

    <feature name="opennms-discovery" description="OpenNMS :: Discovery" version="${project.version}">
      <feature>castor</feature>
      <feature version="${guavaVersion}">guava</feature>
      <feature>camel-core</feature>
      <feature>camel-blueprint</feature>
      <feature>activemq-camel</feature>

      <feature>opennms-core-camel</feature>
      <feature>opennms-core-daemon</feature>
      <feature>opennms-core-db</feature>
      <feature>opennms-config</feature>
      <feature>opennms-dao-api</feature>
      <!-- TODO: Remove this dependency -->
      <feature>minion-core-api</feature>

      <bundle>mvn:org.opennms.features/org.opennms.features.discovery/${project.version}</bundle>
    </feature>

    <feature name="opennms-discovery-daemon" description="OpenNMS :: Discovery :: Daemon" version="${project.version}">
      <feature>opennms-discovery</feature>
      <bundle>blueprint:mvn:org.opennms.features/org.opennms.features.discovery/${project.version}/xml/blueprint-discovery</bundle>
    </feature>

    <feature name="opennms-events-api" description="OpenNMS :: Events :: API" version="${project.version}">
      <feature version="[4.0,4.1)">spring</feature>

      <feature>castor</feature>
      <feature>commons-lang</feature>
      <feature>jaxb</feature>

      <feature>opennms-core</feature>
      <!-- TODO: This is a weak dependency inside EventConstants that needs to be removed -->
      <feature>opennms-snmp</feature>

      <bundle>mvn:org.opennms.features.events/org.opennms.features.events.api/${project.version}</bundle>
    </feature>

    <feature name="opennms-events-daemon" description="OpenNMS :: Events :: Daemon" version="${project.version}">
      <feature>commons-beanutils</feature>
      <feature version="${guavaVersion}">guava</feature>
      <feature>spring-dm</feature>

      <feature>opennms-core-daemon</feature>
      <feature>opennms-dao-api</feature>
      <feature>opennms-events-api</feature>

      <bundle>mvn:org.opennms.features.events/org.opennms.features.events.daemon/${project.version}</bundle>
    </feature>

    <feature name="opennms-icmp-api" description="OpenNMS :: ICMP :: API" version="${project.version}">
      <feature version="${guavaVersion}">guava</feature>

      <feature>opennms-core</feature>

      <bundle dependency="true">mvn:org.opennms.lib/org.opennms.lib.tracker/${trackerVersion}</bundle>
      <bundle>mvn:org.opennms/opennms-icmp-api/${project.version}</bundle>
    </feature>

    <feature name="opennms-icmp-jna" description="OpenNMS :: ICMP :: JNA" version="${project.version}">
      <feature version="${guavaVersion}">guava</feature>

      <feature>opennms-icmp-api</feature>
      <feature>java-native-access</feature>

      <bundle>mvn:org.opennms.core/org.opennms.core.icmp-jna/${project.version}</bundle>
      <bundle>mvn:org.opennms/opennms-icmp-jna/${project.version}</bundle>
    </feature>

    <feature name="opennms-icmp-jni" description="OpenNMS :: ICMP :: JNI" version="${project.version}">
      <feature>opennms-icmp-api</feature>
      <feature>jicmp</feature>

      <bundle>mvn:org.opennms/opennms-icmp-jni/${project.version}</bundle>
    </feature>

    <feature name="opennms-icmp-jni6" description="OpenNMS :: ICMP :: JNI (with IPv6 support)" version="${project.version}">
      <feature>opennms-icmp-jni</feature>
      <feature>jicmp6</feature>

      <bundle>mvn:org.opennms/opennms-icmp-jni6/${project.version}</bundle>
    </feature>

    <feature name="opennms-javamail" description="OpenNMS :: Javamail" version="${project.version}">
      <feature>commons-lang</feature>
      <feature>javax.mail</feature>

      <feature>opennms-core</feature>
      <feature>opennms-config-api</feature>

      <bundle>mvn:org.opennms/opennms-javamail-api/${project.version}</bundle>
    </feature>

    <feature name="opennms-poller-api" description="OpenNMS :: Poller :: API" version="${project.version}">
      <feature version="[4.0,4.1)">spring</feature>

      <feature>hibernate36</feature>

      <feature>opennms-core</feature>
      <bundle>mvn:org.opennms.features.poller/org.opennms.features.poller.api/${project.version}</bundle>
    </feature>

    <feature name="opennms-measurements-api" description="OpenNMS :: Measurements :: API" version="${project.version}">
      <feature version="[4.0,4.1)">spring</feature>

      <feature>commons-lang</feature>
      <feature version="${guavaVersion}">guava</feature>

      <bundle>mvn:org.opennms.features.measurements/org.opennms.features.measurements.api/${project.version}</bundle>
    </feature>

    <feature name="opennms-provisioning" description="OpenNMS :: Provisioning" version="${project.version}">
      <feature>opennms-provisioning-api</feature>
      <feature>commons-lang</feature>
      <bundle>mvn:org.opennms/opennms-provision-persistence/${project.version}</bundle>
    </feature>

    <feature name="opennms-provisioning-api" description="OpenNMS :: Provisioning :: API" version="${project.version}">
      <bundle dependency="true">mvn:org.apache.mina/mina-core/${minaVersion}</bundle>
      <bundle dependency="true">mvn:io.netty/netty/3.9.4.Final</bundle>
      <bundle>mvn:org.opennms/opennms-provision-api/${project.version}</bundle>
    </feature>

    <feature name="opennms-reporting" description="OpenNMS :: Reporting" version="${project.version}">
      <feature>castor</feature>
      <feature>commons-beanutils</feature>
      <feature>commons-io</feature>
      <feature>fop</feature>

      <feature>opennms-config</feature>
      <feature>opennms-core</feature>
      <feature>opennms-core-db</feature>
      <feature>opennms-dao-api</feature>
      <feature>opennms-javamail</feature>

      <bundle>wrap:mvn:org.quartz-scheduler/quartz/2.1.5</bundle>

      <bundle>mvn:org.opennms/opennms-reporting/${project.version}</bundle>
      <bundle>mvn:org.opennms.features.reporting/org.opennms.features.reporting.api/${project.version}</bundle>
      <bundle>mvn:org.opennms.features.reporting/org.opennms.features.reporting.availability/${project.version}</bundle>
      <bundle>mvn:org.opennms.features.reporting/org.opennms.features.reporting.core/${project.version}</bundle>
      <bundle>mvn:org.opennms.features.reporting/org.opennms.features.reporting.dao/${project.version}</bundle>
      <!--
      <bundle>mvn:org.opennms.features.reporting/org.opennms.features.reporting.jasper-reports/${project.version}</bundle>
      -->
      <bundle>mvn:org.opennms.features.reporting/org.opennms.features.reporting.model/${project.version}</bundle>
      <bundle>mvn:org.opennms.features.reporting/org.opennms.features.reporting.repository/${project.version}</bundle>
      <bundle>mvn:org.opennms.features.reporting/org.opennms.features.reporting.sdo/${project.version}</bundle>
    </feature>

    <feature name="opennms-rrd-api" description="OpenNMS :: RRD :: API" version="${project.version}">
      <feature version="[4.0,4.1)">spring</feature>

      <feature>opennms-core</feature>

      <bundle>mvn:org.opennms/opennms-rrd-api/${project.version}</bundle>
    </feature>

    <feature name="opennms-rrd-jrobin" description="OpenNMS :: RRD :: JRobin" version="${project.version}">
      <feature version="[4.0,4.1)">spring</feature>

      <feature>jrobin</feature>
      <feature>opennms-rrd-api</feature>

      <bundle>mvn:org.opennms/opennms-rrd-jrobin/${project.version}</bundle>
    </feature>

    <feature name="opennms-snmp" description="OpenNMS :: Core :: SNMP" version="${project.version}">
      <feature>org.json</feature>

      <bundle>mvn:org.opennms.core.snmp/org.opennms.core.snmp.api/${project.version}</bundle>
      <bundle>mvn:org.opennms.core.snmp/org.opennms.core.snmp.implementations.snmp4j/${project.version}</bundle>
      <bundle>mvn:org.opennms.core.snmp/org.opennms.core.snmp.joesnmp/${project.version}</bundle>
    </feature>

    <feature name="opennms-snmp-commands" description="OpenNMS :: Core :: SNMP :: Commands" version="${project.version}">
      <feature>opennms-config-api</feature>
      <feature>opennms-snmp</feature>

      <bundle>mvn:org.opennms.core.snmp/org.opennms.core.snmp.commands/${project.version}</bundle>
    </feature>

    <feature name="opennms-syslogd" description="OpenNMS :: Syslogd" version="${project.version}">
      <feature version="[4.0,4.1)">spring</feature>
      <feature>activemq-camel</feature>
      <feature>camel-core</feature>
      <feature>camel-http</feature>
      <feature>camel-kafka</feature>
      <feature>camel-netty</feature>
      <feature version="${guavaVersion}">guava</feature>

      <feature>dropwizard-metrics</feature>
      <feature>lmax-disruptor</feature>

      <feature>opennms-core</feature>
      <feature>opennms-core-camel</feature>
      <feature>opennms-core-daemon</feature>
      <feature>opennms-core-db</feature>
      <feature>opennms-config</feature>
      <feature>opennms-dao-api</feature>

      <bundle>mvn:org.opennms.features.events/org.opennms.features.events.syslog/${project.version}</bundle>
    </feature>

    <feature name="opennms-syslogd-listener-javanet" description="OpenNMS :: Syslogd :: Listener :: java.net" version="${project.version}">
      <feature>camel-blueprint</feature>
      <feature>opennms-syslogd</feature>

      <bundle>blueprint:mvn:org.opennms.features.events/org.opennms.features.events.syslog/${project.version}/xml/blueprint-syslog-listener-javanet</bundle>
    </feature>

    <feature name="opennms-syslogd-listener-camel-netty" description="OpenNMS :: Syslogd :: Listener :: camel-netty" version="${project.version}">
      <feature>camel-blueprint</feature>
      <feature>opennms-syslogd</feature>

      <bundle>blueprint:mvn:org.opennms.features.events/org.opennms.features.events.syslog/${project.version}/xml/blueprint-syslog-listener-camel-netty</bundle>
    </feature>

    <feature name="opennms-syslogd-listener-nio" description="OpenNMS :: Syslogd :: Listener :: NIO" version="${project.version}">
      <feature>camel-blueprint</feature>
      <feature>opennms-syslogd</feature>

      <bundle>blueprint:mvn:org.opennms.features.events/org.opennms.features.events.syslog/${project.version}/xml/blueprint-syslog-listener-nio</bundle>
    </feature>

    <!-- TODO: Rename this. It's more of an Dominion-side syslog connection handler... -->
    <feature name="opennms-syslogd-handler-default" description="OpenNMS :: Syslogd :: Handler :: Default" version="${project.version}">
      <feature>activemq-camel</feature>
      <feature>camel-blueprint</feature>
      <feature>camel-http</feature>
      <feature>opennms-activemq-component</feature>

      <!--
      These classes are in the system classpath inside OpenNMS
      <feature>opennms-syslogd</feature>
      -->

      <bundle dependency="true">mvn:org.opennms.core/org.opennms.core.camel/${project.version}</bundle>

      <bundle>blueprint:mvn:org.opennms.features.events/org.opennms.features.events.syslog/${project.version}/xml/blueprint-syslog-handler-default</bundle>
    </feature>

    <!-- TODO: Rename this. It's more of an Dominion-side syslog connection handler... -->
    <feature name="opennms-syslogd-handler-kafka-default" description="OpenNMS :: Syslogd :: Handler :: Kafka :: Default" version="${project.version}">
      <feature>camel-blueprint</feature>

      <!--
      These classes are in the system classpath inside OpenNMS
      <feature>opennms-syslogd</feature>
      -->

      <bundle>blueprint:mvn:org.opennms.features.events/org.opennms.features.events.syslog/${project.version}/xml/blueprint-syslog-handler-kafka-default</bundle>
    </feature>

    <!-- TrapD feature -->
    <feature name="opennms-trapd" description="OpenNMS :: Trapd" version="${project.version}">
      <feature version="[4.0,4.1)">spring</feature>
      <feature>activemq-camel</feature>
      <feature>camel-core</feature>
      <feature>camel-http</feature>
      <feature>camel-kafka</feature>
      <feature>camel-netty</feature>
      <feature version="${guavaVersion}">guava</feature>

      <feature>opennms-core</feature>
      <feature>opennms-core-camel</feature>
      <feature>opennms-core-daemon</feature>
      <feature>opennms-core-db</feature>
      <feature>opennms-config</feature>
      <feature>opennms-dao-api</feature>
      <feature>opennms-events-api</feature>

      <bundle>mvn:org.opennms.features.events/org.opennms.features.events.traps/${project.version}</bundle>
    </feature>

    <feature name="opennms-trapd-listener" description="OpenNMS :: Trapd :: Listener" version="${project.version}">
      <feature>camel-blueprint</feature>
      <feature>opennms-trapd</feature>

      <bundle>blueprint:mvn:org.opennms.features.events/org.opennms.features.events.traps/${project.version}/xml/blueprint-trapd-listener</bundle>
    </feature>

    <!-- TODO: Rename this. It's more of an Dominion-side trap message handler... -->
    <feature name="opennms-trapd-handler-default" description="OpenNMS :: Trapd :: Handler :: Default" version="${project.version}">
      <feature>activemq-camel</feature>
      <feature>camel-blueprint</feature>
      <feature>camel-http</feature>
      <feature>opennms-activemq-component</feature>

      <!--
      These classes are in the system classpath inside OpenNMS
      <feature>opennms-trapd</feature>
      -->

      <bundle>blueprint:mvn:org.opennms.features.events/org.opennms.features.events.traps/${project.version}/xml/blueprint-trapd-handler-default</bundle>
    </feature>

    <!-- TODO: Rename this. It's more of an Dominion-side trap message handler... -->
    <feature name="opennms-trapd-handler-kafka-default" description="OpenNMS :: Trapd :: Handler :: Kafka :: Default" version="${project.version}">
      <feature>camel-blueprint</feature>

      <!--
      These classes are in the system classpath inside OpenNMS
      <feature>opennms-trapd</feature>
      -->

      <bundle>blueprint:mvn:org.opennms.features.events/org.opennms.features.events.traps/${project.version}/xml/blueprint-trapd-handler-kafka-default</bundle>
    </feature>

    <feature name="tsrm-troubleticketer" version="${project.version}" description="OpenNMS :: Features :: Ticketing :: Tivoli Service Request Manager (TSRM)">
        <feature version="${cxfVersion}">cxf-jaxws</feature>
        <bundle>mvn:org.opennms.features.ticketing/org.opennms.features.ticketing.api/${project.version}</bundle>
        <bundle>mvn:org.opennms.features/opennms-integration-tsrm/${project.version}</bundle>
    </feature>

    <feature name="opennms-webapp" description="OpenNMS :: Webapp" version="${project.version}">
      <feature>war</feature>

      <feature>commons-beanutils</feature>
      <feature>commons-configuration</feature>
      <feature>commons-jexl</feature>
      <feature>fop</feature>
      <feature>hibernate-validator41</feature>
      <feature>jfreechart</feature>
      <feature>jrobin</feature>
      <feature>json-lib</feature>
      <feature>spring-webflow</feature>

      <feature>opennms-config</feature>
      <feature>opennms-dao</feature>
      <feature>opennms-provisioning</feature>
      <feature>opennms-reporting</feature>

      <bundle>wrap:mvn:xalan/xalan/2.7.2</bundle>
      <bundle>wrap:mvn:xalan/serializer/2.7.2</bundle>
      <bundle>mvn:joda-time/joda-time/${jodaTimeVersion}</bundle>
      <bundle>wrap:mvn:org.quartz-scheduler/quartz/2.1.5</bundle>
      <bundle>wrap:mvn:org.w3c.css/sac/1.3</bundle>
      <bundle>mvn:com.vaadin.external.flute/flute/1.3.0.gg2</bundle>
      <bundle>wrap:mvn:net.sourceforge.cssparser/cssparser/0.9.11</bundle>
      <!-- <bundle>wrap:mvn:com.google.gwt/gwt-servlet/${gwtVersion}</bundle> -->

      <feature>commons-cli</feature>
      <feature>commons-exec</feature>
      <feature>commons-net</feature>
      <bundle>mvn:org.opennms.features/org.opennms.features.system-report/${project.version}</bundle>

      <feature>opennms-core-web</feature>
      <bundle>mvn:org.opennms.features/org.opennms.features.request-tracker/${project.version}</bundle>

      <!-- TODO: Make this JAR into a bundle -->
      <bundle>wrap:mvn:org.opennms/rancid-api/1.0.3</bundle>

      <bundle>mvn:org.opennms/opennms-web-api/${project.version}</bundle>

      <feature>spring-security32</feature>
      <bundle>mvn:org.opennms.features/org.opennms.features.springframework-security/${project.version}</bundle>

      <!-- The main webapp WAR file -->
      <bundle>mvn:org.opennms/opennms-webapp/${project.version}/war</bundle>
    </feature>

    <feature name="smack" description="smack-dependencies" version="4.0.6">
      <bundle>wrap:mvn:org.igniterealtime.smack/smack-core/4.0.6</bundle>
      <bundle>wrap:mvn:org.igniterealtime.smack/smack-tcp/4.0.6</bundle>
      <bundle>wrap:mvn:org.igniterealtime.smack/smack-extensions/4.0.6</bundle>
      <bundle>wrap:mvn:org.igniterealtime.smack/smack-resolver-javax/4.0.6</bundle>
      <bundle>wrap:mvn:xmlpull/xmlpull/1.1.3.1</bundle>
    </feature>
    
    <feature name="wsman-integration" version="${project.version}" description="OpenNMS :: Features :: WS-Man Integration">
      <feature>opennms-collection-api</feature>
      <feature>opennms-provisioning-api</feature>
      <feature>opennms-dao-api</feature>
      <feature version="${cxfVersion}">cxf-jaxws</feature>
      <feature version="${cxfVersion}">cxf-ws-addr</feature>
      <bundle dependency="true">mvn:com.google.guava/guava/${guavaOldVersion}</bundle>
      <bundle>mvn:org.opennms.core.wsman/org.opennms.core.wsman.api/${wsmanVersion}</bundle>
      <bundle>mvn:org.opennms.core.wsman/org.opennms.core.wsman.cxf/${wsmanVersion}</bundle>
      <bundle>mvn:org.opennms.features/org.opennms.features.wsman/${project.version}</bundle>
    </feature>

    <feature name="wmi-integration" version="${project.version}" description="OpenNMS :: Features :: WMI Integration">
      <feature>opennms-collection-api</feature>
      <feature>opennms-provisioning-api</feature>
      <bundle>wrap:mvn:org.jinterop/j-interop/${jinteropVersion}</bundle>
      <bundle>wrap:mvn:org.jinterop/j-interopdeps/${jinteropVersion}</bundle>
      <bundle>mvn:org.opennms/opennms-wmi/${project.version}</bundle>
    </feature>

    <feature name="opennms-provisioning-detectors" description="OpenNMS :: Provisioning :: Detectors" version="${project.version}">
      <feature>commons-cli</feature>
      <feature>spring-security32</feature>

      <feature>opennms-collection-api</feature>
      <feature>opennms-core-web</feature>
      <feature>opennms-icmp-api</feature>
      <feature>opennms-provisioning-api</feature>
<<<<<<< HEAD
      <feature>jldap</feature>
      <feature>jcifs</feature>
      <feature>opennms-icmp-api</feature>
      <feature>bsf</feature>
      <feature>commons-cli</feature>
      <bundle>mvn:org.opennms.features.collection/org.opennms.features.collection.api/${project.version}</bundle>
      <bundle>mvn:org.springframework.security/spring-security-core/${springSecurityVersion}</bundle>
      <bundle>mvn:org.opennms.core/org.opennms.core.web/${project.version}</bundle>
=======
      <feature>wsman-integration</feature>
      <feature>wmi-integration</feature>

      <bundle>wrap:mvn:bsf/bsf/${bsfVersion}</bundle>
      <bundle>wrap:mvn:com.novell.ldap/jldap/${jldapVersion}</bundle>
      <bundle>wrap:mvn:org.samba.jcifs/jcifs/${jcifsVersion}</bundle>

>>>>>>> 9a1b58cb
      <bundle>mvn:org.opennms.core.jmx/org.opennms.core.jmx.api/${project.version}</bundle>
      <bundle>mvn:org.opennms.core.jmx/org.opennms.core.jmx.impl/${project.version}</bundle>
      <bundle>mvn:org.opennms/opennms-detector-bsf/${project.version}</bundle>
      <bundle>mvn:org.opennms/opennms-detector-datagram/${project.version}</bundle>
      <bundle>mvn:org.opennms/opennms-detector-generic/${project.version}</bundle>
      <bundle>mvn:org.opennms/opennms-detector-jdbc/${project.version}</bundle>
      <bundle>mvn:org.opennms/opennms-detector-jmx/${project.version}</bundle>
      <bundle>mvn:org.opennms/opennms-detector-lineoriented/${project.version}</bundle>
      <bundle>mvn:org.opennms/opennms-detector-simple/${project.version}</bundle>
      <bundle>mvn:org.opennms/opennms-detector-ssh/${project.version}</bundle>
      <bundle>mvn:org.opennms/opennms-detector-web/${project.version}</bundle>
      <bundle>mvn:org.opennms/opennms-detector-registry/${project.version}</bundle>
    </feature>
    
    <feature name="opennms-provisioning-shell" description="OpenNMS :: Provisioning :: Shell" version="${project.version}">
      <!-- Dependencies should be available from the parent classloader and from the ONMSGi registry -->
      <bundle>mvn:org.opennms/opennms-provision-shell/${project.version}</bundle>
    </feature>
    
    <feature name="opennms-poller-monitors-core" description="OpenNMS :: Poller :: Monitors :: Core" version="${project.version}">
      <feature>camel-core</feature>
      <feature>camel-http</feature>
      <feature>commons-io</feature>
      <feature>commons-lang</feature>
      <feature>commons-net</feature>
      <feature>dnsjava</feature>
      <feature>hibernate36</feature>
      <feature>jldap</feature>
      <feature>jolokia-client</feature>
      <feature>json-simple</feature>
      <feature>jcifs</feature>
      <feature>bsf</feature>

      <!-- We really just need org.apache.httpcomponents out of here -->
      <feature>opennms-core-web</feature>
      <feature>opennms-icmp-api</feature> 
      <feature>opennms-poller-api</feature>
      <feature>opennms-dao-api</feature>
      <feature>opennms-config</feature>
      <feature>commons-jexl</feature>
      <feature>opennms-javamail</feature>
      <bundle>mvn:org.opennms.core.jmx/org.opennms.core.jmx.api/${project.version}</bundle>
      <bundle>mvn:org.opennms.core.jmx/org.opennms.core.jmx.impl/${project.version}</bundle>

      <bundle>mvn:org.opennms.features.poller.monitors/org.opennms.features.poller.monitors.core/${project.version}</bundle>
    </feature>

    <feature name="opennms-poller-shell" description="OpenNMS :: Poller :: Shell" version="${project.version}">
      <bundle>mvn:org.opennms.features.poller/org.opennms.features.poller.shell/${project.version}</bundle>
    </feature>
</features><|MERGE_RESOLUTION|>--- conflicted
+++ resolved
@@ -994,6 +994,7 @@
       <bundle>mvn:org.opennms/opennms-wmi/${project.version}</bundle>
     </feature>
 
+
     <feature name="opennms-provisioning-detectors" description="OpenNMS :: Provisioning :: Detectors" version="${project.version}">
       <feature>commons-cli</feature>
       <feature>spring-security32</feature>
@@ -1002,24 +1003,13 @@
       <feature>opennms-core-web</feature>
       <feature>opennms-icmp-api</feature>
       <feature>opennms-provisioning-api</feature>
-<<<<<<< HEAD
-      <feature>jldap</feature>
-      <feature>jcifs</feature>
-      <feature>opennms-icmp-api</feature>
-      <feature>bsf</feature>
-      <feature>commons-cli</feature>
-      <bundle>mvn:org.opennms.features.collection/org.opennms.features.collection.api/${project.version}</bundle>
-      <bundle>mvn:org.springframework.security/spring-security-core/${springSecurityVersion}</bundle>
-      <bundle>mvn:org.opennms.core/org.opennms.core.web/${project.version}</bundle>
-=======
       <feature>wsman-integration</feature>
       <feature>wmi-integration</feature>
 
-      <bundle>wrap:mvn:bsf/bsf/${bsfVersion}</bundle>
-      <bundle>wrap:mvn:com.novell.ldap/jldap/${jldapVersion}</bundle>
-      <bundle>wrap:mvn:org.samba.jcifs/jcifs/${jcifsVersion}</bundle>
-
->>>>>>> 9a1b58cb
+      <feature>bsf</feature>
+      <feature>jcifs</feature>
+      <feature>jldap</feature>
+
       <bundle>mvn:org.opennms.core.jmx/org.opennms.core.jmx.api/${project.version}</bundle>
       <bundle>mvn:org.opennms.core.jmx/org.opennms.core.jmx.impl/${project.version}</bundle>
       <bundle>mvn:org.opennms/opennms-detector-bsf/${project.version}</bundle>
@@ -1033,7 +1023,7 @@
       <bundle>mvn:org.opennms/opennms-detector-web/${project.version}</bundle>
       <bundle>mvn:org.opennms/opennms-detector-registry/${project.version}</bundle>
     </feature>
-    
+
     <feature name="opennms-provisioning-shell" description="OpenNMS :: Provisioning :: Shell" version="${project.version}">
       <!-- Dependencies should be available from the parent classloader and from the ONMSGi registry -->
       <bundle>mvn:org.opennms/opennms-provision-shell/${project.version}</bundle>
@@ -1043,6 +1033,7 @@
       <feature>camel-core</feature>
       <feature>camel-http</feature>
       <feature>commons-io</feature>
+      <feature>commons-jexl</feature>
       <feature>commons-lang</feature>
       <feature>commons-net</feature>
       <feature>dnsjava</feature>
@@ -1059,11 +1050,10 @@
       <feature>opennms-poller-api</feature>
       <feature>opennms-dao-api</feature>
       <feature>opennms-config</feature>
-      <feature>commons-jexl</feature>
       <feature>opennms-javamail</feature>
+
       <bundle>mvn:org.opennms.core.jmx/org.opennms.core.jmx.api/${project.version}</bundle>
       <bundle>mvn:org.opennms.core.jmx/org.opennms.core.jmx.impl/${project.version}</bundle>
-
       <bundle>mvn:org.opennms.features.poller.monitors/org.opennms.features.poller.monitors.core/${project.version}</bundle>
     </feature>
 
