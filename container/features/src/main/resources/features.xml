--- conflicted
+++ resolved
@@ -772,11 +772,10 @@
 
     <feature name="opennms-provisioning" description="OpenNMS :: Provisioning" version="${project.version}">
       <feature>commons-lang</feature>
-<<<<<<< HEAD
       <feature>commons-beanutils</feature>
       <bundle>wrap:mvn:javax.validation/validation-api/1.0.0.GA</bundle>
       <feature>opennms-provisioning-api</feature>
-=======
+      <bundle>mvn:org.opennms/opennms-provision-persistence/${project.version}</bundle>
 
       <!--
       These classes are in the system classpath inside OpenNMS
@@ -784,9 +783,6 @@
       <feature>opennms-model</feature>
       <feature>opennms-provisioning-api</feature>
       -->
-
->>>>>>> ae5921d8
-      <bundle>mvn:org.opennms/opennms-provision-persistence/${project.version}</bundle>
     </feature>
 
     <feature name="opennms-provisioning-api" description="OpenNMS :: Provisioning :: API" version="${project.version}">
