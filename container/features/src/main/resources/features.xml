<?xml version="1.0" encoding="UTF-8"?>
<features
  name="opennms-${project.version}"
  xmlns="http://karaf.apache.org/xmlns/features/v1.4.0"
  xmlns:xsi="http://www.w3.org/2001/XMLSchema-instance"
  xsi:schemaLocation="http://karaf.apache.org/xmlns/features/v1.4.0 http://karaf.apache.org/xmlns/features/v1.4.0"
>
    <!-- Apache Camel features -->
    <repository>mvn:org.apache.camel.karaf/apache-camel/${camelVersion}/xml/features</repository>

    <!-- Apache CXF features -->
    <repository>mvn:org.apache.cxf.karaf/apache-cxf/${cxfVersion}/xml/features</repository>

    <!-- Apache ActiveMQ features -->
    <repository>mvn:org.apache.activemq/activemq-karaf/${activemqVersion}/xml/features</repository>

    <!-- Pax JDBC features -->
    <repository>mvn:org.ops4j.pax.jdbc/pax-jdbc-features/1.0.1/xml/features</repository>

    <repository>mvn:org.opennms.integration.api/karaf-features/${opennmsApiVersion}/xml</repository>

    <feature name="opennms-amqp-event-forwarder" description="OpenNMS :: Features :: AMQP :: Event Forwarder" version="${project.version}">
      <feature>camel-core</feature>
      <feature>camel-blueprint</feature>
      <feature>camel-http</feature>
      <feature>camel-amqp</feature>
      <feature>guava</feature>

      <feature>opennms-core-camel</feature>
      <feature>opennms-dao-api</feature>

      <bundle>mvn:org.opennms.features.amqp/org.opennms.features.amqp.common/${project.version}</bundle>
      <bundle>mvn:org.opennms.features.amqp/org.opennms.features.amqp.event-forwarder/${project.version}</bundle>
    </feature>

    <feature name="opennms-amqp-event-receiver" description="OpenNMS :: Features :: AMQP :: Event Receiver" version="${project.version}">
      <feature>camel-core</feature>
      <feature>camel-blueprint</feature>
      <feature>camel-http</feature>
      <feature>camel-amqp</feature>
      <feature>guava</feature>

      <feature>opennms-core-camel</feature>
      <feature>opennms-dao-api</feature>

      <bundle>mvn:org.opennms.features.amqp/org.opennms.features.amqp.common/${project.version}</bundle>
      <bundle>mvn:org.opennms.features.amqp/org.opennms.features.amqp.event-receiver/${project.version}</bundle>
    </feature>

    <feature name="opennms-amqp-alarm-northbounder" description="OpenNMS :: Features :: AMQP :: Alarm Northbounder" version="${project.version}">
      <feature>camel-core</feature>
      <feature>camel-blueprint</feature>
      <feature>camel-http</feature>
      <feature>camel-amqp</feature>

      <feature>opennms-core-camel</feature>
      <!-- TODO -->
      <!-- <feature>opennms-alarm-api</feature> -->

      <bundle>mvn:org.opennms.features.amqp/org.opennms.features.amqp.common/${project.version}</bundle>
      <bundle>mvn:org.opennms.features.amqp/org.opennms.features.amqp.alarm-northbounder/${project.version}</bundle>
    </feature>

    <!-- Dependency features -->
    <feature name="atomikos" description="Atomikos :: TransactionEssentials" version="${atomikosVersion}">
      <bundle>wrap:mvn:com.atomikos/atomikos-util/${atomikosVersion}</bundle>
      <bundle>wrap:mvn:com.atomikos/transactions-api/${atomikosVersion}</bundle>
      <bundle>wrap:mvn:com.atomikos/transactions/${atomikosVersion}</bundle>
      <bundle>wrap:mvn:com.atomikos/transactions-jta/${atomikosVersion}</bundle>
      <bundle>wrap:mvn:com.atomikos/transactions-jdbc/${atomikosVersion}</bundle>
    </feature>

    <feature name="batik" description="Apache :: XML Graphics :: Batik" version="${batikVersion}">
      <bundle>wrap:mvn:xalan/xalan/2.7.2</bundle>
      <bundle>wrap:mvn:xalan/serializer/2.7.2</bundle>
      <bundle>wrap:mvn:xml-apis/xml-apis/1.4.01</bundle>
      <bundle>wrap:mvn:xml-apis/xml-apis-ext/1.3.04</bundle>

      <bundle>wrap:mvn:org.apache.xmlgraphics/batik-anim/${batikVersion}</bundle>
      <bundle>wrap:mvn:org.apache.xmlgraphics/batik-awt-util/${batikVersion}</bundle>
      <bundle>wrap:mvn:org.apache.xmlgraphics/batik-bridge/${batikVersion}</bundle>
      <bundle>wrap:mvn:org.apache.xmlgraphics/batik-css/${batikVersion}</bundle>
      <bundle>wrap:mvn:org.apache.xmlgraphics/batik-dom/${batikVersion}</bundle>
      <bundle>wrap:mvn:org.apache.xmlgraphics/batik-ext/${batikVersion}</bundle>
      <bundle>wrap:mvn:org.apache.xmlgraphics/batik-gvt/${batikVersion}</bundle>
      <bundle>wrap:mvn:org.apache.xmlgraphics/batik-parser/${batikVersion}</bundle>
      <bundle>wrap:mvn:org.apache.xmlgraphics/batik-script/${batikVersion}</bundle>
      <bundle>wrap:mvn:org.apache.xmlgraphics/batik-svggen/${batikVersion}</bundle>
      <bundle>wrap:mvn:org.apache.xmlgraphics/batik-svg-dom/${batikVersion}</bundle>
      <bundle>wrap:mvn:org.apache.xmlgraphics/batik-transcoder/${batikVersion}</bundle>
      <bundle>wrap:mvn:org.apache.xmlgraphics/batik-util/${batikVersion}</bundle>
      <bundle>wrap:mvn:org.apache.xmlgraphics/batik-xml/${batikVersion}</bundle>
    </feature>

    <feature name="bsf" description="Apache :: Bean Scripting Framework" version="${bsfVersion}">
      <bundle>wrap:mvn:bsf/bsf/${bsfVersion}</bundle>
    </feature>

    <feature name="c3p0" description="c3p0" version="${c3p0Version}">
      <feature>postgresql</feature>

      <!-- Add all possible JDBC drivers to the c3p0 import list so that it can classload them -->
      <bundle>wrap:mvn:com.mchange/c3p0/${c3p0Version}$Bundle-SymbolicName=c3p0&amp;Bundle-Version=${c3p0Version}&amp;Import-Package=javax.management,javax.naming,javax.sql,javax.xml.parsers,org.postgresql;resolution:=optional,org.w3c.dom</bundle>
    </feature>

    <feature name="hikari-cp" description="HikariCP" version="${hikaricpVersion}">
      <feature>postgresql</feature>

      <!-- HikariCP uses DynamicImport-Package=* so it can load any JDBC drivers -->
      <bundle>mvn:com.zaxxer/HikariCP/${hikaricpVersion}</bundle>
    </feature>

    <feature name="commons-beanutils" description="Apache :: commons-beanutils" version="${commonsBeanutilsVersion}">
      <feature>commons-collections</feature>

      <bundle>mvn:commons-beanutils/commons-beanutils/${commonsBeanutilsVersion}</bundle>
    </feature>

    <feature name="commons-codec" description="Apache :: commons-codec" version="${commonsCodecVersion}">
      <bundle>mvn:commons-codec/commons-codec/${commonsCodecVersion}</bundle>
    </feature>

    <feature name="commons-cli" description="Apache :: commons-cli" version="1.2">
      <bundle>mvn:commons-cli/commons-cli/1.2</bundle>
    </feature>

    <feature name="commons-collections" description="Apache :: commons-collections" version="${commonsCollectionsVersion}">
      <bundle>mvn:commons-collections/commons-collections/${commonsCollectionsVersion}</bundle>
    </feature>

    <feature name="commons-configuration" description="Apache :: commons-configuration" version="${commonsConfigurationVersion}">
      <feature>commons-beanutils</feature>
      <feature>commons-codec</feature>
      <feature>commons-digester</feature>
      <feature>commons-jxpath</feature>
      <feature>commons-lang</feature>
      <feature>javax.mail</feature>
      <feature>javax.servlet</feature>

      <bundle>wrap:mvn:org.apache.ant/ant/1.8.2</bundle>
      <bundle>mvn:commons-configuration/commons-configuration/${commonsConfigurationVersion}</bundle>
    </feature>

    <feature name="commons-beanutils" description="Apache :: commons-beanutils" version="${commonsBeanutilsVersion}">
      <feature>commons-collections</feature>

      <bundle>mvn:commons-beanutils/commons-beanutils/${commonsBeanutilsVersion}</bundle>
    </feature>

    <feature name="commons-digester" description="Apache :: commons-digester" version="${commonsDigesterVersion}">
      <feature>commons-beanutils</feature>

      <bundle>mvn:commons-digester/commons-digester/${commonsDigesterVersion}</bundle>
    </feature>

    <feature name="commons-exec" description="Apache :: commons-exec" version="1.2">
      <bundle>mvn:org.apache.commons/commons-exec/1.2</bundle>
    </feature>

    <feature name="commons-io" description="Apache :: commons-io" version="${commonsIoVersion}">
      <bundle>mvn:commons-io/commons-io/${commonsIoVersion}</bundle>
    </feature>

    <feature name="commons-jexl" description="Apache :: commons-jexl" version="${commonsJexlVersion}">
      <bundle>mvn:org.apache.commons/commons-jexl/${commonsJexlVersion}</bundle>
    </feature>

    <feature name="commons-jxpath" description="Apache :: commons-jxpath" version="${commonsJxpathVersion}">
      <feature>commons-beanutils</feature>
      <feature>javax.servlet</feature>

      <!-- jdom has OSGi issues... use the ServiceMix bundle for it -->
      <!-- @see https://developer.atlassian.com/docs/faq/plugin-framework-faq/using-jdom-in-osgi -->
      <!-- @see https://techotom.wordpress.com/2014/10/21/fixing-the-default-package-is-not-permitted-by-the-import-package-syntax-with-maven-bundle-plugin/ -->
      <!-- <bundle>wrap:mvn:jdom/jdom/1.0</bundle> -->
      <bundle dependency="true">mvn:org.apache.servicemix.bundles/org.apache.servicemix.bundles.jdom/1.1_4</bundle>
      <bundle dependency="true">wrap:mvn:javax.servlet.jsp/jsp-api/2.2</bundle>

      <bundle>mvn:commons-jxpath/commons-jxpath/${commonsJxpathVersion}</bundle>
    </feature>

    <feature name="commons-lang" description="Apache :: commons-lang" version="${commonsLangVersion}">
      <bundle>mvn:commons-lang/commons-lang/${commonsLangVersion}</bundle>
    </feature>

    <feature name="commons-lang3" description="Apache :: commons-lang3" version="${commonsLang3Version}">
      <bundle>mvn:org.apache.commons/commons-lang3/${commonsLang3Version}</bundle>
    </feature>

    <feature name="commons-net" description="Apache :: commons-net" version="3.6">
      <bundle>mvn:commons-net/commons-net/3.6</bundle>
    </feature>

    <feature name="dnsjava" description="dnsjava" version="${dnsjavaVersion}">
      <bundle dependency="true">wrap:mvn:org.dnsjava/dnsjava/${dnsjavaVersion}</bundle>
    </feature>

    <feature name="dropwizard-metrics" description="Dropwizard :: Metrics" version="${dropwizardMetricsVersion}">
      <bundle>mvn:io.dropwizard.metrics/metrics-core/${dropwizardMetricsVersion}</bundle>
    </feature>

    <feature name="fop" description="Apache :: XML Graphics :: FOP" version="${fopVersion}">
      <bundle>wrap:mvn:org.apache.xmlgraphics/fop/${fopVersion}</bundle>
    </feature>

    <feature name="gemini-blueprint" description="Eclipse :: Gemini Blueprint" version="${eclipseGeminiVersion}">
      <feature version="[4.2,4.3)">spring</feature>
      <bundle>mvn:org.eclipse.gemini.blueprint/gemini-blueprint-core/${eclipseGeminiVersion}</bundle>
      <bundle>mvn:org.eclipse.gemini.blueprint/gemini-blueprint-extender/${eclipseGeminiVersion}</bundle>
      <bundle>mvn:org.eclipse.gemini.blueprint/gemini-blueprint-io/${eclipseGeminiVersion}</bundle>
    </feature>

    <feature name="guava" description="Google :: Guava" version="${guavaVersion}">
      <bundle dependency="true">mvn:com.google.guava/guava/${guavaVersion}</bundle>
    </feature>

    <feature name="guava17" description="Google :: Guava" version="${guavaOldVersion}">
      <bundle dependency="true">mvn:com.google.guava/guava/${guavaOldVersion}</bundle>
    </feature>

    <!-- Use name hibernate36 so that we don't collide with Karaf 2.3.5+'s hibernate feature -->
    <feature name="hibernate36" description="Hibernate :: Hibernate ORM" version="3.6.10.Final">
      <bundle dependency="true">wrap:mvn:antlr/antlr/2.7.7$Import-Package=org.hibernate.hql.ast</bundle>
      <bundle dependency="true">wrap:mvn:dom4j/dom4j/1.6.1</bundle>
      <!-- Use geronimo-jta_1.1_spec instead of javax.transaction because the Apache projects use it -->
      <!-- <bundle dependency="true">wrap:mvn:javax.transaction/jta/1.1</bundle> -->
      <bundle dependency="true">mvn:commons-collections/commons-collections/3.2.2</bundle>
      <bundle dependency="true">mvn:org.apache.geronimo.specs/geronimo-jta_1.1_spec/1.1.1</bundle>
      <bundle dependency="true">mvn:org.javassist/javassist/3.18.2-GA</bundle>

      <bundle>wrap:mvn:org.hibernate.javax.persistence/hibernate-jpa-2.0-api/1.0.1.Final</bundle>
      <bundle>wrap:mvn:org.hibernate/hibernate-core/3.6.10.Final$Export-Package=org.hibernate*;version="3.6.10"</bundle>
      <bundle>wrap:mvn:org.hibernate/hibernate-commons-annotations/3.2.0.Final</bundle>
    </feature>

    <feature name="hibernate-validator41" description="Hibernate :: Hibernate Validator" version="4.1.0.Final">
      <feature>javax.validation</feature>
      <bundle>wrap:mvn:org.hibernate/hibernate-validator-annotation-processor/4.1.0.Final</bundle>
      <bundle>wrap:mvn:org.hibernate/hibernate-validator/4.1.0.Final</bundle>
    </feature>

    <feature name="java-native-access" description="Java Native Access (JNA)" version="${jnaVersion}">
      <bundle>mvn:net.java.dev.jna/jna/${jnaVersion}</bundle>
      <bundle>mvn:net.java.dev.jna/jna-platform/${jnaVersion}</bundle>
    </feature>

    <feature name="javax.mail" description="javax.mail" version="1.4.5">
      <bundle>mvn:javax.mail/mail/1.4.5</bundle>
    </feature>

    <feature name="javax.servlet" description="javax.servlet" version="3.1.0">
      <!-- Make sure that this matches the version from pax-jetty -->
      <bundle start-level="30">mvn:javax.servlet/javax.servlet-api/3.1.0</bundle>
    </feature>

    <feature name="javax.validation" description="javax.validation" version="1.0.0.GA">
      <!-- Declare versions for all exported packages -->
      <bundle dependency="true">wrap:mvn:javax.validation/validation-api/1.0.0.GA$Bundle-SymbolicName=javax.validation:validation-api&amp;Bundle-Version=1.0.0&amp;Export-Package=javax.validation;version="1.0.0",javax.validation.bootstrap;version="1.0.0",javax.validation.constraints;version="1.0.0",javax.validation.groups;version="1.0.0",javax.validation.metadata;version="1.0.0",javax.validation.spi;version="1.0.0"</bundle>
    </feature>

    <!-- This feature contains all of the dependencies from the dependencies/jaxb/pom.xml -->
    <feature name="jaxb" description="EclipseLink :: MOXy" version="${eclipselinkVersion}">
      <feature>javax.mail</feature>
      <bundle>mvn:org.eclipse.persistence/org.eclipse.persistence.moxy/${eclipselinkVersion}</bundle>
      <bundle>mvn:org.eclipse.persistence/org.eclipse.persistence.core/${eclipselinkVersion}</bundle>
      <bundle>mvn:org.eclipse.persistence/org.eclipse.persistence.asm/${eclipselinkVersion}</bundle>
      <bundle>mvn:org.eclipse.persistence/org.eclipse.persistence.antlr/${eclipselinkVersion}</bundle>
    </feature>

    <feature name="jcifs" description="jcifs" version="${jcifsVersion}">
      <bundle>wrap:mvn:org.samba.jcifs/jcifs/${jcifsVersion}</bundle>
    </feature>

    <feature name="jfreechart" description="JFree :: JFreeChart" version="1.0.13">
      <bundle>wrap:mvn:jfree/jfreechart/1.0.13</bundle>
      <bundle>wrap:mvn:jfree/jcommon/1.0.16</bundle>
    </feature>

    <feature name="jldap" description="OpenLDAP :: JLDAP" version="4.3">
      <bundle>wrap:mvn:com.novell.ldap/jldap/4.3</bundle>
    </feature>

    <feature name="joda-time" description="Joda :: Joda-Time" version="${jodaTimeVersion}">
      <bundle>mvn:joda-time/joda-time/${jodaTimeVersion}</bundle>
    </feature>

    <feature name="jolokia-client" description="Jolokia-Client" version="1.3.3">
      <feature>javax.servlet</feature>
      <feature>json-simple</feature>

      <bundle dependency="true">mvn:org.apache.httpcomponents/httpcore-osgi/${httpcoreVersion}</bundle>
      <bundle dependency="true">mvn:org.apache.httpcomponents/httpclient-osgi/${httpclientVersion}</bundle>

      <bundle>mvn:org.jolokia/jolokia-client-java/1.3.3</bundle>
    </feature>
    
    <feature name="jrobin" description="JRobin" version="1.6.0-SNAPSHOT">
      <bundle>mvn:org.jrobin/jrobin/1.6.0-SNAPSHOT</bundle>
    </feature>

    <feature name="json-lib" description="json-lib" version="2.2.3">
      <bundle>wrap:mvn:net.sf.ezmorph/ezmorph/1.0.6</bundle>
      <!-- Use the jdk15 qualifier -->
      <bundle>wrap:mvn:net.sf.json-lib/json-lib/2.2.3/jar/jdk15</bundle>
    </feature>

    <feature name="lmax-disruptor" description="LMAX :: Disruptor" version="3.3.2">
      <bundle>mvn:com.lmax/disruptor/3.3.2</bundle>
    </feature>

    <feature name="org.json" description="org.json" version="${jsonVersion}">
      <bundle>wrap:mvn:org.json/json/${jsonVersion}$Export-Package=org.json</bundle>
    </feature>
    
    <feature name="json-simple" description="json-simple" version="1.1.1">
      <bundle>wrap:mvn:com.googlecode.json-simple/json-simple/1.1.1</bundle>
    </feature>

    <feature name="owasp-encoder" description="OWASP :: Encoder" version="${owaspEncoderVersion}">
      <bundle>wrap:mvn:org.owasp.encoder/encoder/${owaspEncoderVersion}$Export-Package=org.owasp.encoder</bundle>
    </feature>

    <feature name="owasp-html-sanitizer" description="OWASP :: HTML Sanitizer" version="${owaspHtmlSanitizerVersion}">
      <feature>guava</feature>
      <bundle>wrap:mvn:com.googlecode.owasp-java-html-sanitizer/owasp-java-html-sanitizer/${owaspHtmlSanitizerVersion}$Export-Package=org.owasp.html</bundle>
    </feature>

    <feature name="postgresql" description="PostgreSQL :: JDBC Driver" version="${postgresqlVersion}">
      <feature>pax-jdbc-spec</feature>
      <bundle dependency="true">mvn:org.apache.geronimo.specs/geronimo-jta_1.1_spec/1.1.1</bundle>
      <bundle>wrap:mvn:org.postgresql/postgresql/${postgresqlVersion}</bundle>
    </feature>

    <feature name="rate-limited-logger" description="Rate Limited Logger" version="${rateLimitedLoggerVersion}">
      <feature>joda-time</feature>
      <bundle>wrap:mvn:com.swrve/rate-limited-logger/${rateLimitedLoggerVersion}</bundle>
    </feature>

    <feature name="spring-security32" description="Spring :: Security" version="${springSecurityVersion}">
      <!-- spring-web is necessary for HTTP remoting -->
      <feature version="[4.2,4.3)">spring-web</feature>
      <feature>commons-codec</feature>
      <feature>javax.servlet</feature>

      <bundle>wrap:mvn:org.springframework.ldap/spring-ldap-core/1.3.2.RELEASE$Export-Package=org.springframework.ldap*;version="1.3.2"</bundle>
      <bundle>mvn:org.springframework.security/spring-security-aspects/${springSecurityVersion}</bundle>
      <bundle>mvn:org.springframework.security/spring-security-core/${springSecurityVersion}</bundle>
      <bundle>mvn:org.springframework.security/spring-security-config/${springSecurityVersion}</bundle>
      <bundle>mvn:org.springframework.security/spring-security-ldap/${springSecurityVersion}</bundle>
      <bundle>mvn:org.springframework.security/spring-security-remoting/${springSecurityVersion}</bundle>
      <bundle>mvn:org.springframework.security/spring-security-web/${springSecurityVersion}</bundle>
    </feature>

    <feature name="spring-webflow" description="Spring :: Web Flow" version="${springWebFlowVersion}">
      <bundle>wrap:mvn:opensymphony/ognl/2.6.11</bundle>
      <bundle>wrap:mvn:org.springframework.webflow/spring-binding/${springWebFlowVersion}</bundle>
      <bundle>wrap:mvn:org.springframework.webflow/spring-js/${springWebFlowVersion}</bundle>
      <bundle>wrap:mvn:org.springframework.webflow/spring-js-resources/${springWebFlowVersion}</bundle>
      <bundle>wrap:mvn:org.springframework.webflow/spring-webflow/${springWebFlowVersion}</bundle>
    </feature>

    <feature name="jicmp" description="jicmp" version="2.0.1">
      <feature>guava</feature>
      <bundle>mvn:org.opennms/jicmp-api/2.0.1</bundle>
    </feature>

    <feature name="jicmp6" description="jicmp6" version="2.0.1">
      <bundle>mvn:org.opennms/jicmp6-api/2.0.1</bundle>
    </feature>
    
    <feature name="quartz" description="quartz" version="${quartzVersion}">
      <feature>c3p0</feature>
      <bundle>wrap:mvn:org.quartz-scheduler/quartz/${quartzVersion}</bundle>
    </feature>
    
    <feature name="twitter4j" description="Twitter4J" version="3.0.6">
      <bundle>wrap:mvn:org.twitter4j/twitter4j-core/3.0.6</bundle>
    </feature>
    
    <!-- OpenNMS features -->
    
    
    <feature name="opennms-activemq-pool" description="OpenNMS :: Features :: ActiveMQ :: Pool" version="${project.version}">
      <feature>activemq-client</feature>
      <feature>camel-core</feature>
      <feature>camel-jms</feature>
      <feature>opennms-core</feature>

      <!-- Missing dependency of activemq-client -->
      <bundle dependency="true">mvn:org.ow2.asm/asm-all/5.2</bundle>

      <bundle>mvn:org.opennms.features.activemq/org.opennms.features.activemq.pool/${project.version}</bundle>
    </feature>

    <feature name="opennms-bootstrap" description="opennms-bootstrap" version="${project.version}">
      <bundle>wrap:mvn:org.opennms/opennms-bootstrap/${project.version}</bundle>
    </feature>
    
    
    <feature name="opennms-core" description="OpenNMS :: Core" version="${project.version}">
      <feature version="[4.2,4.3)">spring</feature>
      <feature version="[4.2,4.3)">spring-orm</feature>

      <feature>commons-io</feature>
      <feature>dnsjava</feature>
      <feature>jaxb</feature>
      <feature>owasp-encoder</feature>
      <feature>owasp-html-sanitizer</feature>

      <!-- Used by org.opennms.core.spring -->
      <bundle dependency="true">wrap:mvn:javax.inject/javax.inject/1</bundle>
      <!-- Used by org.opennms.core.xml -->
      <bundle dependency="true">mvn:org.codehaus.jackson/jackson-core-asl/${jacksonVersion}</bundle>
      <bundle dependency="true">mvn:org.codehaus.jackson/jackson-mapper-asl/${jacksonVersion}</bundle>
      <bundle dependency="true">mvn:org.codehaus.jackson/jackson-xc/${jacksonVersion}</bundle>

      <bundle>mvn:org.opennms.core/org.opennms.core.api/${project.version}</bundle>
      <bundle>mvn:org.opennms.core/org.opennms.core.criteria/${project.version}</bundle>
      <bundle>mvn:org.opennms.core/org.opennms.core.lib/${project.version}</bundle>
      <bundle>mvn:org.opennms.core/org.opennms.core.logging/${project.version}</bundle>
      <bundle>mvn:org.opennms.core/org.opennms.core.soa/${project.version}</bundle>
      <bundle>mvn:org.opennms.core/org.opennms.core.spring/${project.version}</bundle>
      <bundle>mvn:org.opennms.core/org.opennms.core.sysprops/${project.version}</bundle>
      <bundle>mvn:org.opennms.core/org.opennms.core.xml/${project.version}</bundle>
      <bundle>mvn:org.opennms/opennms-util/${project.version}</bundle>
    </feature>

    <feature name="opennms-core-camel" description="OpenNMS :: Core :: Camel" version="${project.version}">
      <feature>camel-core</feature>
      <feature>camel-http</feature>
      <feature>camel-netty4</feature>

      <feature>opennms-core</feature>

      <bundle>mvn:org.opennms.core/org.opennms.core.camel/${project.version}</bundle>
    </feature>

    <feature name="opennms-core-daemon" description="OpenNMS :: Core :: Daemon" version="${project.version}">
      <feature>activemq-client</feature>
      <feature>camel-jms</feature>
      <feature>guava</feature>

      <feature>opennms-activemq-pool</feature>
      <feature>opennms-core</feature>
      <feature>opennms-config</feature>
      <feature>opennms-icmp-api</feature>
      <feature>opennms-model</feature>

      <!-- Missing dependency of activemq-client -->
      <bundle dependency="true">mvn:org.ow2.asm/asm-all/5.2</bundle>

      <bundle>mvn:org.opennms.core/org.opennms.core.daemon/${project.version}</bundle>
    </feature>

    <feature name="opennms-core-db" description="OpenNMS :: Core :: Database" version="${project.version}">
      <feature>atomikos</feature>
      <feature>c3p0</feature>
      <feature>hikari-cp</feature>
      <feature>commons-io</feature>
      <feature>postgresql</feature>

      <feature>opennms-core</feature>

      <bundle>mvn:org.opennms.core/org.opennms.core.db/${project.version}</bundle>
    </feature>

    <feature name="opennms-core-web" description="OpenNMS :: Core :: Web" version="${project.version}">
      <feature>opennms-core</feature>

      <bundle>mvn:org.apache.httpcomponents/httpcore-osgi/${httpcoreVersion}</bundle>
      <bundle>mvn:org.apache.httpcomponents/httpclient-osgi/${httpclientVersion}</bundle>
      <bundle>mvn:org.opennms.core/org.opennms.core.web/${project.version}</bundle>
    </feature>

    <!-- TODO: Remove dependencies on this Minion API bundle inside this features.xml -->
    <feature name="opennms-distributed-core-api" description="OpenNMS :: Distributed :: Core :: API" version="${project.version}">
      <bundle>mvn:org.opennms.features.distributed/core-api/${project.version}</bundle>
    </feature>

    <feature name="opennms-model" description="OpenNMS :: Model" version="${project.version}">
      <feature version="[4.2,4.3)">spring</feature>
      <feature version="[4.2,4.3)">spring-jdbc</feature>
      <feature version="[4.2,4.3)">spring-orm</feature>
      <feature version="[4.2,4.3)">spring-tx</feature>

      <feature>commons-io</feature>
      <feature>commons-lang</feature>
      <feature>dnsjava</feature>
      <feature>hibernate36</feature>
      <feature>jaxb</feature>

      <feature>opennms-core</feature>
      <feature>opennms-events-api</feature>
      <feature>opennms-poller-api</feature>
      <feature>opennms-rrd-api</feature>
      <feature>opennms-snmp</feature>

      <bundle>mvn:org.opennms/opennms-model/${project.version}</bundle>
    </feature>

    <feature name="opennms-collection-api" description="OpenNMS :: Collection :: API" version="${project.version}">
      <feature version="[4.2,4.3)">spring</feature>
      <feature>commons-jexl</feature>

      <feature>opennms-model</feature>

      <bundle>mvn:org.opennms.features.collection/org.opennms.features.collection.api/${project.version}</bundle>
    </feature>

    <feature name="opennms-collection-commands" description="OpenNMS :: Collection :: Shell Commands" version="${project.version}">
      <feature>dropwizard-metrics</feature>
      <feature>guava</feature>
      <!--
      These classes are in the system classpath inside OpenNMS
      <feature>opennms-collection-api</feature>
      -->
      <bundle>mvn:org.opennms.features.collection/org.opennms.features.collection.commands/${project.version}</bundle>
    </feature>

    <feature name="opennms-collection-core" description="OpenNMS :: Collection :: Core" version="${project.version}">
      <feature>opennms-collection-api</feature>
      <feature>opennms-config</feature>
      <feature>opennms-core-ipc-rpc-api</feature>
      <feature>opennms-dao-api</feature>

      <bundle>mvn:org.opennms.features.collection/org.opennms.features.collection.core/${project.version}</bundle>
    </feature>

    <feature name="opennms-collection-persistence-rrd" description="OpenNMS :: Collection :: Persistence :: RRD" version="${project.version}">
      <feature>opennms-collection-api</feature>
      <feature>opennms-dao-api</feature>
      <feature>opennms-rrd-api</feature>

      <bundle>mvn:org.opennms.features.collection/org.opennms.features.collection.persistence.rrd/${project.version}</bundle>
    </feature>

    <feature name="opennms-config-api" description="OpenNMS :: Configuration :: API" version="${project.version}">
      <feature>opennms-collection-api</feature>
      <feature>opennms-core</feature>
      <feature>opennms-model</feature>

      <bundle>mvn:org.opennms/opennms-config-api/${project.version}</bundle>
      <bundle>mvn:org.opennms/opennms-config-model/${project.version}</bundle>
      <bundle>mvn:org.opennms/opennms-config-jaxb/${project.version}</bundle>
    </feature>

    <feature name="opennms-config-jaxb" description="OpenNMS :: Configuration :: JAXB" version="${project.version}">
      <!-- Required for javax.persistence - some of the classes are annotated with JPA annotations -->
      <feature>hibernate36</feature>
      <feature>commons-lang</feature>

      <feature>opennms-collection-api</feature>
      <feature>opennms-core</feature>
      <feature>opennms-snmp</feature>

      <bundle>mvn:org.opennms/opennms-config-jaxb/${project.version}</bundle>
    </feature>

    <feature name="opennms-config" description="OpenNMS :: Configuration" version="${project.version}">
      <feature>c3p0</feature>
      <feature>hikari-cp</feature>
      <feature>commons-codec</feature>
      <feature>opennms-config-api</feature>
      <feature>opennms-core-db</feature>
      <feature>opennms-poller-api</feature>
      <feature>opennms-rrd-api</feature>
      <feature>opennms-snmp</feature>

      <bundle dependency="true">wrap:mvn:com.googlecode.concurrent-locks/concurrent-locks/1.0.0</bundle>
      <bundle dependency="true">wrap:mvn:org.jasypt/jasypt/1.9.0</bundle>

      <bundle>mvn:org.opennms/opennms-config/${project.version}</bundle>
    </feature>

    <feature name='opennms-kafka' description="OpenNMS :: Features :: Kafka" version="${project.version}">
      <bundle dependency="true">mvn:org.scala-lang/scala-library/2.11.11</bundle>
      <!-- NMS-8929: Upgrade Zookeeper to fix bug https://issues.apache.org/jira/browse/ZOOKEEPER-2056 -->
      <!-- <bundle dependency="true">mvn:org.apache.zookeeper/zookeeper/3.4.6</bundle> -->
      <bundle dependency="true">mvn:org.apache.zookeeper/zookeeper/3.4.10</bundle>
      <bundle dependency="true">mvn:com.fasterxml.jackson.core/jackson-databind/2.9.1</bundle>
      <bundle dependency="true">mvn:com.fasterxml.jackson.core/jackson-annotations/2.9.0</bundle>
      <bundle dependency="true">mvn:com.fasterxml.jackson.core/jackson-core/2.9.1</bundle>
      <bundle dependency="true">wrap:mvn:com.yammer.metrics/metrics-core/2.2.0$Bundle-Version=2.2.0&amp;Export-Package=*;-noimport:=true;version="2.2.0"</bundle>
      <bundle dependency="true">wrap:mvn:com.yammer.metrics/metrics-annotation/2.2.0$Bundle-Version=2.2.0&amp;Export-Package=*;-noimport:=true;version="2.2.0"</bundle>
      <bundle dependency="true">mvn:org.apache.servicemix.bundles/org.apache.servicemix.bundles.kafka_2.11/${kafkaStreamsBundleVersion}</bundle>
      <bundle dependency="true">mvn:org.apache.servicemix.bundles/org.apache.servicemix.bundles.kafka-clients/${kafkaStreamsBundleVersion}</bundle>
    </feature>

    <feature name='opennms-aws-sqs' description="OpenNMS :: Features :: AWS SQS" version="${project.version}">
      <bundle dependency="true">wrap:mvn:com.amazonaws/aws-java-sdk-core/${awsSdkVersion}</bundle>
      <bundle dependency="true">wrap:mvn:com.amazonaws/aws-java-sdk-sqs/${awsSdkVersion}</bundle>
      <bundle dependency="true">wrap:mvn:com.amazonaws/amazon-sqs-java-messaging-lib/${awsSqsMessagingVersion}</bundle>
      <bundle dependency="true">mvn:com.fasterxml.jackson.core/jackson-databind/${jackson2Version}</bundle>
      <bundle dependency="true">mvn:com.fasterxml.jackson.core/jackson-annotations/${jackson2Version}</bundle>
      <bundle dependency="true">mvn:com.fasterxml.jackson.core/jackson-core/${jackson2Version}</bundle>
    </feature>

    <feature name="opennms-core-ipc-sink-api" description="OpenNMS :: Core :: IPC :: Sink :: API" version="${project.version}">
      <feature>dropwizard-metrics</feature>
      <feature>guava</feature>
      <feature>javax.mail</feature>
      <feature>org.json</feature>
      <feature>rate-limited-logger</feature>

      <feature>opennms-core</feature>

      <bundle>mvn:org.opennms.core.ipc.sink/org.opennms.core.ipc.sink.api/${project.version}</bundle>
      <bundle>mvn:org.opennms.core.ipc.sink/org.opennms.core.ipc.sink.common/${project.version}</bundle>
      <bundle>mvn:org.opennms.core.ipc.sink/org.opennms.core.ipc.sink.xml/${project.version}</bundle>
    </feature>
    
    <feature name="opennms-core-ipc-sink-offheap" description="OpenNMS :: Core :: IPC :: Sink :: OffHeap" version="${project.version}">
      <feature>opennms-core-ipc-sink-api</feature>
      <bundle>mvn:org.opennms.core.ipc.sink/org.opennms.core.ipc.sink.offheap/${project.version}</bundle>
      <bundle>mvn:com.h2database/h2/${h2databaseVersion}</bundle>
        <feature>dropwizard-metrics</feature>
    </feature>

    <!-- CAMEL -->
    <feature name="opennms-core-ipc-sink-camel-common" description="OpenNMS :: Core :: IPC :: Sink :: Camel :: Common" version="${project.version}">
      <feature>opennms-core-ipc-sink-api</feature>
      <feature>opennms-core-camel</feature>
      <feature>opennms-dao-api</feature>
      <feature>opennms-distributed-core-api</feature>
      <feature>camel-blueprint</feature>
      <feature>camel-jms</feature>
      <bundle>mvn:org.opennms.core.ipc.sink.camel/org.opennms.core.ipc.sink.camel.common/${project.version}</bundle>
    </feature>

    <!-- For backwards compatibility we keep this name -->
    <feature name="opennms-core-ipc-sink-camel" description="OpenNMS :: Core :: IPC :: Sink :: Camel :: Client" version="${project.version}">
        <feature>opennms-core-ipc-sink-camel-common</feature>
        <bundle>mvn:org.opennms.core.ipc.sink.camel/org.opennms.core.ipc.sink.camel.client/${project.version}</bundle>
    </feature>

    <feature name="opennms-core-ipc-sink-camel-server" description="OpenNMS :: Core :: IPC :: Sink :: Camel :: Server" version="${project.version}">
        <feature>opennms-core-ipc-sink-camel-common</feature>
        <bundle>mvn:org.opennms.core.ipc.sink.camel/org.opennms.core.ipc.sink.camel.server/${project.version}</bundle>
    </feature>

    <!-- KAFKA -->
    <feature name="opennms-core-ipc-sink-kafka-common" description="OpenNMS :: Core :: IPC :: Sink :: Kafka :: Common" version="${project.version}">
        <feature>opennms-core-ipc-sink-api</feature>
        <feature>opennms-kafka</feature>
        <feature>opennms-core-camel</feature>
        <bundle>mvn:org.opennms.core.health/org.opennms.core.health.api/${project.version}</bundle>
        <bundle>mvn:org.opennms.core.ipc.common/org.opennms.core.ipc.common.kafka/${project.version}</bundle>
    </feature>

    <!-- For backwards compatibility we keep this name -->
    <feature name="opennms-core-ipc-sink-kafka" description="OpenNMS :: Core :: IPC :: Sink :: Kafka :: Client" version="${project.version}">
      <feature>opennms-core-ipc-sink-kafka-common</feature>
      <bundle>mvn:org.opennms.core.ipc.sink.kafka/org.opennms.core.ipc.sink.kafka.client/${project.version}</bundle>
    </feature>

    <feature name="opennms-core-ipc-sink-kafka-server" description="OpenNMS :: Core :: IPC :: Sink :: Kafka :: Server" version="${project.version}">
        <feature>opennms-core-ipc-sink-kafka-common</feature>
        <bundle>mvn:org.opennms.core.ipc.sink.kafka/org.opennms.core.ipc.sink.kafka.server/${project.version}</bundle>
    </feature>

    <!-- AWS SQS -->
    <feature name="opennms-core-ipc-sink-aws-sqs" description="OpenNMS :: Core :: IPC :: Sink :: AWS SQS Impl." version="${project.version}">
      <feature>guava</feature>
      <feature>opennms-core-ipc-sink-api</feature>
      <feature>opennms-aws-sqs</feature>
      <bundle>mvn:org.opennms.core.ipc.common/org.opennms.core.ipc.common.aws-sqs/${project.version}</bundle>
      <bundle>mvn:org.opennms.core.ipc.sink.aws.sqs/org.opennms.core.ipc.sink.aws.sqs.common/${project.version}</bundle>
      <bundle>mvn:org.opennms.core.ipc.sink.aws.sqs/org.opennms.core.ipc.sink.aws.sqs.client/${project.version}</bundle>
    </feature>

    <feature name="opennms-core-ipc-rpc-api" description="OpenNMS :: Core :: IPC :: RPC :: API" version="${project.version}">
      <feature>camel-blueprint</feature>
      <feature>camel-jms</feature>
      <feature>org.json</feature>
      <feature>javax.mail</feature>

      <feature>opennms-core-camel</feature>
      <feature>opennms-distributed-core-api</feature>

      <bundle>mvn:org.opennms.core.ipc.rpc/org.opennms.core.ipc.rpc.api/${project.version}</bundle>
      <bundle>mvn:org.opennms.core.ipc.rpc/org.opennms.core.ipc.rpc.xml/${project.version}</bundle>
      <bundle>mvn:org.opennms.core.ipc.rpc/org.opennms.core.ipc.rpc.common/${project.version}</bundle>
      <bundle>mvn:org.opennms.core.ipc.rpc/org.opennms.core.ipc.rpc.camel/${project.version}</bundle>
    </feature>

    <feature name="opennms-core-ipc-rpc-jms" description="OpenNMS :: Core :: IPC :: RPC :: JMS Impl." version="${project.version}">
      <feature>opennms-core-ipc-rpc-api</feature>
      <feature>opennms-dao-api</feature>
      <bundle>mvn:org.opennms.core.ipc.rpc/org.opennms.core.ipc.rpc.jms-impl/${project.version}</bundle>
    </feature>

    <feature name="opennms-core-ipc-rpc-aws-sqs" description="OpenNMS :: Core :: IPC :: RPC :: AWQ SQS Impl." version="${project.version}">
      <feature>opennms-aws-sqs</feature>
      <feature>opennms-core-ipc-rpc-api</feature>
      <bundle>mvn:org.opennms.core.ipc.common/org.opennms.core.ipc.common.aws-sqs/${project.version}</bundle>
      <bundle>mvn:org.opennms.core.ipc.rpc/org.opennms.core.ipc.rpc.aws-sqs-impl/${project.version}</bundle>
    </feature>

    <feature name="opennms-core-ipc-rpc-kafka" description="OpenNMS :: Core :: IPC :: RPC :: Kafka Impl." version="${project.version}">
      <feature>opennms-kafka</feature>
      <feature>opennms-core-ipc-rpc-api</feature>
      <bundle>mvn:org.opennms.core.health/org.opennms.core.health.api/${project.version}</bundle>
      <bundle>mvn:org.opennms.core.ipc.common/org.opennms.core.ipc.common.kafka/${project.version}</bundle>
      <bundle>mvn:org.opennms.core.ipc.rpc/org.opennms.core.ipc.rpc.kafka/${project.version}</bundle>
    </feature>

    <feature name="opennms-core-ipc-rpc-commands" description="OpenNMS :: Core :: IPC :: RPC :: Shell Commands" version="${project.version}">
      <feature>dropwizard-metrics</feature>
      <feature>guava</feature>
      <feature>opennms-core-ipc-rpc-api</feature>
      <!-- Other dependencies are available via the root classloader -->
      <bundle>mvn:org.opennms.core.ipc.rpc/org.opennms.core.ipc.rpc.commands/${project.version}</bundle>
    </feature>

    <feature name="opennms-dao-api" description="OpenNMS :: DAO :: API" version="${project.version}">
      <feature>opennms-core</feature>
      <feature>opennms-model</feature>
      <feature>opennms-config-api</feature>

      <bundle>mvn:org.opennms.features.reporting/org.opennms.features.reporting.model/${project.version}</bundle>

      <!--
        We use this instead of org.opennms/opennms-dao-api as there are other bundles providing DAOs (e.g. bsm)
        and those are all merged together in the following bundle. Technically starting all API bundles would be
        sufficient, but this is consistent with dao-impl.
      -->
      <bundle>mvn:org.opennms.features.distributed/org.opennms.features.distributed.dao-api/${project.version}</bundle>
    </feature>

    <feature name="opennms-dao" description="OpenNMS :: DAO" version="${project.version}">
      <feature>commons-jxpath</feature>
      <feature>guava</feature>
      <feature>hibernate-validator41</feature>

      <feature>opennms-collection-api</feature>
      <feature>opennms-collection-core</feature>
      <feature>opennms-collection-persistence-rrd</feature>
      <feature>opennms-dao-api</feature>
      <!-- Parent Spring context -->
      <feature>opennms-core-daemon</feature>
      <feature>opennms-measurements-api</feature>
      <feature>opennms-xml-collector</feature>

      <!-- We really just need org.apache.httpcomponents out of here for opennms-xml-collector -->
      <feature>opennms-core-web</feature>

      <!--
        We this instead of org.opennms/opennms-dao as there are other bundles providing DAO implementations (e.g. bsm)
        and those are all merged together as one big classpath is required in order to use spring's datasource factory.
       -->
      <bundle>mvn:org.opennms.features.distributed/org.opennms.features.distributed.dao-impl/${project.version}</bundle>
    </feature>

    <feature name="opennms-events-api" description="OpenNMS :: Events :: API" version="${project.version}">
      <feature version="[4.2,4.3)">spring</feature>

      <feature>camel-core</feature>
      <feature>commons-lang3</feature>
      <feature>jaxb</feature>
      <feature>javax.validation</feature>

      <feature>opennms-core</feature>
      <!-- TODO: This is a weak dependency inside EventConstants that needs to be removed -->
      <feature>opennms-snmp</feature>
      <feature>opennms-core-ipc-sink-api</feature>

      <bundle>mvn:org.opennms.features.events/org.opennms.features.events.api/${project.version}</bundle>
    </feature>

    <feature name="opennms-events-commands" description="OpenNMS :: Events :: Shell Commands" version="${project.version}">
      <!-- Other dependencies are available via the root classloader -->
      <feature>commons-jexl</feature>
      <feature>dropwizard-metrics</feature>
      <feature>guava</feature>
      <!--
      These classes are in the system classpath inside OpenNMS
      <feature>opennms-core</feature>
      <feature>opennms-events-api</feature>
      <feature>opennms-model</feature>
      <feature>opennms-config-api</feature>
      -->
      <bundle>mvn:org.opennms.features.events/org.opennms.features.events.commands/${project.version}</bundle>
    </feature>

    <feature name="opennms-icmp-api" description="OpenNMS :: ICMP :: API" version="${project.version}">
      <feature>guava</feature>

      <feature>opennms-core</feature>

      <bundle dependency="true">mvn:org.opennms.lib/org.opennms.lib.tracker/${trackerVersion}</bundle>
      <bundle>mvn:org.opennms/opennms-icmp-api/${project.version}</bundle>
    </feature>

    <feature name="opennms-icmp-best" description="OpenNMS :: ICMP :: Best Match" version="${project.version}">
      <feature>opennms-icmp-api</feature>
      <feature>opennms-icmp-jna</feature>
      <feature>opennms-icmp-jni</feature>
      <feature>opennms-icmp-jni6</feature>

      <bundle>mvn:org.opennms/opennms-icmp-best/${project.version}</bundle>
    </feature>

    <feature name="opennms-icmp-jna" description="OpenNMS :: ICMP :: JNA" version="${project.version}">
      <feature>guava</feature>

      <feature>opennms-icmp-api</feature>
      <feature>java-native-access</feature>

      <bundle>mvn:org.opennms.core/org.opennms.core.icmp-jna/${project.version}</bundle>
      <bundle>mvn:org.opennms/opennms-icmp-jna/${project.version}</bundle>
    </feature>

    <feature name="opennms-icmp-jni" description="OpenNMS :: ICMP :: JNI" version="${project.version}">
      <feature>opennms-icmp-api</feature>
      <feature>jicmp</feature>

      <bundle>mvn:org.opennms/opennms-icmp-jni/${project.version}</bundle>
    </feature>

    <feature name="opennms-icmp-jni6" description="OpenNMS :: ICMP :: JNI (with IPv6 support)" version="${project.version}">
      <feature>opennms-icmp-jni</feature>
      <feature>jicmp6</feature>

      <bundle>mvn:org.opennms/opennms-icmp-jni6/${project.version}</bundle>
    </feature>

    <feature name="opennms-javamail" description="OpenNMS :: Javamail" version="${project.version}">
      <feature>commons-lang</feature>
      <feature>javax.mail</feature>

      <feature>opennms-core</feature>
      <feature>opennms-config-api</feature>

      <bundle>mvn:org.opennms/opennms-javamail-api/${project.version}</bundle>
    </feature>

    <feature name="opennms-poller-api" description="OpenNMS :: Poller :: API" version="${project.version}">
      <feature version="[4.2,4.3)">spring</feature>

      <feature>hibernate36</feature>

      <feature>opennms-core</feature>
      <bundle>mvn:org.opennms.features.poller/org.opennms.features.poller.api/${project.version}</bundle>
    </feature>

    <feature name="opennms-measurements-api" description="OpenNMS :: Measurements :: API" version="${project.version}">
      <feature version="[4.2,4.3)">spring</feature>

      <feature>commons-lang</feature>
      <feature>guava</feature>

      <bundle>mvn:org.opennms.features.measurements/org.opennms.features.measurements.api/${project.version}</bundle>
    </feature>

    <feature name="opennms-osgi-jsr223" description="OpenNMS :: OSGi JSR-223" version="${project.version}">
      <bundle>mvn:org.opennms.features/org.opennms.features.osgi-jsr223/${project.version}</bundle>
    </feature>

    <feature name="opennms-provisioning" description="OpenNMS :: Provisioning" version="${project.version}">
      <feature>commons-lang</feature>
      <feature>commons-beanutils</feature>
      <feature>javax.validation</feature>
      <feature>joda-time</feature>
      <feature>opennms-provisioning-api</feature>

      <bundle>mvn:org.opennms/opennms-provision-persistence/${project.version}</bundle>

      <!--
      These classes are in the system classpath inside OpenNMS
      <feature>opennms-core</feature>
      <feature>opennms-model</feature>
      <feature>opennms-provisioning-api</feature>
      -->
    </feature>

    <feature name="opennms-provisioning-api" description="OpenNMS :: Provisioning :: API" version="${project.version}">
      <bundle dependency="true">mvn:org.apache.mina/mina-core/${minaVersion}</bundle>
      <bundle dependency="true">mvn:io.netty/netty/3.9.4.Final</bundle>
      <bundle>mvn:org.opennms/opennms-provision-api/${project.version}</bundle>
    </feature>

    <feature name="opennms-rrd-api" description="OpenNMS :: RRD :: API" version="${project.version}">
      <feature version="[4.2,4.3)">spring</feature>

      <feature>opennms-core</feature>

      <bundle>mvn:org.opennms/opennms-rrd-api/${project.version}</bundle>
    </feature>

    <feature name="opennms-rrd-jrobin" description="OpenNMS :: RRD :: JRobin" version="${project.version}">
      <feature version="[4.2,4.3)">spring</feature>

      <feature>jrobin</feature>
      <feature>opennms-rrd-api</feature>

      <bundle>mvn:org.opennms/opennms-rrd-jrobin/${project.version}</bundle>
    </feature>

    <feature name="opennms-snmp" description="OpenNMS :: Core :: SNMP" version="${project.version}">
      <feature>org.json</feature>

      <bundle>mvn:org.opennms.core/org.opennms.core.logging/${project.version}</bundle>
      <bundle>mvn:org.opennms.core.snmp/org.opennms.core.snmp.api/${project.version}</bundle>
      <bundle>mvn:org.opennms.core.snmp/org.opennms.core.snmp.implementations.snmp4j/${project.version}</bundle>
      <bundle>mvn:org.opennms.core.snmp/org.opennms.core.snmp.joesnmp/${project.version}</bundle>
      <bundle>mvn:org.opennms.core/org.opennms.core.sysprops/${project.version}</bundle>
    </feature>

    <feature name="opennms-snmp-commands" description="OpenNMS :: Core :: SNMP :: Commands" version="${project.version}">
      <!--
      These classes are in the system classpath inside OpenNMS
      <feature>opennms-config-api</feature>
      <feature>opennms-snmp</feature>
      -->
      <bundle>mvn:org.opennms.core.snmp/org.opennms.core.snmp.commands/${project.version}</bundle>
    </feature>


    <feature name="opennms-icmp-commands" description="OpenNMS :: Core :: ICMP :: Commands" version="${project.version}">
        <feature>opennms-icmp-api</feature>

        <bundle>mvn:org.opennms/opennms-icmp-commands/${project.version}</bundle>
    </feature>

    <feature name="opennms-syslogd" description="OpenNMS :: Syslogd" version="${project.version}">
      <feature version="[4.2,4.3)">spring</feature>
      <feature>camel-core</feature>
      <feature>camel-http</feature>
      <feature>camel-netty4</feature>
      <feature>guava</feature>

      <feature>dropwizard-metrics</feature>

      <feature>opennms-core</feature>
      <feature>opennms-core-camel</feature>
      <feature>opennms-core-daemon</feature>
      <feature>opennms-core-db</feature>
      <feature>opennms-config</feature>
      <feature>opennms-dao-api</feature>
      <feature>opennms-core-ipc-sink-api</feature>

      <bundle>mvn:org.opennms.features.events/org.opennms.features.events.syslog/${project.version}</bundle>
    </feature>

    <feature name="opennms-syslogd-listener-javanet" description="OpenNMS :: Syslogd :: Listener :: java.net" version="${project.version}">
      <feature>camel-blueprint</feature>
      <feature>opennms-syslogd</feature>

      <bundle>blueprint:mvn:org.opennms.features.events/org.opennms.features.events.syslog/${project.version}/xml/blueprint-syslog-listener-javanet</bundle>
    </feature>

    <feature name="opennms-syslogd-listener-camel-netty" description="OpenNMS :: Syslogd :: Listener :: camel-netty" version="${project.version}">
      <feature>camel-blueprint</feature>
      <feature>opennms-syslogd</feature>

      <bundle>blueprint:mvn:org.opennms.features.events/org.opennms.features.events.syslog/${project.version}/xml/blueprint-syslog-listener-camel-netty</bundle>
    </feature>

    <feature name="opennms-trapd" description="OpenNMS :: Trapd" version="${project.version}">
      <feature version="[4.2,4.3)">spring</feature>
      <feature>camel-core</feature>
      <feature>camel-http</feature>
      <feature>guava</feature>

      <feature>opennms-distributed-core-api</feature>
      <feature>opennms-core</feature>
      <feature>opennms-core-camel</feature>
      <feature>opennms-core-daemon</feature>
      <feature>opennms-core-db</feature>
      <feature>opennms-config</feature>
      <feature>opennms-dao-api</feature>
      <feature>opennms-events-api</feature>
      <feature>opennms-snmp</feature>
      <feature>opennms-core-ipc-sink-api</feature>

      <bundle>mvn:org.opennms.features.events/org.opennms.features.events.traps/${project.version}</bundle>
    </feature>

    <feature name="tsrm-troubleticketer" version="${project.version}" description="OpenNMS :: Features :: Ticketing :: Tivoli Service Request Manager (TSRM)">
        <feature version="${cxfVersion}">cxf-jaxws</feature>
        <feature>javax.servlet</feature>

        <bundle>mvn:org.opennms.features.ticketing/org.opennms.features.ticketing.api/${project.version}</bundle>
        <bundle>mvn:org.opennms.features/opennms-integration-tsrm/${project.version}</bundle>
    </feature>

    <feature name="eif-adapter" version="${project.version}" description="OpenNMS :: Features :: EIF Adapter">
        <feature>camel-core</feature>
        <feature>camel-blueprint</feature>
        <feature>camel-netty4</feature>
        <feature>opennms-core-camel</feature>
        <feature>opennms-collection-api</feature>
        <feature>opennms-dao-api</feature>

        <bundle>mvn:org.opennms.features/org.opennms.features.eif-adapter/${project.version}</bundle>
    </feature>

    <feature name="smack" description="Ignite Realtime :: Smack" version="4.0.6">
      <bundle>wrap:mvn:org.igniterealtime.smack/smack-core/4.0.6</bundle>
      <bundle>wrap:mvn:org.igniterealtime.smack/smack-tcp/4.0.6</bundle>
      <bundle>wrap:mvn:org.igniterealtime.smack/smack-extensions/4.0.6</bundle>
      <bundle>wrap:mvn:org.igniterealtime.smack/smack-resolver-javax/4.0.6</bundle>
      <bundle>wrap:mvn:xmlpull/xmlpull/1.1.3.1</bundle>
    </feature>
    
    <feature name="wsman-integration" version="${project.version}" description="OpenNMS :: Features :: WS-Man Integration">
      <feature>guava17</feature>
      <feature>javax.servlet</feature>

      <!-- The version of Xerces, Xalan and BCEL declared here should match the
           versions declared in the parent pom of the corresponding CXF version -->
      <bundle>mvn:org.apache.servicemix.bundles/org.apache.servicemix.bundles.xerces/2.11.0_1</bundle>
      <bundle>mvn:org.apache.servicemix.bundles/org.apache.servicemix.bundles.bcel/5.2_4</bundle>
      <bundle>mvn:org.apache.servicemix.bundles/org.apache.servicemix.bundles.xalan/2.7.2_3</bundle>
      <feature version="${cxfVersion}">cxf-jaxws</feature>
      <feature version="${cxfVersion}">cxf-ws-addr</feature>

      <feature>opennms-collection-api</feature>
      <feature>opennms-poller-monitors-core</feature>
      <feature>opennms-provisioning-api</feature>
      <feature>opennms-dao-api</feature>

      <bundle>mvn:org.opennms.core.wsman/org.opennms.core.wsman.api/${wsmanVersion}</bundle>
      <bundle>mvn:org.opennms.core.wsman/org.opennms.core.wsman.cxf/${wsmanVersion}</bundle>
      <bundle>mvn:org.opennms.features/org.opennms.features.wsman/${project.version}</bundle>
    </feature>

    <feature name="wmi-integration" version="${project.version}" description="OpenNMS :: Features :: WMI Integration">
      <feature>commons-cli</feature>

      <feature>opennms-collection-api</feature>
      <feature>opennms-provisioning-api</feature>

      <bundle dependency="true">wrap:mvn:org.jinterop/j-interop/${jinteropVersion}</bundle>
      <bundle dependency="true">wrap:mvn:org.jinterop/j-interopdeps/${jinteropVersion}</bundle>

      <bundle>mvn:org.opennms/opennms-wmi/${project.version}</bundle>
    </feature>

    <feature name="opennms-xml-collector" version="${project.version}" description="OpenNMS :: Protocols :: XML Collector">
      <bundle>wrap:mvn:com.jcraft/jsch/0.1.51</bundle>
      <bundle>mvn:org.apache.servicemix.bundles/org.apache.servicemix.bundles.oro/2.0.8_6</bundle>
      <bundle>mvn:org.apache.servicemix.bundles/org.apache.servicemix.bundles.ezmorph/1.0.6_1</bundle>
      <bundle>mvn:org.apache.servicemix.bundles/org.apache.servicemix.bundles.json-lib/${jsonlibBundleVersion}</bundle>
      <feature>commons-io</feature>
      <feature>commons-jxpath</feature>
      <feature>commons-lang</feature>
      <feature>guava</feature>
      <feature>joda-time</feature>

      <bundle dependency="true">mvn:org.codehaus.jackson/jackson-core-asl/${jacksonVersion}</bundle>
      <bundle dependency="true">mvn:org.codehaus.jackson/jackson-mapper-asl/${jacksonVersion}</bundle>
      <bundle dependency="true">mvn:org.codehaus.jackson/jackson-xc/${jacksonVersion}</bundle>
      <bundle dependency="true">wrap:mvn:com.jcraft/jsch/0.1.51</bundle>
      <!-- <bundle dependency="true">wrap:mvn:net.sf.json-lib/json-lib/2.2.3//jdk15</bundle> -->
      <bundle dependency="true">wrap:mvn:org.jsoup/jsoup/${jsoupVersion}</bundle>

      <feature>opennms-core-web</feature>

      <bundle>mvn:org.opennms.protocols/org.opennms.protocols.xml/${project.version}</bundle>
    </feature>

    <feature name="opennms-provisioning-detectors" description="OpenNMS :: Provisioning :: Detectors" version="${project.version}">
      <feature>bsf</feature>
      <feature>commons-cli</feature>
      <feature>javax.servlet</feature>
      <feature>jcifs</feature>
      <feature>jldap</feature>
      <feature>spring-security32</feature>

      <feature>opennms-collection-api</feature>
      <feature>opennms-core-web</feature>
      <feature>opennms-icmp-api</feature>
      <feature>opennms-provisioning-api</feature>
      <feature>wsman-integration</feature>
      <feature>wmi-integration</feature>

      <!--
      These classes are in the system classpath inside OpenNMS
      <feature>opennms-config</feature>
      -->

      <bundle>mvn:org.opennms.core.jmx/org.opennms.core.jmx.api/${project.version}</bundle>
      <bundle>mvn:org.opennms.core.jmx/org.opennms.core.jmx.impl/${project.version}</bundle>
      <bundle>mvn:org.opennms/opennms-detector-bsf/${project.version}</bundle>
      <bundle>mvn:org.opennms/opennms-detector-datagram/${project.version}</bundle>
      <bundle>mvn:org.opennms/opennms-detector-generic/${project.version}</bundle>
      <bundle>mvn:org.opennms/opennms-detector-jdbc/${project.version}</bundle>
      <bundle>mvn:org.opennms/opennms-detector-jmx/${project.version}</bundle>
      <bundle>mvn:org.opennms/opennms-detector-lineoriented/${project.version}</bundle>
      <bundle>mvn:org.opennms/opennms-detector-simple/${project.version}</bundle>
      <bundle>mvn:org.opennms/opennms-detector-ssh/${project.version}</bundle>
      <bundle>mvn:org.opennms/opennms-detector-web/${project.version}</bundle>
      <bundle>mvn:org.opennms/opennms-detector-registry/${project.version}</bundle>
    </feature>

    <feature name="opennms-provisioning-shell" description="OpenNMS :: Provisioning :: Shell" version="${project.version}">
      <!-- Dependencies should be available from the parent classloader and from the ONMSGi registry -->
      <!--
      These classes are in the system classpath inside OpenNMS
      <feature>opennms-provisioning</feature>
      <feature>opennms-provisioning-detectors</feature>
      -->
      <bundle>mvn:org.opennms/opennms-provision-shell/${project.version}</bundle>
    </feature>
    
    <feature name="opennms-vmware" description="OpenNMS :: Integrations :: VMware Integration" version="${project.version}">
      <feature>commons-cli</feature>
      <feature>commons-io</feature>
      <feature>commons-lang</feature>
      <feature>guava</feature>

      <!--
      These classes are in the system classpath inside OpenNMS
      <feature>opennms-core</feature>
      <feature>opennms-provisioning</feature>
      -->

      <bundle dependency="true">mvn:org.apache.httpcomponents/httpcore-osgi/${httpcoreVersion}</bundle>
      <bundle dependency="true">mvn:org.apache.httpcomponents/httpclient-osgi/${httpclientVersion}</bundle>

      <bundle>wrap:mvn:com.toastcoders/yavijava/6.0.03</bundle>
      <bundle>wrap:mvn:org.sblim.slp/sblimSLPClient/1.17</bundle>
      <bundle>wrap:mvn:org.sblim.wbem/sblimCIMClient/1.17</bundle>
      <bundle>mvn:org.opennms/opennms-vmware/${project.version}</bundle>
    </feature>

    <feature name="opennms-poller-monitors-core" description="OpenNMS :: Poller :: Monitors :: Core" version="${project.version}">
      <feature>camel-core</feature>
      <feature>camel-http</feature>
      <feature>commons-io</feature>
      <feature>commons-jexl</feature>
      <feature>commons-lang</feature>
      <feature>commons-net</feature>
      <feature>dnsjava</feature>
      <feature>hibernate36</feature>
      <feature>jldap</feature>
      <feature>jolokia-client</feature>
      <feature>json-simple</feature>
      <feature>jcifs</feature>
      <feature>bsf</feature>

      <!-- We really just need org.apache.httpcomponents out of here -->
      <feature>opennms-core-web</feature>
      <feature>opennms-core-ipc-rpc-api</feature>
      <feature>opennms-icmp-api</feature> 
      <feature>opennms-poller-api</feature>
      <feature>opennms-dao-api</feature>
      <feature>opennms-config</feature>
      <feature>opennms-javamail</feature>

      <bundle>mvn:org.opennms.core.jmx/org.opennms.core.jmx.api/${project.version}</bundle>
      <bundle>mvn:org.opennms.core.jmx/org.opennms.core.jmx.impl/${project.version}</bundle>
      <bundle>mvn:org.opennms.features.poller.monitors/org.opennms.features.poller.monitors.core/${project.version}</bundle>
    </feature>

    <feature name="opennms-poller-shell" description="OpenNMS :: Poller :: Shell" version="${project.version}">
      <!--
      These classes are in the system classpath inside OpenNMS
      <feature>opennms-poller-api</feature>
      -->
      <bundle>mvn:org.opennms.features.poller/org.opennms.features.poller.shell/${project.version}</bundle>
    </feature>

    <feature name="opennms-situation-feedback-api" description="OpenNMS :: Features :: Situation-Feedback :: API" version="${project.version}">
        <bundle dependency="true">mvn:com.fasterxml.jackson.core/jackson-databind/${jackson2Version}</bundle>
        <bundle>mvn:org.opennms.features.situation-feedback/org.opennms.features.situation-feedback.api/${project.version}</bundle>
    </feature>
    
    <feature name="opennms-situation-feedback" description="OpenNMS :: Features :: Situation-Feedback" version="${project.version}">
      <feature>opennms-osgi-core-rest</feature>
      <feature>opennms-jest</feature>
      <feature>opennms-situation-feedback-api</feature>
      <bundle>mvn:org.opennms.features.situation-feedback/org.opennms.features.situation-feedback.elastic/${project.version}</bundle>
      <bundle>mvn:org.opennms.features.situation-feedback.rest/org.opennms.features.situation-feedback.rest.api/${project.version}</bundle>
      <bundle>mvn:org.opennms.features.situation-feedback.rest/org.opennms.features.situation-feedback.rest.impl/${project.version}</bundle>
    </feature>

    <feature name="kafka-streams" description="Kafka Streams" version="${kafkaStreamsVersion}">
      <!-- Wrap the kafka-streams bundle instead of using the servicemix implementation since the later doesn't include the required imports for rocksdb -->
      <bundle dependency="true">wrap:mvn:org.apache.kafka/kafka-streams/${kafkaStreamsVersion}$Bundle-Version=${kafkaStreamsVersion}&amp;Export-Package=*;-noimport:=true:version="${kafkaStreamsVersion}"</bundle>
      <bundle dependency="true">mvn:org.apache.servicemix.bundles/org.apache.servicemix.bundles.kafka-clients/${kafkaStreamsBundleVersion}</bundle>
      <bundle dependency="true">wrap:mvn:org.apache.kafka/connect-json/${kafkaStreamsVersion}</bundle>
      <bundle dependency="true">wrap:mvn:org.apache.kafka/connect-api/${kafkaStreamsVersion}</bundle>
      <bundle dependency="true">mvn:org.lz4/lz4-java/1.4</bundle>
      <bundle dependency="true">mvn:org.xerial.snappy/snappy-java/1.1.4</bundle>
       <!-- These are only needed for  servicemix implementation of kafka streams -->
<!--       <bundle dependency="true">mvn:com.fasterxml.jackson.core/jackson-databind/2.9.1</bundle>
      <bundle dependency="true">mvn:com.fasterxml.jackson.core/jackson-annotations/2.9.0</bundle>
      <bundle dependency="true">mvn:com.fasterxml.jackson.core/jackson-core/2.9.1</bundle> -->
      <bundle dependency="true">wrap:mvn:org.rocksdb/rocksdbjni/5.7.3</bundle>
    </feature>

    <feature name="opennms-kafka-producer" description="OpenNMS :: Kafka :: Producer" version="${project.version}">
      <feature version="${guavaVersion}">guava</feature>
      <feature version="${kafkaStreamsVersion}">kafka-streams</feature>
      <feature>opennms-collection-api</feature>
      <feature>opennms-situation-feedback-api</feature>
      <bundle>mvn:com.google.protobuf/protobuf-java/${protobuf3Version}</bundle>
      <bundle>mvn:org.opennms.core.ipc.common/org.opennms.core.ipc.common.kafka/${project.version}</bundle>
      <bundle>mvn:org.opennms.features.kafka/org.opennms.features.kafka.producer/${project.version}</bundle>
    </feature>

    <feature name="opennms-telemetry-collection" description="OpenNMS :: Telemetry :: Collection" version="${project.version}">
      <feature>guava</feature>
      <feature>camel-netty4</feature>

      <feature>opennms-collection-api</feature>
      <feature>opennms-osgi-jsr223</feature>

      <bundle>mvn:com.google.protobuf/protobuf-java/${protobufVersion}</bundle>

      <bundle>mvn:org.opennms.core/org.opennms.core.lib/${project.version}</bundle>
      <bundle>mvn:org.opennms.features.telemetry.config/org.opennms.features.telemetry.config.api/${project.version}</bundle>
      <bundle>mvn:org.opennms.features.telemetry/org.opennms.features.telemetry.api/${project.version}</bundle>
      <bundle>mvn:org.opennms.features.telemetry/org.opennms.features.telemetry.common/${project.version}</bundle>
      <bundle>mvn:org.opennms.features.telemetry/org.opennms.features.telemetry.listeners/${project.version}</bundle>
      <bundle>mvn:org.opennms.features.telemetry.protocols/org.opennms.features.telemetry.protocols.collection/${project.version}</bundle>
    </feature>

    <feature name="opennms-telemetry-daemon" description="OpenNMS :: Telemetry :: Daemon" version="${project.version}">
      <feature>camel-netty4</feature>
      <!-- Needed to bootstrap opennms-core-ipc-sink-api Spring context -->
      <feature>camel-spring</feature>

      <feature>opennms-core-daemon</feature>
      <feature>opennms-core-ipc-sink-api</feature>
      <feature>opennms-dao-api</feature>
      <feature>opennms-dao</feature>
      <feature>opennms-telemetry-collection</feature>

      <bundle dependency="true">mvn:com.google.protobuf/protobuf-java/${protobufVersion}</bundle>

      <bundle>mvn:org.opennms.features.telemetry/org.opennms.features.telemetry.api/${project.version}</bundle>
      <bundle>mvn:org.opennms.features.telemetry/org.opennms.features.telemetry.common/${project.version}</bundle>
      <bundle>mvn:org.opennms.features.telemetry/org.opennms.features.telemetry.registry/${project.version}</bundle>
      <bundle>mvn:org.opennms.features.telemetry/org.opennms.features.telemetry.daemon/${project.version}</bundle>
      <bundle>mvn:org.opennms.features.telemetry.protocols/org.opennms.features.telemetry.protocols.common/${project.version}</bundle>
      <bundle>mvn:org.opennms.features.telemetry.config/org.opennms.features.telemetry.config.jaxb/${project.version}</bundle>
      <bundle>mvn:org.opennms.features.telemetry/org.opennms.features.telemetry.listeners/${project.version}</bundle>
    </feature>

    <feature name="opennms-telemetry-jti" description="OpenNMS :: Telemetry :: JTI" version="${project.version}">
      <feature>opennms-telemetry-collection</feature>
      <bundle>mvn:com.google.protobuf/protobuf-java/${protobufVersion}</bundle>
      <bundle>mvn:org.opennms.features.telemetry.protocols.jti/org.opennms.features.telemetry.protocols.jti.adapter/${project.version}</bundle>
    </feature>

    <feature name="opennms-telemetry-nxos" description="OpenNMS :: Telemetry :: NX-OS" version="${project.version}">
      <feature>opennms-telemetry-collection</feature>
      <!-- Use a newer version of Google Protobuf -->
      <bundle>mvn:com.google.protobuf/protobuf-java/3.4.0</bundle>
      <bundle>mvn:org.opennms.features.telemetry.protocols.nxos/org.opennms.features.telemetry.protocols.nxos.adapter/${project.version}</bundle>
    </feature>

    <feature name="opennms-bundle-refresher" description="OpenNMS :: Vaadin-Theme Bundle Refresher">
        <bundle start-level="100">mvn:org.opennms.features.vaadin-components/bundle-refresher/${project.version}</bundle>
    </feature>

    <feature name="opennms-health" description="OpenNMS :: Health" version="${project.version}">
        <feature>dropwizard-metrics</feature>
        <bundle>mvn:org.opennms.core.health/org.opennms.core.health.api/${project.version}</bundle>
        <bundle>mvn:org.opennms.core.health/org.opennms.core.health.impl/${project.version}</bundle>
        <bundle>mvn:org.opennms.core.health/org.opennms.core.health.shell/${project.version}</bundle>
    </feature>

    <feature name="opennms-persistence" description="OpenNMS :: Persistence" version="${project.version}">
        <feature>opennms-model</feature>
        <feature>opennms-dao</feature>

        <bundle>mvn:org.opennms.features.distributed/org.opennms.features.distributed.datasource/${project.version}</bundle>
    </feature>

    <feature name="opennms-spring-extender" description="OpenNMS :: Spring Extender" version="${project.version}">
        <!--
          Technically only feature "spring" is required but to prevent other features installing different versions of spring,
          e.g. when "spring-jdbc" is installed in a different version, at this point all spring features are installed
          to avoid spring version mix ups.
        -->
        <feature version="[4.2,4.3)">spring</feature>
        <feature version="[4.2,4.3)">spring-jdbc</feature>
        <feature version="[4.2,4.3)">spring-orm</feature>
        <feature version="[4.2,4.3)">spring-jms</feature>
        <feature version="[4.2,4.3)">spring-tx</feature>

        <bundle dependency="true">mvn:com.google.guava/guava/18.0</bundle>
        <bundle dependency="true">mvn:org.opennms.core/org.opennms.core.soa/${project.version}</bundle>
        <bundle>mvn:org.opennms.container/spring-extender/${project.version}</bundle>
    </feature>

    <feature name="opennms-flows" description="OpenNMS :: Features :: Flows :: Feature Definition" version="${project.version}">
        <details>Feature definition to start all required bundles related to *flow-support.</details>
        <feature>opennms-health</feature>
        <feature>opennms-jest</feature>
        <feature>quartz</feature>
        <feature>camel-netty4</feature>
        <feature>opennms-telemetry-collection</feature>

        <bundle>wrap:mvn:org.apache.commons/commons-csv/${commonsCsvVersion}</bundle>

        <bundle>mvn:org.apache.commons/commons-csv/${commonsCsvVersion}</bundle>
        <bundle>mvn:org.mongodb/bson/${bsonVersion}</bundle>

        <bundle>mvn:org.opennms.features.flows/org.opennms.features.flows.api/${project.version}</bundle>
        <bundle>mvn:org.opennms.features.flows.classification.engine/org.opennms.features.flows.classification.engine.api/${project.version}</bundle>
        <bundle>mvn:org.opennms.features.flows.rest/org.opennms.features.flows.rest.api/${project.version}</bundle>

        <bundle>mvn:org.opennms/opennms-web-api/${project.version}</bundle>
        <bundle>mvn:org.opennms.features.flows.rest/org.opennms.features.flows.rest.impl/${project.version}</bundle>
        <bundle>wrap:mvn:org.freemarker/freemarker/${freemarkerVersion}</bundle>

        <bundle>mvn:org.opennms.features.flows.classification.engine/org.opennms.features.flows.classification.engine.impl/${project.version}</bundle>
        <bundle>mvn:org.opennms.features.flows/org.opennms.features.flows.elastic/${project.version}</bundle>
        <bundle>mvn:com.google.guava/guava/${guavaVersion}</bundle>
        <bundle>mvn:org.mongodb/bson/${bsonVersion}</bundle>
        <bundle>mvn:org.opennms.core/org.opennms.core.cache/${project.version}</bundle>
        <bundle>mvn:org.opennms.features.telemetry/org.opennms.features.telemetry.api/${project.version}</bundle>
        <bundle>mvn:org.opennms.features.telemetry/org.opennms.features.telemetry.common/${project.version}</bundle>
        <bundle>mvn:org.opennms.features.telemetry/org.opennms.features.telemetry.listeners/${project.version}</bundle>
        <bundle>mvn:org.opennms.features.telemetry.protocols/org.opennms.features.telemetry.protocols.common/${project.version}</bundle>
        <bundle>mvn:org.opennms.features.telemetry.protocols/org.opennms.features.telemetry.protocols.flows/${project.version}</bundle>
        <bundle>mvn:org.opennms.features.telemetry.protocols.netflow/org.opennms.features.telemetry.protocols.netflow.parser/${project.version}</bundle>
        <bundle>mvn:org.opennms.features.telemetry.protocols.netflow/org.opennms.features.telemetry.protocols.netflow.adapter/${project.version}</bundle>
        <bundle>mvn:org.opennms.features.telemetry.protocols.sflow/org.opennms.features.telemetry.protocols.sflow.parser/${project.version}</bundle>
        <bundle>mvn:org.opennms.features.telemetry.protocols.sflow/org.opennms.features.telemetry.protocols.sflow.adapter/${project.version}</bundle>
    </feature>

    <feature name="opennms-api-layer" description="OpenNMS :: Features :: API Layer" version="${project.version}">
        <feature dependency="true">opennms-health</feature>
        <feature dependency="true">opennms-situation-feedback-api</feature>
        <feature version="${opennmsApiVersion}">opennms-integration-api</feature>
        <bundle>mvn:org.opennms.features/org.opennms.features.api-layer/${project.version}</bundle>
    </feature>

<<<<<<< HEAD
    <!-- TODO MVR may split in several features , e.g. API / IMPL, etc.-->
    <!-- TODO MVR redefine me -->
    <feature name="opennms-graphs" description="OpenNMS :: Features :: Graphs" version="${project.version}">
        <feature>guava</feature>

        <!-- TODO MVR topology is embedding this, maybe we should do the same here? -->
        <!-- TODO MVR this depends on commons-collections, verify via headers:<bundle> to see if everything can be imported -->
        <bundle>mvn:org.opennms.features.graph/org.opennms.features.graph.jung/${jungVersion}</bundle>
        <bundle>mvn:org.opennms.features.graph/org.opennms.features.graph.api/${project.version}</bundle>
        <bundle>mvn:org.opennms.features.graph/org.opennms.features.graph.simple/${project.version}</bundle>
        <bundle>mvn:org.opennms.features.graph/org.opennms.features.graph.updates/${project.version}</bundle>
        <bundle>mvn:org.opennms.features.graph/org.opennms.features.graph.service/${project.version}</bundle>
        <bundle>mvn:org.opennms.features.graph/org.opennms.features.graph.shell/${project.version}</bundle>

        <!-- TODO MVR Graph persistence ??? -->
    </feature>

    <!-- Providers -->
    <!-- TODO MVR redefine me -->
    <feature name="opennms-graph-provider-dummy" description="OpenNMS :: Features :: Graphs :: Provider :: Dummy" version="${project.version}">
        <feature>opennms-graphs</feature>
        <bundle>mvn:org.opennms.features.graphs.providers/org.opennms.features.graphs.providers.dummy/${project.version}</bundle>
    </feature>

    <!-- TODO MVR redefine me -->
    <feature name="opennms-graph-provider-graphml" description="OpenNMS :: Features :: Graphs :: Provider :: GraphML" version="${project.version}">
        <feature>opennms-core</feature>
        <feature>opennms-graphs</feature>
        <bundle>mvn:org.opennms.features/org.opennms.features.graphml/${project.version}</bundle>
        <bundle>mvn:org.opennms.features.graph.provider/org.opennms.features.graph.provider.graphml/${project.version}</bundle>
    </feature>

    <!-- TODO MVR redefine me -->
    <feature name="opennms-graph-provider-bsm" description="OpenNMS :: Features :: Graphs :: Provider :: Business Services" version="${project.version}">
        <feature>opennms-model</feature>
        <feature>opennms-graphs</feature>
        <bundle>mvn:org.opennms.features.graph.provider/org.opennms.features.graph.provider.bsm/${project.version}</bundle>
=======
    <feature name="opennms-enlinkd-shell" description="OpenNMS :: Features :: Enlinkd :: Shell" version="${project.version}">
        <bundle>mvn:org.opennms.features.enlinkd/org.opennms.features.enlinkd.shell/${project.version}</bundle>
        <bundle>mvn:org.opennms.features.enlinkd/org.opennms.features.enlinkd.generator/${project.version}</bundle>
        <feature>opennms-dao</feature>
>>>>>>> aa647c5c
    </feature>
</features><|MERGE_RESOLUTION|>--- conflicted
+++ resolved
@@ -1332,7 +1332,6 @@
         <bundle>mvn:org.opennms.features/org.opennms.features.api-layer/${project.version}</bundle>
     </feature>
 
-<<<<<<< HEAD
     <!-- TODO MVR may split in several features , e.g. API / IMPL, etc.-->
     <!-- TODO MVR redefine me -->
     <feature name="opennms-graphs" description="OpenNMS :: Features :: Graphs" version="${project.version}">
@@ -1370,11 +1369,11 @@
         <feature>opennms-model</feature>
         <feature>opennms-graphs</feature>
         <bundle>mvn:org.opennms.features.graph.provider/org.opennms.features.graph.provider.bsm/${project.version}</bundle>
-=======
+    </feature>
+
     <feature name="opennms-enlinkd-shell" description="OpenNMS :: Features :: Enlinkd :: Shell" version="${project.version}">
         <bundle>mvn:org.opennms.features.enlinkd/org.opennms.features.enlinkd.shell/${project.version}</bundle>
         <bundle>mvn:org.opennms.features.enlinkd/org.opennms.features.enlinkd.generator/${project.version}</bundle>
         <feature>opennms-dao</feature>
->>>>>>> aa647c5c
     </feature>
 </features>