<?xml version="1.0"?>
<project xmlns="http://maven.apache.org/POM/4.0.0" xmlns:xsi="http://www.w3.org/2001/XMLSchema-instance" xsi:schemaLocation="http://maven.apache.org/POM/4.0.0 http://maven.apache.org/maven-v4_0_0.xsd">
  <parent>
    <groupId>org.opennms</groupId>
    <artifactId>org.opennms.container</artifactId>
    <version>20.0.0-SNAPSHOT</version>
  </parent>
  <modelVersion>4.0.0</modelVersion>
  <groupId>org.opennms.karaf</groupId>
  <artifactId>opennms</artifactId>
  <packaging>pom</packaging>
  <name>OpenNMS :: OSGi Container :: Karaf Features</name>
  <build>
    <plugins>
      <plugin>
        <groupId>org.opennms.maven.plugins</groupId>
        <artifactId>features-maven-plugin</artifactId>
        <configuration>
          <name>opennms-${project.version}</name>
          <!--
            This option will recursively pull the all of the <repository> references inside all of the
            referenced repositories and put all of their features into a single <features> repository.
          -->
          <importRepositories>true</importRepositories>
          <!--
            Don't import other repositories that are already inside well-organized feature hierarchies
            outside of OpenNMS (Karaf, ActiveMQ, Camel).
          -->
          <importRepositoryExclusions>
            <value>karaf-${karafVersion}</value>
            <value>cxf-${cxfVersion}</value>
            <value>activemq-${activemqVersion}</value>
            <value>camel-${camelVersion}</value>
          </importRepositoryExclusions>
          <repositories>

            <!--
              We rely on features from Karaf's standard repository, but don't declare that dependency in
              this features.xml. This will allow us to run on any version Karaf that provides features with the
              same names, including vanilla Karaf and the org.opennms.container/karaf servlet bridge Karaf container.
            -->
            <!-- Karaf standard features -->
            <!-- <descriptor>mvn:org.apache.karaf.assemblies.features/standard/${karafVersion}/xml/features</descriptor> -->
            <!-- <descriptor>mvn:org.apache.karaf.assemblies.features/spring/${karafVersion}/xml/features</descriptor> -->
            <!-- <descriptor>mvn:org.apache.karaf.assemblies.features/enterprise/${karafVersion}/xml/features</descriptor> -->

            <!-- OpenNMS-modified Karaf base features -->
            <!-- <repository>mvn:org.opennms.container/org.opennms.container.karaf/${project.version}/xml/features</repository> -->


            <!-- OpenNMS features bundle -->
            <repository>file:${project.build.outputDirectory}/features.xml</repository>

            <!-- JAAS Login Module -->
            <repository>mvn:org.opennms.container/org.opennms.container.jaas-login-module/${project.version}/xml/features</repository>

            <!-- JMX Config Generator features -->
            <repository>mvn:org.opennms.features/jmxconfiggenerator/${project.version}/xml/features</repository>
            <repository>mvn:org.opennms.features/vaadin-jmxconfiggenerator/${project.version}/xml/features</repository>

            <!-- BSM features -->
            <repository>mvn:org.opennms.features.bsm/org.opennms.features.bsm.service.api/${project.version}/xml/features</repository>
            <repository>mvn:org.opennms.features.bsm/org.opennms.features.bsm.shell-commands/${project.version}/xml/features</repository>
            <repository>mvn:org.opennms.features.bsm/vaadin-adminpage/${project.version}/xml/features</repository>

            <!-- Geolocation features -->
            <repository>mvn:org.opennms.features.geolocation/geolocation/${project.version}/xml/features</repository>

            <!-- MIB Parser and Event/Collection features -->
            <repository>mvn:org.opennms.features/vaadin-snmp-events-and-metrics/${project.version}/xml/features</repository>

            <!-- Node maps -->
            <repository>mvn:org.opennms.features/vaadin-node-maps/${project.version}/xml/features</repository>

            <!-- NRTG features -->
            <repository>mvn:org.opennms.osgi.features.nrtg/nrtg/${project.version}/xml/features</repository>

            <!-- Topology features -->
            <repository>mvn:org.opennms.osgi.features.topology/opennms-topology-runtime-base/${project.version}/xml/features</repository>
            <repository>mvn:org.opennms.osgi.features.topology/opennms-topology-runtime-browsers/${project.version}/xml/features</repository>
            <repository>mvn:org.opennms.osgi.features.topology/opennms-topology-runtime-linkd/${project.version}/xml/features</repository>
            <repository>mvn:org.opennms.osgi.features.topology/opennms-topology-runtime-ncs/${project.version}/xml/features</repository>
            <repository>mvn:org.opennms.osgi.features.topology/opennms-topology-runtime-sfree/${project.version}/xml/features</repository>
            <repository>mvn:org.opennms.osgi.features.topology/opennms-topology-runtime-vmware/${project.version}/xml/features</repository>
            <repository>mvn:org.opennms.osgi.features.topology/opennms-topology-runtime-application/${project.version}/xml/features</repository>
            <repository>mvn:org.opennms.osgi.features.topology/opennms-topology-runtime-bsm/${project.version}/xml/features</repository>
            <repository>mvn:org.opennms.osgi.features.topology/opennms-topology-runtime-graphml/${project.version}/xml/features</repository>
<<<<<<< HEAD
            <repository>mvn:org.opennms.features.topology/org.opennms.features.topology.shell/${project.version}/xml/features</repository>
=======
            <repository>mvn:org.opennms.osgi.features.topology/opennms-topology-runtime-asset/${project.version}/xml/features</repository>
>>>>>>> 7eed920b

            <!-- Vaadin Feature -->
            <repository>mvn:org.opennms.features/vaadin/${project.version}/xml/features</repository>

            <!-- Vaadin Dashboard Feature-->
            <repository>mvn:org.opennms.features/vaadin-dashboard/${project.version}/xml/features</repository>
            <repository>mvn:org.opennms.features.vaadin-dashlets/dashlet-features/${project.version}/xml</repository>

            <!-- Vaadin Surveillance Views Feature-->
            <repository>mvn:org.opennms.features/vaadin-surveillance-views/${project.version}/xml/features</repository>

            <!-- Ticketing Features-->
            <repository>mvn:org.opennms.features/jira-troubleticketer/${project.version}/xml/features</repository>
            
            <!-- Data Choices -->
            <repository>mvn:org.opennms.features/datachoices/${project.version}/xml/features</repository>

            <!-- OpenNMS Plugin Manager Feature -->
            <repository>mvn:org.opennms.plugins/vaadin-opennms-pluginmanager/${project.version}/xml/features</repository>
            
            <!-- Alarm Change Notifier -->
            <repository>mvn:org.opennms.plugins/alarm-change-notifier/${project.version}/xml/features</repository> 
    
            <!-- ReST Elasticsearch Integration -->
            <repository>mvn:org.opennms.plugins/opennms-es-rest/${project.version}/xml/features</repository>
            
            <!-- Internal Plugins Descriptor -->
            <repository>mvn:org.opennms.plugins/internal-plugins-descriptor/${project.version}/xml/features</repository>

          </repositories>

          <!--
            Import all of the features into the "opennms-${project.version}" feature. This list
            determines the JARs that are installed into the ${opennms.home}/system directory during
            opennms-full-assembly.
          -->
          <features>
            <!-- Features from ActiveMQ repository -->
            <feature>activemq-broker</feature>

            <!-- Features from Karaf repository -->
            <feature>admin</feature>
            <feature>aries-blueprint</feature>
            <feature>aries-proxy</feature>
            <feature>blueprint-web</feature>
            <feature>config</feature>
            <feature>deployer</feature>
            <feature>diagnostic</feature>
            <feature>eventadmin</feature>
            <feature>features</feature>
            <feature>http</feature>
            <feature>http-whiteboard</feature>
            <feature>jaas</feature>
            <feature>jasypt-encryption</feature>
            <feature>jetty</feature>
            <feature>karaf-framework</feature>
            <feature>kar</feature>
            <feature>management</feature>
            <feature>obr</feature>
            <feature>scr</feature>
            <feature>service-security</feature>
            <feature>service-wrapper</feature>
            <feature>shell</feature>
            <feature>ssh</feature>
            <feature>war</feature>
            <feature>webconsole</feature>
            <feature>wrap</feature>
            <feature>wrapper</feature>

            <!-- Features from Pax Web repository -->
            <feature>pax-http</feature>

            <!-- Features from the main OpenNMS features.xml -->
            <feature>atomikos</feature>
            <feature>batik</feature>
            <feature>c3p0</feature>
            <feature>hikari-cp</feature>
            <feature>commons-beanutils</feature>
            <feature>commons-cli</feature>
            <feature>commons-codec</feature>
            <feature>commons-collections</feature>
            <feature>commons-configuration</feature>
            <feature>commons-digester</feature>
            <feature>commons-exec</feature>
            <feature>commons-io</feature>
            <feature>commons-jexl</feature>
            <feature>commons-lang</feature>
            <feature>commons-net</feature>
            <feature>dnsjava</feature>
            <feature>dropwizard-metrics</feature>
            <feature>fop</feature>
            <feature>guava</feature>
            <feature>hibernate36</feature>
            <feature>hibernate-validator41</feature>
            <feature>jaxb</feature>
            <feature>jfreechart</feature>
            <feature>jolokia</feature>
            <feature>jrobin</feature>
            <feature>json-lib</feature>
            <feature>lmax-disruptor</feature>
            <!--
            <feature>opennms-activemq-config</feature>
            <feature>opennms-activemq</feature>
            <feature>opennms-activemq-dispatcher-config</feature>
            <feature>opennms-activemq-dispatcher</feature>
            <feature>opennms-activemq-event-forwarder</feature>
            <feature>opennms-activemq-event-receiver</feature>
            -->
            <feature>opennms-collection-api</feature>
            <feature>opennms-collection-commands</feature>
            <feature>opennms-collection-persistence-rrd</feature>
            <feature>opennms-config-api</feature>
            <feature>opennms-config</feature>
            <feature>opennms-config-jaxb</feature>
            <feature>opennms-core-daemon</feature>
            <feature>opennms-core-db</feature>
            <feature>opennms-core-ipc-rpc-commands</feature>
            <feature>opennms-core</feature>
            <feature>opennms-core-web</feature>
            <feature>opennms-dao-api</feature>
            <feature>opennms-dao</feature>
            <feature>opennms-discovery</feature>
            <feature>opennms-events-api</feature>
            <feature>opennms-events-daemon</feature>
            <feature>opennms-events-commands</feature>
            <feature>opennms-icmp-api</feature>
            <feature>opennms-icmp-jna</feature>
            <feature>opennms-icmp-jni</feature>
            <feature>opennms-icmp-jni6</feature>
            <feature>opennms-icmp-best</feature>
            <feature>opennms-icmp-commands</feature>
            <feature>opennms-javamail</feature>
            <feature>opennms-model</feature>
            <feature>opennms-poller-api</feature>
            <feature>opennms-poller-shell</feature>
            <feature>opennms-provisioning</feature>
            <feature>opennms-provisioning-detectors</feature>
            <feature>opennms-provisioning-shell</feature>
            <feature>opennms-reporting</feature>
            <feature>opennms-rrd-api</feature>
            <feature>opennms-rrd-jrobin</feature>
            <feature>opennms-snmp</feature>
            <feature>opennms-snmp-commands</feature>
            <feature>opennms-syslogd</feature>
            <feature>opennms-syslogd-listener-javanet</feature>
            <feature>opennms-syslogd-listener-camel-netty</feature>
            <feature>opennms-trapd</feature>

            <!-- <feature>opennms-webapp</feature> -->
            <feature>org.json</feature>
            <feature>postgresql</feature>
            <feature>spring-security32</feature>
            <feature>spring-webflow</feature>

            <!-- Features from other OpenNMS repositories -->
            <feature>opennms-core</feature>
            <feature>opennms-core-web</feature>
            <feature>opennms-jaas-login-module</feature>
            <feature>dashlet-alarms</feature>
            <feature>dashlet-bsm</feature>
            <feature>dashlet-charts</feature>
            <feature>dashlet-image</feature>
            <feature>dashlet-ksc</feature>
            <feature>dashlet-map</feature>
            <feature>dashlet-rrd</feature>
            <feature>dashlet-rtc</feature>
            <feature>dashlet-summary</feature>
            <feature>dashlet-surveillance</feature>
            <feature>dashlet-topology</feature>
            <feature>dashlet-url</feature>
            <feature>dashlet-grafana</feature>
            <feature>nrtg</feature>
            <feature>opennms-amqp-event-forwarder</feature>
            <feature>opennms-amqp-event-receiver</feature>
            <feature>opennms-amqp-alarm-northbounder</feature>
            <feature>opennms-topology-runtime-base</feature>
            <feature>opennms-topology-runtime-browsers</feature>
            <feature>opennms-topology-runtime-linkd</feature>
            <feature>opennms-topology-runtime-ncs</feature>
            <feature>opennms-topology-runtime-sfree</feature>
            <feature>opennms-topology-runtime-vmware</feature>
            <feature>opennms-topology-runtime-application</feature>
            <feature>opennms-topology-runtime-bsm</feature>
            <feature>opennms-topology-runtime-graphml</feature>
<<<<<<< HEAD
            <feature>org.opennms.features.topology.shell</feature>
=======
            <feature>opennms-topology-runtime-asset</feature>
>>>>>>> 7eed920b
            <feature>vaadin</feature>
            <feature>vaadin-dashboard</feature>
            <feature>vaadin-jmxconfiggenerator</feature>
            <feature>vaadin-node-maps</feature>
            <feature>vaadin-snmp-events-and-metrics</feature>
            <feature>vaadin-surveillance-views</feature>
            <feature>jira-troubleticketer</feature>
            <feature>tsrm-troubleticketer</feature>
            <feature>datachoices</feature>
            <feature>eif-adapter</feature>

            <!-- BSM -->
            <feature>org.opennms.features.bsm.service.api</feature>
            <feature>org.opennms.features.bsm.shell-commands</feature>
            <feature>vaadin-adminpage</feature>

            <!-- features defined as internal opennms plugins -->
            <feature>vaadin-opennms-pluginmanager</feature>
            <feature>alarm-change-notifier</feature>
            <feature>opennms-es-rest</feature>
            <feature>internal-plugins-descriptor</feature>
          </features>
        </configuration>
      </plugin>
      <!-- Filter the features.xml file -->
      <plugin>
        <groupId>org.apache.maven.plugins</groupId>
        <artifactId>maven-resources-plugin</artifactId>
        <executions>
          <execution>
            <id>copy-resources</id>
            <!--
              Move this task from process-resources to generate-resources in the build cycle
              so that it is available for the features-maven-plugin.
            -->
            <phase>generate-resources</phase>
            <goals><goal>copy-resources</goal></goals>
            <configuration>
              <outputDirectory>${project.build.outputDirectory}</outputDirectory>
              <resources>
                <resource>
                  <directory>src/main/resources</directory>
                  <filtering>true</filtering>
                </resource>
              </resources>
            </configuration>
          </execution>
        </executions>
      </plugin>
      <plugin>
        <groupId>org.codehaus.mojo</groupId>
        <artifactId>build-helper-maven-plugin</artifactId>
        <executions>
          <execution>
            <id>attach-artifacts</id>
            <phase>package</phase>
            <goals>
              <goal>attach-artifact</goal>
            </goals>
            <configuration>
              <artifacts>
                <artifact>
                  <file>${project.build.outputDirectory}/features-minion.xml</file>
                  <type>xml</type>
                  <classifier>minion</classifier>
                </artifact>
              </artifacts>
            </configuration>
          </execution>
        </executions>
      </plugin>
    </plugins>
  </build>
  <dependencies>
    <dependency>
      <groupId>org.opennms.container</groupId>
      <artifactId>org.opennms.container.karaf</artifactId>
      <version>${project.version}</version>
      <type>pom</type>
      <scope>provided</scope>
    </dependency>
    <dependency>
      <groupId>org.opennms.container</groupId>
      <artifactId>org.opennms.container.jaas-login-module</artifactId>
      <version>${project.version}</version>
      <scope>provided</scope>
    </dependency>
    <dependency>
      <groupId>org.opennms.features.activemq</groupId>
      <artifactId>org.opennms.features.activemq.component</artifactId>
      <version>${project.version}</version>
      <scope>provided</scope>
    </dependency>
    <dependency>
      <groupId>org.opennms.features</groupId>
      <artifactId>org.opennms.features.discovery</artifactId>
      <version>${project.version}</version>
      <scope>provided</scope>
    </dependency>
    <dependency>
      <groupId>org.opennms.features.events</groupId>
      <artifactId>org.opennms.features.events.syslog</artifactId>
      <version>${project.version}</version>
      <scope>provided</scope>
    </dependency>
    <dependency>
      <groupId>org.opennms.features.events</groupId>
      <artifactId>org.opennms.features.events.traps</artifactId>
      <version>${project.version}</version>
      <scope>provided</scope>
    </dependency>
    <dependency>
      <groupId>org.opennms.features</groupId>
      <artifactId>jmxconfiggenerator</artifactId>
      <version>${project.version}</version>
      <type>pom</type>
      <scope>provided</scope>
    </dependency>
    <dependency>
      <groupId>org.opennms.features.bsm</groupId>
      <artifactId>org.opennms.features.bsm.shell-commands</artifactId>
      <version>${project.version}</version>
      <type>pom</type>
      <scope>provided</scope>
    </dependency>
    <dependency>
      <groupId>org.opennms.features.bsm</groupId>
      <artifactId>vaadin-adminpage</artifactId>
      <version>${project.version}</version>
      <type>pom</type>
      <scope>provided</scope>
    </dependency>
    <dependency>
      <groupId>org.opennms.features</groupId>
      <artifactId>vaadin-jmxconfiggenerator</artifactId>
      <version>${project.version}</version>
      <type>pom</type>
      <scope>provided</scope>
    </dependency>
    <dependency>
      <groupId>org.opennms.features</groupId>
      <artifactId>vaadin-snmp-events-and-metrics</artifactId>
      <version>${project.version}</version>
      <type>pom</type>
      <scope>provided</scope>
    </dependency>
    <dependency>
      <groupId>org.opennms.features</groupId>
      <artifactId>vaadin-node-maps</artifactId>
      <version>${project.version}</version>
      <scope>provided</scope>
    </dependency>
    <dependency>
      <groupId>org.opennms.osgi.features.nrtg</groupId>
      <artifactId>nrtg</artifactId>
      <version>${project.version}</version>
      <type>pom</type>
      <scope>provided</scope>
    </dependency>
    <dependency>
      <groupId>org.opennms.features</groupId>
      <artifactId>vaadin</artifactId>
      <version>${project.version}</version>
      <type>pom</type>
      <scope>provided</scope>
    </dependency>
    <dependency>
      <groupId>org.opennms.osgi.features.topology</groupId>
      <artifactId>opennms-topology-runtime-base</artifactId>
      <version>${project.version}</version>
      <type>pom</type>
      <scope>provided</scope>
    </dependency>
    <dependency>
      <groupId>org.opennms.osgi.features.topology</groupId>
      <artifactId>opennms-topology-runtime-asset</artifactId>
      <version>${project.version}</version>
      <type>pom</type>
      <scope>provided</scope>
    </dependency>
    <dependency>
      <groupId>org.opennms.features.geolocation</groupId>
      <artifactId>geolocation</artifactId>
      <version>${project.version}</version>
      <type>pom</type>
      <scope>provided</scope>
    </dependency>
    <dependency>
      <groupId>org.opennms.osgi.features.topology</groupId>
      <artifactId>opennms-topology-runtime-browsers</artifactId>
      <version>${project.version}</version>
      <type>pom</type>
      <scope>provided</scope>
    </dependency>
    <dependency>
      <groupId>org.opennms.osgi.features.topology</groupId>
      <artifactId>opennms-topology-runtime-linkd</artifactId>
      <version>${project.version}</version>
      <type>pom</type>
      <scope>provided</scope>
    </dependency>
    <dependency>
      <groupId>org.opennms.osgi.features.topology</groupId>
      <artifactId>opennms-topology-runtime-ncs</artifactId>
      <version>${project.version}</version>
      <type>pom</type>
      <scope>provided</scope>
    </dependency>
    <dependency>
      <groupId>org.opennms.osgi.features.topology</groupId>
      <artifactId>opennms-topology-runtime-application</artifactId>
      <version>${project.version}</version>
      <type>pom</type>
      <scope>provided</scope>
    </dependency>
    <dependency>
      <groupId>org.opennms.osgi.features.topology</groupId>
      <artifactId>opennms-topology-runtime-bsm</artifactId>
      <version>${project.version}</version>
      <type>pom</type>
      <scope>provided</scope>
    </dependency>
    <dependency>
      <groupId>org.opennms.osgi.features.topology</groupId>
      <artifactId>opennms-topology-runtime-graphml</artifactId>
      <version>${project.version}</version>
      <type>pom</type>
      <scope>provided</scope>
    </dependency>
    <dependency>
      <groupId>org.opennms.osgi.features.topology</groupId>
      <artifactId>opennms-topology-runtime-sfree</artifactId>
      <version>${project.version}</version>
      <type>pom</type>
      <scope>provided</scope>
    </dependency>
    <dependency>
      <groupId>org.opennms.osgi.features.topology</groupId>
      <artifactId>opennms-topology-runtime-vmware</artifactId>
      <version>${project.version}</version>
      <type>pom</type>
      <scope>provided</scope>
    </dependency>
    <dependency>
      <groupId>org.opennms.features.topology</groupId>
      <artifactId>org.opennms.features.topology.shell</artifactId>
      <version>${project.version}</version>
      <type>pom</type>
      <scope>provided</scope>
    </dependency>
    <dependency>
      <groupId>org.opennms.features</groupId>
      <artifactId>vaadin-dashboard</artifactId>
      <version>${project.version}</version>
      <type>pom</type>
      <scope>provided</scope>
    </dependency>
    <dependency>
      <groupId>org.opennms.features.vaadin-dashlets</groupId>
      <artifactId>dashlet-features</artifactId>
      <version>${project.version}</version>
      <type>pom</type>
      <scope>provided</scope>
    </dependency>
      <dependency>
          <groupId>org.opennms.features</groupId>
          <artifactId>vaadin-surveillance-views</artifactId>
          <version>${project.version}</version>
          <type>pom</type>
          <scope>provided</scope>
      </dependency>
    <dependency>
      <groupId>org.opennms.features</groupId>
      <artifactId>vaadin-components</artifactId>
      <version>${project.version}</version>
      <type>pom</type>
      <scope>provided</scope>
    </dependency>
    <dependency>
      <groupId>org.opennms.features</groupId>
      <artifactId>jira-troubleticketer</artifactId>
      <version>${project.version}</version>
      <type>pom</type>
      <scope>provided</scope>
    </dependency>
    <dependency>
      <groupId>org.opennms.features</groupId>
      <artifactId>opennms-integration-tsrm</artifactId>
      <version>${project.version}</version>
      <type>pom</type>
      <scope>provided</scope>
    </dependency>
    <dependency>
      <groupId>org.opennms</groupId>
      <artifactId>opennms-icmp-jni</artifactId>
      <version>${project.version}</version>
      <type>pom</type>
      <scope>provided</scope>
    </dependency>
    <dependency>
      <groupId>org.opennms</groupId>
      <artifactId>opennms-icmp-jni6</artifactId>
      <version>${project.version}</version>
      <type>pom</type>
      <scope>provided</scope>
    </dependency>
    <dependency>
      <groupId>org.opennms</groupId>
      <artifactId>opennms-icmp-commands</artifactId>
      <version>${project.version}</version>
      <type>pom</type>
      <scope>provided</scope>
    </dependency>
    <dependency>
      <groupId>org.opennms</groupId>
      <artifactId>org.opennms.icmp.proxy.rpc-impl</artifactId>
      <version>${project.version}</version>
      <type>pom</type>
      <scope>provided</scope>
    </dependency>
    <dependency>
      <groupId>org.opennms.core.snmp</groupId>
      <artifactId>org.opennms.core.snmp.commands</artifactId>
      <version>${project.version}</version>
      <type>pom</type>
      <scope>provided</scope>
    </dependency>
    <dependency>
      <groupId>org.opennms.features</groupId>
      <artifactId>datachoices</artifactId>
      <version>${project.version}</version>
      <type>pom</type>
      <scope>provided</scope>
    </dependency>
    <dependency>
      <groupId>org.opennms.core.snmp</groupId>
      <artifactId>org.opennms.core.snmp.proxy.rpc-impl</artifactId>
      <version>${project.version}</version>
      <type>pom</type>
      <scope>provided</scope>
    </dependency>
    <dependency>
      <groupId>org.opennms</groupId>
      <artifactId>opennms-detectorclient-rpc</artifactId>
      <version>${project.version}</version>
      <type>pom</type>
      <scope>provided</scope>
    </dependency>
    <dependency>
      <groupId>org.opennms.features.poller</groupId>
      <artifactId>org.opennms.features.poller.client-rpc</artifactId>
      <version>${project.version}</version>
      <type>pom</type>
      <scope>provided</scope>
    </dependency>
    <dependency>
      <groupId>org.opennms.features.collection</groupId>
      <artifactId>org.opennms.features.collection.commands</artifactId>
      <version>${project.version}</version>
      <type>pom</type>
      <scope>provided</scope>
    </dependency>
    <dependency>
      <groupId>org.opennms.features.events</groupId>
      <artifactId>org.opennms.features.events.commands</artifactId>
      <version>${project.version}</version>
      <type>pom</type>
      <scope>provided</scope>
    </dependency>
    <dependency>
      <groupId>org.opennms</groupId>
      <artifactId>opennms-wmi</artifactId>
      <version>${project.version}</version>
      <type>pom</type>
      <scope>provided</scope>
    </dependency>
    <dependency>
      <groupId>org.opennms.plugins</groupId>
      <artifactId>vaadin-opennms-pluginmanager</artifactId>
      <version>${project.version}</version>
      <type>pom</type>
      <scope>provided</scope>
      <exclusions>
        <exclusion>
          <groupId>javax.ws.rs</groupId>
          <artifactId>jsr311-api</artifactId>
        </exclusion>
      </exclusions> 
    </dependency>
    <dependency>
      <groupId>org.opennms.plugins</groupId>
      <artifactId>alarm-change-notifier</artifactId>
      <version>${project.version}</version>
      <type>pom</type>
      <scope>provided</scope>
    </dependency>
    <dependency>
      <groupId>org.opennms.plugins</groupId>
      <artifactId>opennms-es-rest</artifactId>
      <version>${project.version}</version>
      <type>pom</type>
      <scope>provided</scope>
    </dependency>
    <dependency>
      <groupId>org.opennms.plugins</groupId>
      <artifactId>internal-plugins-descriptor</artifactId>
      <version>${project.version}</version>
      <type>pom</type>
      <scope>provided</scope>
    </dependency>
    <dependency>
      <groupId>org.opennms.features</groupId>
      <artifactId>org.opennms.features.eif-adapter</artifactId>
      <version>${project.version}</version>
      <type>pom</type>
      <scope>provided</scope>
    </dependency>
    <dependency>
      <groupId>org.opennms.core.ipc.rpc</groupId>
      <artifactId>org.opennms.core.ipc.rpc.commands</artifactId>
      <version>${project.version}</version>
      <type>pom</type>
      <scope>provided</scope>
    </dependency>
  </dependencies>
</project><|MERGE_RESOLUTION|>--- conflicted
+++ resolved
@@ -85,11 +85,8 @@
             <repository>mvn:org.opennms.osgi.features.topology/opennms-topology-runtime-application/${project.version}/xml/features</repository>
             <repository>mvn:org.opennms.osgi.features.topology/opennms-topology-runtime-bsm/${project.version}/xml/features</repository>
             <repository>mvn:org.opennms.osgi.features.topology/opennms-topology-runtime-graphml/${project.version}/xml/features</repository>
-<<<<<<< HEAD
+            <repository>mvn:org.opennms.osgi.features.topology/opennms-topology-runtime-asset/${project.version}/xml/features</repository>
             <repository>mvn:org.opennms.features.topology/org.opennms.features.topology.shell/${project.version}/xml/features</repository>
-=======
-            <repository>mvn:org.opennms.osgi.features.topology/opennms-topology-runtime-asset/${project.version}/xml/features</repository>
->>>>>>> 7eed920b
 
             <!-- Vaadin Feature -->
             <repository>mvn:org.opennms.features/vaadin/${project.version}/xml/features</repository>
@@ -274,11 +271,8 @@
             <feature>opennms-topology-runtime-application</feature>
             <feature>opennms-topology-runtime-bsm</feature>
             <feature>opennms-topology-runtime-graphml</feature>
-<<<<<<< HEAD
+            <feature>opennms-topology-runtime-asset</feature>
             <feature>org.opennms.features.topology.shell</feature>
-=======
-            <feature>opennms-topology-runtime-asset</feature>
->>>>>>> 7eed920b
             <feature>vaadin</feature>
             <feature>vaadin-dashboard</feature>
             <feature>vaadin-jmxconfiggenerator</feature>
