--- conflicted
+++ resolved
@@ -23,12 +23,8 @@
 public final class NopLogger
     extends AbstractLogger
 {
-<<<<<<< HEAD
-    @SuppressWarnings("unchecked") // Because of OSGi log service API
-=======
     @Override
     @SuppressWarnings("unchecked") // Because of OSGi API
->>>>>>> 0b66f082
     public void log(ServiceReference ref, int level, String message, Throwable cause)
     {
         // Do nothing
