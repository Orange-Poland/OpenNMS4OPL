<?xml version="1.0" encoding="UTF-8"?>
<project xmlns="http://maven.apache.org/POM/4.0.0" xmlns:xsi="http://www.w3.org/2001/XMLSchema-instance" xsi:schemaLocation="http://maven.apache.org/POM/4.0.0 http://maven.apache.org/xsd/maven-4.0.0.xsd">

    <modelVersion>4.0.0</modelVersion>

    <parent>
        <groupId>org.opennms</groupId>
        <artifactId>org.opennms.container</artifactId>
        <version>23.0.1-SNAPSHOT</version>
    </parent>

    <groupId>org.opennms.container</groupId>
    <artifactId>org.opennms.container.bridge</artifactId>
    <packaging>bundle</packaging>
    <name>OpenNMS :: OSGi Container :: Web Servlet OSGi Bridge</name>

    <build>
        <plugins>
            <plugin>
                <groupId>org.apache.felix</groupId>
                <artifactId>maven-bundle-plugin</artifactId>
                <configuration>
                    <instructions>
                        <Bundle-Activator>
                            org.opennms.container.web.bridge.internal.BridgeActivator
                        </Bundle-Activator>
                        <Bundle-SymbolicName>
                            org.opennms.container.web.bridge
                        </Bundle-SymbolicName>
                        <Export-Package>
                            org.apache.felix.http.api;version=${felixVersion},
                            org.osgi.service.http;version=1.2.1
                        </Export-Package>
                        <Private-Package>
                            org.opennms.container.web.felix.base.internal.*,
                            org.opennms.container.web.bridge.internal.*
                        </Private-Package>
                        <Import-Package>
                            javax.servlet.*,
                            *;resolution:=optional
                        </Import-Package>
                    </instructions>
                </configuration>
            </plugin>
        </plugins>
    </build>

    <dependencies>
        <dependency>
            <groupId>javax.servlet</groupId>
            <artifactId>javax.servlet-api</artifactId>
            <scope>provided</scope>
        </dependency>
        <dependency>
            <groupId>org.osgi</groupId>
            <artifactId>org.osgi.core</artifactId>
            <scope>provided</scope>
        </dependency>
        <dependency>
            <groupId>org.osgi</groupId>
            <artifactId>org.osgi.compendium</artifactId>
            <scope>provided</scope>
        </dependency>
        <dependency>
            <groupId>org.apache.felix</groupId>
            <artifactId>org.apache.felix.http.api</artifactId>
            <version>${felixVersion}</version>
        </dependency>
        <dependency>
<<<<<<< HEAD
            <groupId>com.eclipsesource.jaxrs</groupId>
            <artifactId>publisher-api</artifactId>
            <version>${osgiJaxRsVersion}</version>
        </dependency>
        <dependency>
            <groupId>org.opennms.core.test-api</groupId>
            <artifactId>org.opennms.core.test-api.junit</artifactId>
=======
            <groupId>junit</groupId>
            <artifactId>junit</artifactId>
>>>>>>> d8cb66a7
            <scope>test</scope>
        </dependency>
        <dependency>
            <groupId>org.opennms.dependencies</groupId>
            <artifactId>spring-dependencies</artifactId>
            <type>pom</type>
            <scope>test</scope>
        </dependency>
        <dependency>
            <groupId>org.opennms.dependencies</groupId>
            <artifactId>spring-test-dependencies</artifactId>
            <type>pom</type>
            <scope>test</scope>
        </dependency>
    </dependencies>

    <!-- Required for com.eclipsesource.jaxrs/* -->
    <repositories>
        <repository>
            <snapshots><enabled>false</enabled></snapshots>
            <releases><enabled>true</enabled></releases>
            <id>opennms-repo</id>
            <name>OpenNMS Maven Repository</name>
            <url>http://maven.opennms.org/content/groups/opennms.org-release</url>
        </repository>
        <repository>
            <snapshots><enabled>true</enabled></snapshots>
            <releases><enabled>false</enabled></releases>
            <id>opennms-snapshots</id>
            <name>OpenNMS Snapshot Maven Repository</name>
            <url>http://maven.opennms.org/content/groups/opennms.org-snapshot</url>
        </repository>
    </repositories>

</project><|MERGE_RESOLUTION|>--- conflicted
+++ resolved
@@ -67,18 +67,13 @@
             <version>${felixVersion}</version>
         </dependency>
         <dependency>
-<<<<<<< HEAD
             <groupId>com.eclipsesource.jaxrs</groupId>
             <artifactId>publisher-api</artifactId>
             <version>${osgiJaxRsVersion}</version>
         </dependency>
         <dependency>
-            <groupId>org.opennms.core.test-api</groupId>
-            <artifactId>org.opennms.core.test-api.junit</artifactId>
-=======
             <groupId>junit</groupId>
             <artifactId>junit</artifactId>
->>>>>>> d8cb66a7
             <scope>test</scope>
         </dependency>
         <dependency>
