<<<<<<< HEAD
=======
opennms (16.0.2-1) stable; urgency=low

  * New upstream release.  This is a repack of 16.0.1 with a small bug fix.

 -- OpenNMS Release Manager <opennms@opennms.org>  Wed, 17 Jun 2015 16:38:00 -0500

opennms (16.0.1-1) stable; urgency=low

  * New upstream release.  This release contains a few enhancements and bug fixes.

 -- OpenNMS Release Manager <opennms@opennms.org>  Wed, 17 Jun 2015 12:30:00 -0500

>>>>>>> 716ca24a
opennms (16.0.0-1) stable; urgency=medium

  * New upstream release.  This release contains bugfixes and updates since 15.0.2.

 -- OpenNMS Release Manager <opennms@opennms.org>  Tue, 12 May 2015 11:02:00 -0500

opennms (15.0.2-1) stable; urgency=medium

  * New upstream release.  This release contains a large number of bugfixes
    over 15.0.1.

 -- OpenNMS Release Manager <opennms@opennms.org>  Mon, 20 Apr 2015 11:01:00 -0500

opennms (15.0.1-1) stable; urgency=medium

  * New upstream release.  This release primarily contains bugfixes over 15.0.0.

 -- OpenNMS Release Manager <opennms@opennms.org>  Wed, 11 Feb 2015 15:55:00 -0500

opennms (15.0.0-1) stable; urgency=low

  * New upstream release.  This release contains a web UI framework update, as well
    as many smaller bugfixes and enhancements.  Major stable release 15.0.0.

 -- OpenNMS Release Manager <opennms@opennms.org>  Wed, 28 Jan 2015 13:52:00 -0500

opennms (14.0.3-1) stable; urgency=high

  * New upstream release.  This release contains a few bugfixes as well as a
    critical fix for security issue CVE-2015-0975, a remote exploit that can expose
    system files.  Major stable release 14.0.3.

 -- OpenNMS Release Manager <opennms@opennms.org>  Fri, 09 Jan 2015 13:03:00 -0500

opennms (14.0.2-1) stable; urgency=high

  * New upstream release.  This release contains a few bugfixes as well as a
    fix for a critical memory leak in the OpenNMS web UI.  Major stable release
    14.0.2.

 -- OpenNMS Release Manager <opennms@opennms.org>  Thu, 11 Dec 2014 10:36:17 -0500

opennms (14.0.1-1) stable; urgency=medium

  * New upstream release.  Major stable release 14.0.1.

 -- OpenNMS Release Manager <opennms@opennms.org>  Fri, 14 Nov 2014 10:57:00 -0400

opennms (14.0.0-1) stable; urgency=high

  * New upstream release.  Major stable release 14.0.0.

 -- OpenNMS Release Manager <opennms@opennms.org>  Mon, 03 Nov 2014 15:08:00 -0400

opennms (1.13.3-1) stable; urgency=high

  * New upstream release.  This is the 4th unstable release for the eventual
    1.14.x stable series, and includes a critical security fix.

 -- OpenNMS Release Manager <opennms@opennms.org>  Wed, 04 Jun 2014 16:49:00 -0400

opennms (1.13.2-1) stable; urgency=low

  * New upstream release.  This is the 3rd unstable release for the eventual
    1.14.x stable series.

 -- OpenNMS Release Manager <opennms@opennms.org>  Thu, 29 May 2014 12:02:00 -0400

opennms (1.13.1-1) stable; urgency=low

  * New upstream release.  This is the 2nd unstable release for the eventual
    1.14.x stable series.

 -- OpenNMS Release Manager <opennms@opennms.org>  Mon, 21 Apr 2014 14:21:00 -0400

opennms (1.13.0-1) stable; urgency=low

  * New upstream release.  This is the first unstable release for the eventual
    1.14.x stable series.

 -- OpenNMS Release Manager <opennms@opennms.org>  Thu, 12 Dec 2013 15:28:00 -0400

opennms (1.12.8-1) stable; urgency=high

  * New upstream release.  This release contains a fix for a bug that exposes
    files outside of the OpenNMS directories through the web UI.

 -- OpenNMS Release Manager <opennms@opennms.org>  Wed, 04 Jun 2014 14:13:00 -0400

opennms (1.12.7-1) stable; urgency=high

  * New upstream release.  This release contains a number of important fixes
    including an XSS vulnerability.

 -- OpenNMS Release Manager <opennms@opennms.org>  Thu, 29 May 2014 11:55:00 -0400

opennms (1.12.6-1) stable; urgency=high

  * New upstream release.  This release contains a number of important fixes
    including a potential security leak in the ReST interface.

 -- OpenNMS Release Manager <opennms@opennms.org>  Mon, 21 Apr 2014 10:00:00 -0400

opennms (1.12.5-1) stable; urgency=high

  * New upstream release.  This release contains another upgrade fix as well
    as a few other bug fixes and enhancements.

 -- OpenNMS Release Manager <opennms@opennms.org>  Wed, 19 Feb 2014 13:32:00 -0400

opennms (1.12.4-1) stable; urgency=high

  * New upstream release.  This release contains upgrade fixes as well as other
    minor bug fixes and enhancements.

 -- OpenNMS Release Manager <opennms@opennms.org>  Wed, 12 Feb 2014 12:23:00 -0400

opennms (1.12.3-1) stable; urgency=high

  * New upstream release.  This release contains a critical upgrade bug fix.

 -- OpenNMS Release Manager <opennms@opennms.org>  Fri, 13 Dec 2013 11:35:00 -0400

opennms (1.12.2-1) stable; urgency=high

  * New upstream release.  This release contains a number of important bug fixes
    and enhancements.

 -- OpenNMS Release Manager <opennms@opennms.org>  Tue, 10 Dec 2013 15:29:00 -0400

opennms (1.12.1-1) stable; urgency=medium

  * New upstream release.  This release contains a number of important bug fixes
    and minor enhancements.

 -- OpenNMS Release Manager <opennms@opennms.org>  Tue, 17 Sep 2013 13:20:00 -0400

opennms (1.12.0-1) stable; urgency=high

  * First OpenNMS 1.12 release.

 -- OpenNMS Release Manager <opennms@opennms.org>  Wed, 14 Aug 2013 16:16:00 -0400

opennms (1.11.94-1) unstable; urgency=medium

  * New upstream release.  This release has a few bug fixes and enhancements,
    including a fix for the alarm details page.

 -- OpenNMS Release Manager <opennms@opennms.org>  Fri, 26 Jul 2013 13:07:00 -0400

opennms (1.11.93-1) unstable; urgency=low

  * New upstream release.

 -- OpenNMS Release Manager <opennms@opennms.org>  Mon, 15 Jul 2013 16:22:00 -0400

opennms (1.11.92-1) unstable; urgency=high

  * New upstream release.  This release contains a fix for reading
    eventconf.xml when it does not contain an XML namespace attribute.

 -- OpenNMS Release Manager <opennms@opennms.org>  Fri, 21 Jun 2013 14:53:00 -0400

opennms (1.11.91-1) unstable; urgency=low

  * New upstream release.

 -- OpenNMS Release Manager <opennms@opennms.org>  Fri, 21 Jun 2013 10:46:00 -0400

opennms (1.11.90-1) unstable; urgency=low

  * New upstream release.

 -- OpenNMS Release Manager <opennms@opennms.org>  Wed, 03 Apr 2013 14:57:00 -0400

opennms (1.11.3-1) unstable; urgency=low

  * New upstream release.

 -- OpenNMS Release Manager <opennms@opennms.org>  Thu, 11 Oct 2012 11:52:00 -0400

opennms (1.11.2-1) unstable; urgency=low

  * New upstream release.

 -- OpenNMS Release Manager <opennms@opennms.org>  Wed, 29 Aug 2012 11:09:00 -0400

opennms (1.11.1-1) unstable; urgency=low

  * New upstream release.

 -- OpenNMS Release Manager <opennms@opennms.org>  Fri, 13 Jul 2012 11:14:00 -0400

opennms (1.11.0-1) unstable; urgency=low

  * New upstream release.

 -- OpenNMS Release Manager <opennms@opennms.org>  Mon, 07 May 2012 11:21:00 -0400

opennms (1.10.14-1) stable; urgency=high

  * New upstream release.  This release has a number of bugfixes including an
    important security fix.

 -- OpenNMS Release Manager <opennms@opennms.org>  Wed, 04 Jun 2014 12:04:00 -0500

opennms (1.10.13-1) stable; urgency=low

  * New upstream release.  This release has a number of bugfixes.

 -- OpenNMS Release Manager <opennms@opennms.org>  Tue, 17 Sep 2013 10:19:00 -0500

opennms (1.10.12-1) stable; urgency=medium

  * New upstream release.  This release has a few bug fixes and enhancements,
    including a fix for the alarm details page.

 -- OpenNMS Release Manager <opennms@opennms.org>  Wed, 24 Jul 2013 16:06:00 -0500

opennms (1.10.11-1) stable; urgency=low

  * New upstream release.  This release has a few bug fixes and enhancements.

 -- OpenNMS Release Manager <opennms@opennms.org>  Mon, 15 Jul 2013 16:11:00 -0500

opennms (1.10.10-1) stable; urgency=low

  * New upstream release.  This release has a few bug fixes and enhancements.

 -- OpenNMS Release Manager <opennms@opennms.org>  Fri, 31 May 2013 11:13:00 -0500

opennms (1.10.9-1) stable; urgency=low

  * New upstream release.  This release has a few bug fixes and enhancements.

 -- OpenNMS Release Manager <opennms@opennms.org>  Mon, 08 Apr 2013 10:31:00 -0500

opennms (1.10.8-1) stable; urgency=low

  * New upstream release.  This release has a few bug fixes and enhancements.

 -- OpenNMS Release Manager <opennms@opennms.org>  Wed, 23 Jan 2013 13:46:00 -0500

opennms (1.10.7-1) stable; urgency=low

  * New upstream release.  This release has a few bug fixes and enhancements,
    including support for adding annotations to alarms.

 -- OpenNMS Release Manager <opennms@opennms.org>  Mon, 19 Nov 2012 12:43:00 -0500

opennms (1.10.6-1) stable; urgency=low

  * New upstream release.  This release has a few bug fixes and enhancements,
    including a fix for a memory leak in a thresholding cache.

 -- OpenNMS Release Manager <opennms@opennms.org>  Wed, 10 Oct 2012 14:36:00 -0400

opennms (1.10.5-1) stable; urgency=high

  * New upstream release.  This release fixes an issue in the remote poller where
    the GUI code (including the password prompt) would not initialize.

 -- OpenNMS Release Manager <opennms@opennms.org>  Tue, 28 Aug 2012 11:38:00 -0400

opennms (1.10.4-1) stable; urgency=low

  * New upstream release.

 -- OpenNMS Release Manager <opennms@opennms.org>  Thu, 12 Jul 2012 16:35:00 -0400

opennms (1.10.3-1) stable; urgency=high

  * New upstream release.  Includes a fix for a potential deadlock in provisiond.

 -- OpenNMS Release Manager <opennms@opennms.org>  Mon, 21 May 2012 17:01:00 -0400

opennms (1.10.2-1) stable; urgency=high

  * New upstream release.  Includes a fix to reduce the number of open filehandles
  when using provisiond.

 -- OpenNMS Release Manager <opennms@opennms.org>  Mon, 07 May 2012 10:53:00 -0400

opennms (1.10.1-1) stable; urgency=medium

  * New upstream release.

 -- OpenNMS Release Manager <opennms@opennms.org>  Mon, 09 Apr 2012 09:42:00 -0400

opennms (1.10.0-2) stable; urgency=low

  * Fix inclusion of etc-pristine in -core package

 -- OpenNMS Release Manager <opennms@opennms.org>  Wed, 08 Feb 2012 12:42:00 -0400

opennms (1.10.0-1) unstable; urgency=high

  * New upstream release.

 -- OpenNMS Release Manager <opennms@opennms.org>  Thu, 19 Jan 2012 17:50:00 -0400

opennms (1.9.93-1) unstable; urgency=low

  * New upstream release.

 -- OpenNMS Release Manager <opennms@opennms.org>  Wed, 09 Nov 2011 11:45:00 -0500

opennms (1.9.92-1) unstable; urgency=medium

  * New upstream release.

 -- OpenNMS Release Manager <opennms@opennms.org>  Wed, 12 Oct 2011 13:45:00 -0400

opennms (1.9.91-2) unstable; urgency=low

  * Fix dependency issue in opennms-db.

 -- OpenNMS Release Manager <opennms@opennms.org>  Wed, 14 Sep 2011 12:05:00 -0400

opennms (1.9.91-1) unstable; urgency=medium

  * New upstream release.

 -- OpenNMS Release Manager <opennms@opennms.org>  Tue, 13 Sep 2011 21:31:00 -0400

opennms (1.9.90-1) unstable; urgency=high

  * New upstream release.  Note that this release fixes two important bugs: a
  filehandle leak that can be triggered by Provisiond scanning, and a memory leak
  in the logging infrastructure.

 -- OpenNMS Release Manager <opennms@opennms.org>  Tue, 10 Aug 2011 17:09:00 -0400

opennms (1.9.8-1) unstable; urgency=medium

  * New upstream release.

 -- OpenNMS Release Manager <opennms@opennms.org>  Tue, 10 May 2011 10:00:00 -0400

opennms (1.9.7-1) unstable; urgency=medium

  * New upstream release.

 -- OpenNMS Release Manager <opennms@opennms.org>  Wed, 6 Apr 2011 11:01:00 -0400

opennms (1.9.6-1) unstable; urgency=high

  * New upstream release.  Includes a number of important bugfixes.

 -- OpenNMS Release Manager <opennms@opennms.org>  Wed, 16 Feb 2011 14:14:00 -0400

opennms (1.9.5-1) unstable; urgency=high

  * New upstream release.  Includes a fix for the database check on startup.

 -- OpenNMS Release Manager <opennms@opennms.org>  Wed, 09 Feb 2011 11:41:00 -0400

opennms (1.9.4-1) unstable; urgency=medium

  * New upstream release.

 -- OpenNMS Release Manager <opennms@opennms.org>  Tue, 08 Feb 2011 16:14:00 -0400

opennms (1.9.3-2) unstable; urgency=high

  * Rerelease with reporting fixes.

 -- OpenNMS Release Manager <opennms@opennms.org>  Tue, 7 Dec 2010 16:32:00 -0500

opennms (1.9.3-1) unstable; urgency=high

  * New upstream release.

 -- OpenNMS Release Manager <opennms@opennms.org>  Tue, 7 Dec 2010 11:20:00 -0500

opennms (1.9.2-1) unstable; urgency=low

  * New upstream release.

 -- Benjamin Reed <ranger@opennms.org>  Wed, 13 Oct 2010 12:34:00 -0500

opennms (1.9.1-1) unstable; urgency=low

  * New upstream release.

 -- Benjamin Reed <ranger@opennms.org>  Mon, 13 Sep 2010 13:20:00 -0500

opennms (1.9.0-1) unstable; urgency=low

  * New upstream release.

 -- Benjamin Reed <ranger@opennms.org>  Tue, 10 Aug 2010 11:42:00 -0500

opennms (1.8.17-2) unstable; urgency=low

  * Fix makedeb.sh for source builds.

 -- OpenNMS Release Manager <opennms@opennms.org>  Fri, 03 Feb 2012 16:41:00 -0400

opennms (1.8.17-1) unstable; urgency=low

  * New upstream release.

 -- OpenNMS Release Manager <opennms@opennms.org>  Thu, 19 Jan 2012 11:33:00 -0400

opennms (1.8.16-1) unstable; urgency=low

  * New upstream release.

 -- OpenNMS Release Manager <opennms@opennms.org>  Tue, 08 Nov 2011 14:14:00 -0500

opennms (1.8.15-1) unstable; urgency=low

  * New upstream release.

 -- OpenNMS Release Manager <opennms@opennms.org>  Tue, 11 Oct 2011 12:14:00 -0400

opennms (1.8.14-2) unstable; urgency=low

  * Fix dependency issue in opennms-db.

 -- OpenNMS Release Manager <opennms@opennms.org>  Wed, 14 Sep 2011 12:05:00 -0400

opennms (1.8.14-1) unstable; urgency=low

  * New upstream release.

 -- OpenNMS Release Manager <opennms@opennms.org>  Tue, 13 Sep 2011 10:57:00 -0400

opennms (1.8.13-1) unstable; urgency=high

  * New upstream release.  Note that this release fixes two important bugs: a
  filehandle leak that can be triggered by Provisiond scanning, and a memory leak
  in the logging infrastructure.

 -- OpenNMS Release Manager <opennms@opennms.org>  Tue, 09 Aug 2011 15:41:00 -0400

opennms (1.8.12-1) unstable; urgency=medium

  * New upstream release.

 -- OpenNMS Release Manager <opennms@opennms.org>  Tue, 10 May 2011 10:00:00 -0400

opennms (1.8.11-1) unstable; urgency=medium

  * New upstream release.

 -- OpenNMS Release Manager <opennms@opennms.org>  Wed, 6 Apr 2011 10:57:00 -0400

opennms (1.8.10-1) unstable; urgency=high

  * New upstream release.  Includes a number of important bugfixes.

 -- OpenNMS Release Manager <opennms@opennms.org>  Wed, 16 Feb 2011 14:14:00 -0400

opennms (1.8.9-1) unstable; urgency=high

  * New upstream release.  Includes a fix for the database check on startup.

 -- OpenNMS Release Manager <opennms@opennms.org>  Wed, 09 Feb 2011 11:41:00 -0400

opennms (1.8.8-1) unstable; urgency=medium

  * New upstream release.

 -- OpenNMS Release Manager <opennms@opennms.org>  Tue, 08 Feb 2011 16:14:00 -0400

opennms (1.8.7-1) unstable; urgency=high

  * New upstream release.

 -- OpenNMS Release Manager <opennms@opennms.org>  Wed, 08 Dec 2010 10:31:00 -0400

opennms (1.8.6-1) unstable; urgency=medium

  * New upstream release.

 -- Benjamin Reed <ranger@opennms.org>  Mon, 08 Nov 2010 11:18:00 -0400

opennms (1.8.5-1) unstable; urgency=medium

  * New upstream release.

 -- Benjamin Reed <ranger@opennms.org>  Wed, 13 Oct 2010 12:33:00 -0500

opennms (1.8.4-2) unstable; urgency=high

  * Re-release with proper jar versions.

 -- Benjamin Reed <ranger@opennms.org>  Mon, 13 Sep 2010 14:59:00 -0500

opennms (1.8.4-1) unstable; urgency=high

  * New upstream release.  Includes a fix to file handle leaks when monitoring
    WMI, as well as a fix for a cross-site scripting vulnerability in the
    web UI.

 -- Benjamin Reed <ranger@opennms.org>  Mon, 13 Sep 2010 13:20:00 -0500

opennms (1.8.3-1) unstable; urgency=high

  * New upstream release.  Includes a critical fix to snmp-graph.properties.

 -- Benjamin Reed <ranger@opennms.org>  Thu, 12 Aug 2010 09:14:00 -0500

opennms (1.8.2-1) unstable; urgency=low

  * New upstream release.

 -- Benjamin Reed <ranger@opennms.org>  Mon, 09 Aug 2010 15:03:00 -0500

opennms (1.8.1-1) unstable; urgency=medium

  * New upstream release.

 -- Benjamin Reed <ranger@opennms.org>  Wed, 14 Jul 2010 11:23:00 -0500

opennms (1.8.0-2) unstable; urgency=high

  * Handle liquibase upgrade when unable to reach liquibase.org

 -- Benjamin Reed <ranger@opennms.org>  Tue, 08 Jun 2010 07:39:00 -0800

opennms (1.8.0-1) unstable; urgency=high

  * New upstream release.

 -- Benjamin Reed <ranger@opennms.org>  Mon, 07 Jun 2010 18:14:00 -0800

opennms (1.7.92-1) unstable; urgency=medium

  * New upstream release.

 -- Benjamin Reed <ranger@opennms.org>  Wed, 02 Jun 2010 22:33:00 -0500

opennms (1.7.91-1) unstable; urgency=medium

  * New upstream release.

 -- Benjamin Reed <ranger@opennms.org>  Wed, 26 May 2010 12:37:00 -0500

opennms (1.7.90-2) unstable; urgency=medium

  * Build non-SNAPSHOT jars.

 -- Benjamin Reed <ranger@opennms.org>  Thu, 20 May 2010 12:31:00 -0500

opennms (1.7.90-1) unstable; urgency=medium

  * New upstream release.

 -- Benjamin Reed <ranger@opennms.org>  Thu, 20 May 2010 02:00:00 -0500

opennms (1.7.10-4) unstable; urgency=low

  * Fix PostgreSQL dependency

 -- Benjamin Reed <ranger@opennms.org>  Thu, 06 May 2010 10:57:00 +0200

opennms (1.7.10-3) unstable; urgency=low

  * Include small fix for RXTX native libraries.

 -- Benjamin Reed <ranger@opennms.org>  Thu, 18 Mar 2010 10:30:00 -0500

opennms (1.7.10-2) unstable; urgency=low

  * Fix jar filenames.

 -- Benjamin Reed <ranger@opennms.org>  Tue, 11 Mar 2010 17:49:00 -0500

opennms (1.7.10-1) unstable; urgency=medium

  * New upstream release.

 -- Benjamin Reed <ranger@opennms.org>  Tue, 11 Mar 2010 10:35:00 -0500

opennms (1.7.9-1) unstable; urgency=medium

  * New upstream release.

 -- Benjamin Reed <ranger@opennms.org>  Thu, 11 Feb 2010 10:45:00 -0500

opennms (1.7.8-1) unstable; urgency=medium

  * New upstream release.

 -- Benjamin Reed <ranger@opennms.org>  Tue, 08 Dec 2009 12:02:00 -0500

opennms (1.7.7-1) unstable; urgency=medium

  * New upstream release.

 -- Benjamin Reed <ranger@opennms.org>  Mon, 05 Oct 2009 19:57:00 -0500

opennms (1.7.6-1) unstable; urgency=medium

  * New upstream release.

 -- Benjamin Reed <ranger@opennms.org>  Mon, 03 Aug 2009 14:07:00 -0500

opennms (1.7.5-1) unstable; urgency=medium

  * New upstream release.

 -- Benjamin Reed <ranger@opennms.org>  Mon, 13 Jul 2009 12:46:00 -0500

opennms (1.7.4-1) unstable; urgency=medium

  * New upstream release.

 -- Benjamin Reed <ranger@opennms.org>  Sun, 07 Jun 2009 13:21:00 -0500

opennms (1.7.3-1) unstable; urgency=medium

  * New upstream release.

 -- Benjamin Reed <ranger@opennms.org>  Wed, 29 Apr 2009 17:15:00 -0500

opennms (1.7.2-1) unstable; urgency=high

  * New upstream release.

 -- Benjamin Reed <ranger@opennms.org>  Wed, 01 Apr 2009 12:30:00 -0500

opennms (1.7.1-1) unstable; urgency=low

  * New upstream release.

 -- Benjamin Reed <ranger@opennms.org>  Tue, 31 Mar 2009 21:38:55 -0500

opennms (1.7.0-1) unstable; urgency=low

  * New upstream release.

 -- Benjamin Reed <ranger@opennms.org>  Wed, 15 Oct 2008 21:38:55 -0500

opennms (1.6.9-1) stable; urgency=low

  * Fix missing setup war.

 -- Benjamin Reed <ranger@opennms.org>  Mon, 08 Feb 2010 15:16:00 -0500

opennms (1.6.8-1) stable; urgency=low

  * New upstream release.

 -- Benjamin Reed <ranger@opennms.org>  Wed, 09 Dec 2009 22:05:00 -0500

opennms (1.6.7-1) stable; urgency=low

  * New upstream release.

 -- Benjamin Reed <ranger@opennms.org>  Mon, 05 Oct 2009 12:32:00 -0500

opennms (1.6.6-1) stable; urgency=medium

  * New upstream release.

 -- Benjamin Reed <ranger@opennms.org>  Fri, 18 Sep 2009 10:45:00 -0500

opennms (1.6.5-1) stable; urgency=medium

  * New upstream release.

 -- Benjamin Reed <ranger@opennms.org>  Fri, 15 May 2009 13:42:00 -0500

opennms (1.6.4-1) stable; urgency=high

  * New upstream release.

 -- Benjamin Reed <ranger@opennms.org>  Wed, 01 Apr 2009 12:00:00 -0500

opennms (1.6.3-1) stable; urgency=medium

  * New upstream release.

 -- Benjamin Reed <ranger@opennms.org>  Tue, 31 Mar 2009 14:02:00 -0500

opennms (1.6.2-2) stable; urgency=low

  * Update dependencies to allow OpenJDK.

 -- Benjamin Reed <ranger@opennms.org>  Fri, 13 Feb 2009 16:07:00 -0500

opennms (1.6.2-1) stable; urgency=low

  * New upstream release.

 -- Benjamin Reed <ranger@opennms.org>  Thu, 15 Jan 2009 09:15:35 -0500

opennms (1.6.1-1) stable; urgency=low

  * New upstream release.

 -- Benjamin Reed <ranger@opennms.org>  Thu, 13 Nov 2008 14:05:15 -0500

opennms (1.6.0-1) stable; urgency=medium

  * New upstream release.

 -- Benjamin Reed <ranger@opennms.org>  Tue, 28 Oct 2008 10:49:06 -0500

opennms (1.5.99-1) unstable; urgency=medium

  * New upstream release.

 -- Benjamin Reed <ranger@opennms.org>  Wed, 23 Oct 2008 12:11:10 -0500

opennms (1.5.98-1) unstable; urgency=medium

  * New upstream release.

 -- Benjamin Reed <ranger@opennms.org>  Wed, 22 Oct 2008 21:45:57 -0500

opennms (1.5.97-1) unstable; urgency=low

  * New upstream release.

 -- Benjamin Reed <ranger@opennms.org>  Wed, 15 Oct 2008 21:38:55 -0500

opennms (1.5.96-6) unstable; urgency=medium

  * Rebuild with a patch for notification stuff.

 -- Benjamin Reed <ranger@opennms.org>  Wed, 01 Oct 2008 15:37:23 -0500

opennms (1.5.96-4) unstable; urgency=medium

  * New upstream release.

 -- Benjamin Reed <ranger@opennms.org>  Tue, 30 Sep 2008 23:54:22 -0500

opennms (1.5.96-1) unstable; urgency=medium

  * New upstream release.

 -- Benjamin Reed <ranger@opennms.org>  Tue, 30 Sep 2008 18:38:28 -0500

opennms (1.5.95-1) unstable; urgency=high

  * New upstream release.
  * Fix for important poller bug.

 -- Benjamin Reed <ranger@opennms.org>  Tue, 30 Sep 2008 12:23:53 -0500

opennms (1.5.94-1) unstable; urgency=medium

  * New upstream release.

 -- Benjamin Reed <ranger@opennms.org>  Thu, 25 Sep 2008 16:30:23 -0500

opennms (1.5.93-1) unstable; urgency=low

  * New upstream release.

 -- Benjamin Reed <ranger@opennms.org>  Tue, 24 Jun 2008 11:15:23 -0500

opennms (1.5.92-1) unstable; urgency=low

  * New upstream release.

 -- Benjamin Reed <ranger@opennms.org>  Wed, 18 Jun 2008 12:08:13 -0500

opennms (1.5.91-3) unstable; urgency=low

  * More package tweaks and fix for an upgrade issue

 -- Benjamin Reed <ranger@opennms.org>  Fri, 09 May 2008 09:55:57 -0500

opennms (1.5.91-3) unstable; urgency=low

  * Fix for bug #2461 (incorrect script location)

 -- Benjamin Reed <ranger@opennms.org>  Thu, 08 May 2008 08:52:08 -0500

opennms (1.5.91-1) unstable; urgency=low

  * New upstream release.

 -- Benjamin Reed <ranger@opennms.org>  Mon, 05 May 2008 16:54:00 -0500

opennms (1.5.90-1) unstable; urgency=low

  * New upstream release.

 -- Benjamin Reed <ranger@opennms.org>  Fri, 21 Mar 2008 17:43:00 -0500

opennms (1.3.11-1) unstable; urgency=low

  * New upstream release.

 -- Benjamin Reed <ranger@opennms.org>  Wed, 07 Feb 2008 14:40:00 -0500

opennms (1.3.10-1) unstable; urgency=low

  * New upstream release.

 -- Benjamin Reed <ranger@opennms.org>  Wed, 06 Feb 2008 14:30:00 -0500

opennms (1.3.9-1) unstable; urgency=low

  * New upstream release.

 -- Benjamin Reed <ranger@opennms.org>  Wed, 28 Nov 2007 14:29:26 -0500

opennms (1.3.8-1) unstable; urgency=low

  * New upstream release.

 -- Benjamin Reed <ranger@opennms.org>  Wed, 07 Nov 2007 13:11:00 -0500

opennms (1.3.7-1) unstable; urgency=low

  * New upstream release.

 -- Benjamin Reed <ranger@opennms.org>  Fri, 14 Sep 2007 15:26:26 -0500

opennms (1.3.7-SNAPSHOT-1) unstable; urgency=low

  * New upstream release.

 -- Jeff Gehlbach <jeffg@opennms.org>  Sun, 29 Jul 2007 18:51:01 -0500

opennms (1.3.6-1) unstable; urgency=low

  * New upstream release.
  * Removed requirement for libjicmp, changed to suggest jicmp,
    now separately maintained
  * Changed dependency on librrd-java to jrrd, now separately
    maintained

 -- Jeff Gehlbach <jeffg@opennms.org>  Sun, 29 Jul 2007 15:43:47 -0500

opennms (1.3.5-1) unstable; urgency=low

  * New upstream release.

 -- Jeff Gehlbach <jeffg@opennms.org>  Fri, 29 Jun 2007 15:43:10 -0400

opennms (1.3.3-1) unstable; urgency=low

  * New upstream release.
  * Package libiplike-pgsql now separately versioned in three flavors
    to match the target PostgreSQL version (7.4, 8.1, 8.2).

 -- Jeff Gehlbach <jeffg@opennms.org>  Wed, 28 Mar 2007 09:55:31 -0400

opennms (1.3.2) unstable; urgency=low

  * New upstream release.

 -- Jeff Gehlbach <jeffg@opennms.org>  Sat, 13 Jan 2007 22:32:31 -0400

opennms (1.2.5-1) unstable; urgency=low

  * New upstream release.

 -- Eric Evans <eevans@sym-link.com>  Thu, 24 Nov 2005 15:01:19 -0600

opennms (1.2.4-1) unstable; urgency=low

  * New upstream release.

 -- Eric Evans <eevans@sym-link.com>  Sat, 27 Aug 2005 17:20:45 -0500

opennms (1.2.3-1) unstable; urgency=low

  * New upstream release.

 -- Eric Evans <eevans@sym-link.com>  Sun, 29 May 2005 14:20:30 -0500

opennms (1.2.2-1) unstable; urgency=low

  * New upstream release.

 -- Eric Evans <eevans@sym-link.com>  Sat,  2 Apr 2005 14:39:35 -0600

opennms (1.2.1-1) unstable; urgency=low

  * New upstream release.

 -- Eric Evans <eevans@sym-link.com>  Mon, 21 Mar 2005 14:11:28 -0600

opennms (1.2.0-1) unstable; urgency=low

  * New upstream release.

 -- Eric Evans <eevans@sym-link.com>  Mon, 14 Feb 2005 11:26:15 -0600

opennms (1.1.5-1) unstable; urgency=low

  * New upstream release.
  * Dropped installer invocation in opennms-db, opennms-webapp.
  * Only remove data in /var/lib/opennms on purge.
  * Added debconf note, (conditional on upgrade from < 1.1.5), about
    the need to manually run the installer.

 -- Eric Evans <eevans@sym-link.com>  Wed, 26 Jan 2005 13:17:53 -0600

opennms (1.1.4-1) unstable; urgency=low

  * New upstream release.
  * Added debconf note to opennms-webapp regarding need to manually
    remove the old server context, (conditional upon upgrade from 
    versions < 1.1.4).

 -- Eric Evans <eevans@sym-link.com>  Sun, 07 Nov 2004 04:58:21 +0000
 
opennms (1.1.3-2) unstable; urgency=low

  * Updated dependencies to include libpgjava, and dropped the copy of 
    postgresql.jar that was being installed by upstream.
  * Re-added clobbered conffiles

 -- Eric Evans <eevans@sym-link.com>  Tue, 27 Jul 2004 09:30:17 -0500

opennms (1.1.3-1) unstable; urgency=low

  * New upstream release
  * Updated opennms-db post-install to accomodate the new java-based 
    installer.
  * Updated opennms-webapp post-install to accomodate the new java-based
    installer.
  * Added libgetopt-mixed-perl as a dependency for common, removed it as
    a dependency for contrib, (it was backward before, this is how it 
    should have been).
  * Added opennms-common as a dependency for opennms-db, and moved 
    install.pl from common to db.
  * Added a symlink to CATALINA_HOME/server/lib for upstream copy of 
    log4j and removed dependency on package from Debian repository.
  * Reverted log4j.properties back to upstream defaults.
  * Changed opennms-db.postinst and opennms-db.postrm to be kinder
    about starting and stoping the database, (see
    http://bugs.opennms.org/cgi-bin/bugzilla/show_bug.cgi?id=814).
  * Eliminated opennms-server.preinst

 -- Eric Evans <eevans@sym-link.com>  Sat,  14 Feb 2004 14:10:00 -0600

opennms (1.1.2-1) stable; urgency=low

  * Made /etc/opennms/web.xml a symlink that points to
    /usr/share/java/webapps/opennms/WEB-INF/web.xml to make tomcat happy.
  * Changed the post-install of opennms-webapp and opennms-db, since
    install.pl now runs as root.
  * Fixed postrm of opennms-db so that dropdb works.
  * Replaced reference to /opt/Opennms with /usr/share/opennms in init script.
  * Added dependency on libgetopt-mixed-perl for opennms-contrib,
    (send-event.pl requires it).
  * Fixed duplicate and missing depends to make lintian happy.

 -- Eric Evans <eevans@opennms.org>  Fri,  5 Sep 2003 14:10:00 -0500

opennms (1.1.1-5) unstable; urgency=low

  * The "Tax Man Cometh" release!
  * Fixed the database install portion so that upgrades now run smoothly.
  * We now use the "postgres" user to do the db work instead of root.
  * Split up packages again to use an opennms-db package for all database
    stuff.
  * Moved the misc jars (not opennms*jar) to opennms-server, since it's the
    only package that needs them (webapp has it's jars in WEB-INF/lib).

 -- Tony Simone <tony.simone@medvantx.com>  Tue, 15 Apr 2003 11:52:00 -0500

opennms (1.1.1-4) unstable; urgency=low

  * Massive rework to split into numerous packages.
  * Fixed several dependency issues for the latest cut.
  * Fixed the TOMCAT var install / no-install issue in install.pl.

 -- Tony Simone <tony.simone@medvantx.com>  Wed,  2 Apr 2003 23:06:00 -0500

opennms (1.1.1-3) unstable; urgency=low

  * Merged latest changes from upstream 1.1.1.1.
  * Eliminated install-tomcat4.pl, modified the newly enhanced install.pl.

 -- Tony Simone <tony.simone@medvantx.com>  Thu, 27 Feb 2003 16:34:00 -0500

opennms (1.1.1-2) unstable; urgency=low

  * Not released.
  * Updated dependencies to reflect current Postgres version and need for
    Tomcat4 >= 4.1.18.
  * Split off the opennms-webapps opennms-doc packages.
  * Fixed some layout of the libs.
  * Hacked up install.pl, took out the tomcat part and put it in a separate
    install-tomcat4.pl script.

 -- Tony Simone <tony.simone@medvantx.com>  Thu, 14 Feb 2003 11:00:00 -0500

opennms (1.1.1-1) unstable; urgency=low

  * Updated to Debian standards version 3.5.8.
  * Added a (undocumented) manpage.

 -- Tony Simone <tony.simone@medvantx.com>  Mon, 10 Feb 2003 14:27:00 -0500

opennms (1.1.1-0) unstable; urgency=low

  * New upstream release.
  * Added a postgres createuser "root" to the postinst script now that 7.3.1
    doesn't have a root user setup already.
  * Added a fix to install.pl for the proper location of postgres libs on
    Debian.
  * Another fix for the new postgresql pg_hba.conf format.
  * Fixed the log4j problem by depending on a reasonable version.

 -- Tony Simone <tony.simone@medvantx.com>  Mon, 10 Feb 2003 09:11:00 -0500

opennms (1.1.0-0) unstable; urgency=low

  * New upstream release.
  * Fixed the 1.0.2-1 bug of opennms not stopping (due to mismatched
    HttpManagment ports in source file, config file, and opennms.sh script).
  * Fixed the debian/control file to use real and virtual depends on java
    stuff.

 -- Tony Simone <tony.simone@medvantx.com>  Fri, 22 Nov 2002 08:29:00 -0500

opennms (1.0.2-1) unstable; urgency=low

  * Re-worked postinst to take a username/password for Postgres access.
  * Removed the conffiles list since it is autogenerated.
  * Changed configs to match Debian Woody/Sid tomcat4 running on port 8180.
  * To work with Debian tomcat4 which is already on 8180 by default,
    moved HttpConnector to port 8280 and server on 8281.
  * Fixed up all the symlinks using dh_link.

 -- Tony Simone <tony.simone@medvantx.com>  Mon, 18 Nov 2002 13:24:00 -0500

opennms (1.0.2-0) unstable; urgency=low

  * New upstream release.
  * Changed Section to contrib since it depends on a non-free package (java2).
  * Fixed Depends to use autogenerated shlibs deps.
  * Removed logrotate config and just downshifted the defaults in the
    log4j.properties to INFO level and smaller logfiles.
  * Added a tomcat policy to allow proper access to OpenNMS stuff.
    (Thanks to Dmitry Glushenok <glush@rasko.ru> for pointing that out)

 -- Tony Simone <tony.simone@medvantx.com>  Fri, 15 Nov 2002 09:00:00 -0500

opennms (1.0.1-2) unstable; urgency=low

  * Added Depends on metamail since the Reports mailing functions require it.
  * Now linking /usr/share/opennms/share to /var/lib/opennms, since certain
    functions are hardcoded to the share dir.  This fixes reports generation.
  * Moved all Java native libs to /usr/lib, and do ldconfig in postinst.
  * Fixed logrotate script to be quiet unless there is a problem.

 -- Tony Simone <tony.simone@medvantx.com>  Tue, 30 Sep 2002 20:37:00 -0400

opennms (1.0.1-1) unstable; urgency=low

  * Changed postinst to tell admin about some special needs.
  * update-rc.d now starts opennms as S21, since postgresql is S20 and needs
    to start first.
  * Added a logrotate script (these logs get big fast).
  * Changed the Depends to accurately reflect rrdtool instead of librrd0 and
    remove perl since it is required by libdbd-pg-perl.

 -- Tony Simone <tony.simone@medvantx.com>  Thu, 19 Sep 2002 16:15:00 -0400

opennms (1.0.1-0) unstable; urgency=low

  * Upstream update.
  * Complete rebuild to be more Debian FHS compliant. A truly massive work-over
    that hacked up the debian dirs build scripts pretty thoroughly.

 -- Tony Simone <tony.simone@medvantx.com>  Fri, 13 Sep 2002 09:00:00 -0400

opennms (0.9.0-1) unstable; urgency=low

  * Initial Release.

 -- Ben Reed <ben@opennms.org>  Wed, 12 Sep 2001 23:42:39 +0000

Local variables:
mode: debian-changelog
End:<|MERGE_RESOLUTION|>--- conflicted
+++ resolved
@@ -1,5 +1,3 @@
-<<<<<<< HEAD
-=======
 opennms (16.0.2-1) stable; urgency=low
 
   * New upstream release.  This is a repack of 16.0.1 with a small bug fix.
@@ -12,7 +10,6 @@
 
  -- OpenNMS Release Manager <opennms@opennms.org>  Wed, 17 Jun 2015 12:30:00 -0500
 
->>>>>>> 716ca24a
 opennms (16.0.0-1) stable; urgency=medium
 
   * New upstream release.  This release contains bugfixes and updates since 15.0.2.
