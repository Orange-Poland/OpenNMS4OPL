<<<<<<< HEAD
opennms (1.11.2-1) unstable; urgency=low

  * New upstream release.

 -- OpenNMS Release Manager <opennms@opennms.org>  Wed, 29 Aug 2012 11:09:00 -0400

opennms (1.11.1-1) unstable; urgency=low

  * New upstream release.

 -- OpenNMS Release Manager <opennms@opennms.org>  Fri, 13 Jul 2012 11:14:00 -0400

opennms (1.11.0-1) unstable; urgency=low

  * New upstream release.

 -- OpenNMS Release Manager <opennms@opennms.org>  Mon, 07 May 2012 11:21:00 -0400
=======
opennms (1.10.6-1) stable; urgency=low

  * New upstream release.  This release has a few bug fixes and enhancements,
    including a fix for a memory leak in a thresholding cache.

 -- OpenNMS Release Manager <opennms@opennms.org>  Wed, 10 Oct 2012 14:36:00 -0400
>>>>>>> 27105e21

opennms (1.10.5-1) stable; urgency=high

  * New upstream release.  This release fixes an issue in the remote poller where
    the GUI code (including the password prompt) would not initialize.

 -- OpenNMS Release Manager <opennms@opennms.org>  Tue, 28 Aug 2012 11:38:00 -0400

opennms (1.10.4-1) stable; urgency=low

  * New upstream release.

 -- OpenNMS Release Manager <opennms@opennms.org>  Thu, 12 Jul 2012 16:35:00 -0400

opennms (1.10.3-1) stable; urgency=high

  * New upstream release.  Includes a fix for a potential deadlock in provisiond.

 -- OpenNMS Release Manager <opennms@opennms.org>  Mon, 21 May 2012 17:01:00 -0400

opennms (1.10.2-1) stable; urgency=high

  * New upstream release.  Includes a fix to reduce the number of open filehandles
  when using provisiond.

 -- OpenNMS Release Manager <opennms@opennms.org>  Mon, 07 May 2012 10:53:00 -0400

opennms (1.10.1-1) stable; urgency=medium

  * New upstream release.

 -- OpenNMS Release Manager <opennms@opennms.org>  Mon, 09 Apr 2012 09:42:00 -0400

opennms (1.10.0-2) stable; urgency=low

  * Fix inclusion of etc-pristine in -core package

 -- OpenNMS Release Manager <opennms@opennms.org>  Wed, 08 Feb 2012 12:42:00 -0400

opennms (1.10.0-1) unstable; urgency=high

  * New upstream release.

 -- OpenNMS Release Manager <opennms@opennms.org>  Thu, 19 Jan 2012 17:50:00 -0400

opennms (1.9.93-1) unstable; urgency=low

  * New upstream release.

 -- OpenNMS Release Manager <opennms@opennms.org>  Wed, 09 Nov 2011 11:45:00 -0500

opennms (1.9.92-1) unstable; urgency=medium

  * New upstream release.

 -- OpenNMS Release Manager <opennms@opennms.org>  Wed, 12 Oct 2011 13:45:00 -0400

opennms (1.9.91-2) unstable; urgency=low

  * Fix dependency issue in opennms-db.

 -- OpenNMS Release Manager <opennms@opennms.org>  Wed, 14 Sep 2011 12:05:00 -0400

opennms (1.9.91-1) unstable; urgency=medium

  * New upstream release.

 -- OpenNMS Release Manager <opennms@opennms.org>  Tue, 13 Sep 2011 21:31:00 -0400

opennms (1.9.90-1) unstable; urgency=high

  * New upstream release.  Note that this release fixes two important bugs: a
  filehandle leak that can be triggered by Provisiond scanning, and a memory leak
  in the logging infrastructure.

 -- OpenNMS Release Manager <opennms@opennms.org>  Tue, 10 Aug 2011 17:09:00 -0400

opennms (1.9.8-1) unstable; urgency=medium

  * New upstream release.

 -- OpenNMS Release Manager <opennms@opennms.org>  Tue, 10 May 2011 10:00:00 -0400

opennms (1.9.7-1) unstable; urgency=medium

  * New upstream release.

 -- OpenNMS Release Manager <opennms@opennms.org>  Wed, 6 Apr 2011 11:01:00 -0400

opennms (1.9.6-1) unstable; urgency=high

  * New upstream release.  Includes a number of important bugfixes.

 -- OpenNMS Release Manager <opennms@opennms.org>  Wed, 16 Feb 2011 14:14:00 -0400

opennms (1.9.5-1) unstable; urgency=high

  * New upstream release.  Includes a fix for the database check on startup.

 -- OpenNMS Release Manager <opennms@opennms.org>  Wed, 09 Feb 2011 11:41:00 -0400

opennms (1.9.4-1) unstable; urgency=medium

  * New upstream release.

 -- OpenNMS Release Manager <opennms@opennms.org>  Tue, 08 Feb 2011 16:14:00 -0400

opennms (1.9.3-2) unstable; urgency=high

  * Rerelease with reporting fixes.

 -- OpenNMS Release Manager <opennms@opennms.org>  Tue, 7 Dec 2010 16:32:00 -0500

opennms (1.9.3-1) unstable; urgency=high

  * New upstream release.

 -- OpenNMS Release Manager <opennms@opennms.org>  Tue, 7 Dec 2010 11:20:00 -0500

opennms (1.9.2-1) unstable; urgency=low

  * New upstream release.

 -- Benjamin Reed <ranger@opennms.org>  Wed, 13 Oct 2010 12:34:00 -0500

opennms (1.9.1-1) unstable; urgency=low

  * New upstream release.

 -- Benjamin Reed <ranger@opennms.org>  Mon, 13 Sep 2010 13:20:00 -0500

opennms (1.9.0-1) unstable; urgency=low

  * New upstream release.

 -- Benjamin Reed <ranger@opennms.org>  Tue, 10 Aug 2010 11:42:00 -0500

opennms (1.8.17-2) unstable; urgency=low

  * Fix makedeb.sh for source builds.

 -- OpenNMS Release Manager <opennms@opennms.org>  Fri, 03 Feb 2012 16:41:00 -0400

opennms (1.8.17-1) unstable; urgency=low

  * New upstream release.

 -- OpenNMS Release Manager <opennms@opennms.org>  Thu, 19 Jan 2012 11:33:00 -0400

opennms (1.8.16-1) unstable; urgency=low

  * New upstream release.

 -- OpenNMS Release Manager <opennms@opennms.org>  Tue, 08 Nov 2011 14:14:00 -0500

opennms (1.8.15-1) unstable; urgency=low

  * New upstream release.

 -- OpenNMS Release Manager <opennms@opennms.org>  Tue, 11 Oct 2011 12:14:00 -0400

opennms (1.8.14-2) unstable; urgency=low

  * Fix dependency issue in opennms-db.

 -- OpenNMS Release Manager <opennms@opennms.org>  Wed, 14 Sep 2011 12:05:00 -0400

opennms (1.8.14-1) unstable; urgency=low

  * New upstream release.

 -- OpenNMS Release Manager <opennms@opennms.org>  Tue, 13 Sep 2011 10:57:00 -0400

opennms (1.8.13-1) unstable; urgency=high

  * New upstream release.  Note that this release fixes two important bugs: a
  filehandle leak that can be triggered by Provisiond scanning, and a memory leak
  in the logging infrastructure.

 -- OpenNMS Release Manager <opennms@opennms.org>  Tue, 09 Aug 2011 15:41:00 -0400

opennms (1.8.12-1) unstable; urgency=medium

  * New upstream release.

 -- OpenNMS Release Manager <opennms@opennms.org>  Tue, 10 May 2011 10:00:00 -0400

opennms (1.8.11-1) unstable; urgency=medium

  * New upstream release.

 -- OpenNMS Release Manager <opennms@opennms.org>  Wed, 6 Apr 2011 10:57:00 -0400

opennms (1.8.10-1) unstable; urgency=high

  * New upstream release.  Includes a number of important bugfixes.

 -- OpenNMS Release Manager <opennms@opennms.org>  Wed, 16 Feb 2011 14:14:00 -0400

opennms (1.8.9-1) unstable; urgency=high

  * New upstream release.  Includes a fix for the database check on startup.

 -- OpenNMS Release Manager <opennms@opennms.org>  Wed, 09 Feb 2011 11:41:00 -0400

opennms (1.8.8-1) unstable; urgency=medium

  * New upstream release.

 -- OpenNMS Release Manager <opennms@opennms.org>  Tue, 08 Feb 2011 16:14:00 -0400

opennms (1.8.7-1) unstable; urgency=high

  * New upstream release.

 -- OpenNMS Release Manager <opennms@opennms.org>  Wed, 08 Dec 2010 10:31:00 -0400

opennms (1.8.6-1) unstable; urgency=medium

  * New upstream release.

 -- Benjamin Reed <ranger@opennms.org>  Mon, 08 Nov 2010 11:18:00 -0400

opennms (1.8.5-1) unstable; urgency=medium

  * New upstream release.

 -- Benjamin Reed <ranger@opennms.org>  Wed, 13 Oct 2010 12:33:00 -0500

opennms (1.8.4-2) unstable; urgency=high

  * Re-release with proper jar versions.

 -- Benjamin Reed <ranger@opennms.org>  Mon, 13 Sep 2010 14:59:00 -0500

opennms (1.8.4-1) unstable; urgency=high

  * New upstream release.  Includes a fix to file handle leaks when monitoring
    WMI, as well as a fix for a cross-site scripting vulnerability in the
    web UI.

 -- Benjamin Reed <ranger@opennms.org>  Mon, 13 Sep 2010 13:20:00 -0500

opennms (1.8.3-1) unstable; urgency=high

  * New upstream release.  Includes a critical fix to snmp-graph.properties.

 -- Benjamin Reed <ranger@opennms.org>  Thu, 12 Aug 2010 09:14:00 -0500

opennms (1.8.2-1) unstable; urgency=low

  * New upstream release.

 -- Benjamin Reed <ranger@opennms.org>  Mon, 09 Aug 2010 15:03:00 -0500

opennms (1.8.1-1) unstable; urgency=medium

  * New upstream release.

 -- Benjamin Reed <ranger@opennms.org>  Wed, 14 Jul 2010 11:23:00 -0500

opennms (1.8.0-2) unstable; urgency=high

  * Handle liquibase upgrade when unable to reach liquibase.org

 -- Benjamin Reed <ranger@opennms.org>  Tue, 08 Jun 2010 07:39:00 -0800

opennms (1.8.0-1) unstable; urgency=high

  * New upstream release.

 -- Benjamin Reed <ranger@opennms.org>  Mon, 07 Jun 2010 18:14:00 -0800

opennms (1.7.92-1) unstable; urgency=medium

  * New upstream release.

 -- Benjamin Reed <ranger@opennms.org>  Wed, 02 Jun 2010 22:33:00 -0500

opennms (1.7.91-1) unstable; urgency=medium

  * New upstream release.

 -- Benjamin Reed <ranger@opennms.org>  Wed, 26 May 2010 12:37:00 -0500

opennms (1.7.90-2) unstable; urgency=medium

  * Build non-SNAPSHOT jars.

 -- Benjamin Reed <ranger@opennms.org>  Thu, 20 May 2010 12:31:00 -0500

opennms (1.7.90-1) unstable; urgency=medium

  * New upstream release.

 -- Benjamin Reed <ranger@opennms.org>  Thu, 20 May 2010 02:00:00 -0500

opennms (1.7.10-4) unstable; urgency=low

  * Fix PostgreSQL dependency

 -- Benjamin Reed <ranger@opennms.org>  Thu, 06 May 2010 10:57:00 +0200

opennms (1.7.10-3) unstable; urgency=low

  * Include small fix for RXTX native libraries.

 -- Benjamin Reed <ranger@opennms.org>  Thu, 18 Mar 2010 10:30:00 -0500

opennms (1.7.10-2) unstable; urgency=low

  * Fix jar filenames.

 -- Benjamin Reed <ranger@opennms.org>  Tue, 11 Mar 2010 17:49:00 -0500

opennms (1.7.10-1) unstable; urgency=medium

  * New upstream release.

 -- Benjamin Reed <ranger@opennms.org>  Tue, 11 Mar 2010 10:35:00 -0500

opennms (1.7.9-1) unstable; urgency=medium

  * New upstream release.

 -- Benjamin Reed <ranger@opennms.org>  Thu, 11 Feb 2010 10:45:00 -0500

opennms (1.7.8-1) unstable; urgency=medium

  * New upstream release.

 -- Benjamin Reed <ranger@opennms.org>  Tue, 08 Dec 2009 12:02:00 -0500

opennms (1.7.7-1) unstable; urgency=medium

  * New upstream release.

 -- Benjamin Reed <ranger@opennms.org>  Mon, 05 Oct 2009 19:57:00 -0500

opennms (1.7.6-1) unstable; urgency=medium

  * New upstream release.

 -- Benjamin Reed <ranger@opennms.org>  Mon, 03 Aug 2009 14:07:00 -0500

opennms (1.7.5-1) unstable; urgency=medium

  * New upstream release.

 -- Benjamin Reed <ranger@opennms.org>  Mon, 13 Jul 2009 12:46:00 -0500

opennms (1.7.4-1) unstable; urgency=medium

  * New upstream release.

 -- Benjamin Reed <ranger@opennms.org>  Sun, 07 Jun 2009 13:21:00 -0500

opennms (1.7.3-1) unstable; urgency=medium

  * New upstream release.

 -- Benjamin Reed <ranger@opennms.org>  Wed, 29 Apr 2009 17:15:00 -0500

opennms (1.7.2-1) unstable; urgency=high

  * New upstream release.

 -- Benjamin Reed <ranger@opennms.org>  Wed, 01 Apr 2009 12:30:00 -0500

opennms (1.7.1-1) unstable; urgency=low

  * New upstream release.

 -- Benjamin Reed <ranger@opennms.org>  Tue, 31 Mar 2009 21:38:55 -0500

opennms (1.7.0-1) unstable; urgency=low

  * New upstream release.

 -- Benjamin Reed <ranger@opennms.org>  Wed, 15 Oct 2008 21:38:55 -0500

opennms (1.6.9-1) stable; urgency=low

  * Fix missing setup war.

 -- Benjamin Reed <ranger@opennms.org>  Mon, 08 Feb 2010 15:16:00 -0500

opennms (1.6.8-1) stable; urgency=low

  * New upstream release.

 -- Benjamin Reed <ranger@opennms.org>  Wed, 09 Dec 2009 22:05:00 -0500

opennms (1.6.7-1) stable; urgency=low

  * New upstream release.

 -- Benjamin Reed <ranger@opennms.org>  Mon, 05 Oct 2009 12:32:00 -0500

opennms (1.6.6-1) stable; urgency=medium

  * New upstream release.

 -- Benjamin Reed <ranger@opennms.org>  Fri, 18 Sep 2009 10:45:00 -0500

opennms (1.6.5-1) stable; urgency=medium

  * New upstream release.

 -- Benjamin Reed <ranger@opennms.org>  Fri, 15 May 2009 13:42:00 -0500

opennms (1.6.4-1) stable; urgency=high

  * New upstream release.

 -- Benjamin Reed <ranger@opennms.org>  Wed, 01 Apr 2009 12:00:00 -0500

opennms (1.6.3-1) stable; urgency=medium

  * New upstream release.

 -- Benjamin Reed <ranger@opennms.org>  Tue, 31 Mar 2009 14:02:00 -0500

opennms (1.6.2-2) stable; urgency=low

  * Update dependencies to allow OpenJDK.

 -- Benjamin Reed <ranger@opennms.org>  Fri, 13 Feb 2009 16:07:00 -0500

opennms (1.6.2-1) stable; urgency=low

  * New upstream release.

 -- Benjamin Reed <ranger@opennms.org>  Thu, 15 Jan 2009 09:15:35 -0500

opennms (1.6.1-1) stable; urgency=low

  * New upstream release.

 -- Benjamin Reed <ranger@opennms.org>  Thu, 13 Nov 2008 14:05:15 -0500

opennms (1.6.0-1) stable; urgency=medium

  * New upstream release.

 -- Benjamin Reed <ranger@opennms.org>  Tue, 28 Oct 2008 10:49:06 -0500

opennms (1.5.99-1) unstable; urgency=medium

  * New upstream release.

 -- Benjamin Reed <ranger@opennms.org>  Wed, 23 Oct 2008 12:11:10 -0500

opennms (1.5.98-1) unstable; urgency=medium

  * New upstream release.

 -- Benjamin Reed <ranger@opennms.org>  Wed, 22 Oct 2008 21:45:57 -0500

opennms (1.5.97-1) unstable; urgency=low

  * New upstream release.

 -- Benjamin Reed <ranger@opennms.org>  Wed, 15 Oct 2008 21:38:55 -0500

opennms (1.5.96-6) unstable; urgency=medium

  * Rebuild with a patch for notification stuff.

 -- Benjamin Reed <ranger@opennms.org>  Wed, 01 Oct 2008 15:37:23 -0500

opennms (1.5.96-4) unstable; urgency=medium

  * New upstream release.

 -- Benjamin Reed <ranger@opennms.org>  Tue, 30 Sep 2008 23:54:22 -0500

opennms (1.5.96-1) unstable; urgency=medium

  * New upstream release.

 -- Benjamin Reed <ranger@opennms.org>  Tue, 30 Sep 2008 18:38:28 -0500

opennms (1.5.95-1) unstable; urgency=high

  * New upstream release.
  * Fix for important poller bug.

 -- Benjamin Reed <ranger@opennms.org>  Tue, 30 Sep 2008 12:23:53 -0500

opennms (1.5.94-1) unstable; urgency=medium

  * New upstream release.

 -- Benjamin Reed <ranger@opennms.org>  Thu, 25 Sep 2008 16:30:23 -0500

opennms (1.5.93-1) unstable; urgency=low

  * New upstream release.

 -- Benjamin Reed <ranger@opennms.org>  Tue, 24 Jun 2008 11:15:23 -0500

opennms (1.5.92-1) unstable; urgency=low

  * New upstream release.

 -- Benjamin Reed <ranger@opennms.org>  Wed, 18 Jun 2008 12:08:13 -0500

opennms (1.5.91-3) unstable; urgency=low

  * More package tweaks and fix for an upgrade issue

 -- Benjamin Reed <ranger@opennms.org>  Fri, 09 May 2008 09:55:57 -0500

opennms (1.5.91-3) unstable; urgency=low

  * Fix for bug #2461 (incorrect script location)

 -- Benjamin Reed <ranger@opennms.org>  Thu, 08 May 2008 08:52:08 -0500

opennms (1.5.91-1) unstable; urgency=low

  * New upstream release.

 -- Benjamin Reed <ranger@opennms.org>  Mon, 05 May 2008 16:54:00 -0500

opennms (1.5.90-1) unstable; urgency=low

  * New upstream release.

 -- Benjamin Reed <ranger@opennms.org>  Fri, 21 Mar 2008 17:43:00 -0500

opennms (1.3.11-1) unstable; urgency=low

  * New upstream release.

 -- Benjamin Reed <ranger@opennms.org>  Wed, 07 Feb 2008 14:40:00 -0500

opennms (1.3.10-1) unstable; urgency=low

  * New upstream release.

 -- Benjamin Reed <ranger@opennms.org>  Wed, 06 Feb 2008 14:30:00 -0500

opennms (1.3.9-1) unstable; urgency=low

  * New upstream release.

 -- Benjamin Reed <ranger@opennms.org>  Wed, 28 Nov 2007 14:29:26 -0500

opennms (1.3.8-1) unstable; urgency=low

  * New upstream release.

 -- Benjamin Reed <ranger@opennms.org>  Wed, 07 Nov 2007 13:11:00 -0500

opennms (1.3.7-1) unstable; urgency=low

  * New upstream release.

 -- Benjamin Reed <ranger@opennms.org>  Fri, 14 Sep 2007 15:26:26 -0500

opennms (1.3.7-SNAPSHOT-1) unstable; urgency=low

  * New upstream release.

 -- Jeff Gehlbach <jeffg@opennms.org>  Sun, 29 Jul 2007 18:51:01 -0500

opennms (1.3.6-1) unstable; urgency=low

  * New upstream release.
  * Removed requirement for libjicmp, changed to suggest jicmp,
    now separately maintained
  * Changed dependency on librrd-java to jrrd, now separately
    maintained

 -- Jeff Gehlbach <jeffg@opennms.org>  Sun, 29 Jul 2007 15:43:47 -0500

opennms (1.3.5-1) unstable; urgency=low

  * New upstream release.

 -- Jeff Gehlbach <jeffg@opennms.org>  Fri, 29 Jun 2007 15:43:10 -0400

opennms (1.3.3-1) unstable; urgency=low

  * New upstream release.
  * Package libiplike-pgsql now separately versioned in three flavors
    to match the target PostgreSQL version (7.4, 8.1, 8.2).

 -- Jeff Gehlbach <jeffg@opennms.org>  Wed, 28 Mar 2007 09:55:31 -0400

opennms (1.3.2) unstable; urgency=low

  * New upstream release.

 -- Jeff Gehlbach <jeffg@opennms.org>  Sat, 13 Jan 2007 22:32:31 -0400

opennms (1.2.5-1) unstable; urgency=low

  * New upstream release.

 -- Eric Evans <eevans@sym-link.com>  Thu, 24 Nov 2005 15:01:19 -0600

opennms (1.2.4-1) unstable; urgency=low

  * New upstream release.

 -- Eric Evans <eevans@sym-link.com>  Sat, 27 Aug 2005 17:20:45 -0500

opennms (1.2.3-1) unstable; urgency=low

  * New upstream release.

 -- Eric Evans <eevans@sym-link.com>  Sun, 29 May 2005 14:20:30 -0500

opennms (1.2.2-1) unstable; urgency=low

  * New upstream release.

 -- Eric Evans <eevans@sym-link.com>  Sat,  2 Apr 2005 14:39:35 -0600

opennms (1.2.1-1) unstable; urgency=low

  * New upstream release.

 -- Eric Evans <eevans@sym-link.com>  Mon, 21 Mar 2005 14:11:28 -0600

opennms (1.2.0-1) unstable; urgency=low

  * New upstream release.

 -- Eric Evans <eevans@sym-link.com>  Mon, 14 Feb 2005 11:26:15 -0600

opennms (1.1.5-1) unstable; urgency=low

  * New upstream release.
  * Dropped installer invocation in opennms-db, opennms-webapp.
  * Only remove data in /var/lib/opennms on purge.
  * Added debconf note, (conditional on upgrade from < 1.1.5), about
    the need to manually run the installer.

 -- Eric Evans <eevans@sym-link.com>  Wed, 26 Jan 2005 13:17:53 -0600

opennms (1.1.4-1) unstable; urgency=low

  * New upstream release.
  * Added debconf note to opennms-webapp regarding need to manually
    remove the old server context, (conditional upon upgrade from 
    versions < 1.1.4).

 -- Eric Evans <eevans@sym-link.com>  Sun, 07 Nov 2004 04:58:21 +0000
 
opennms (1.1.3-2) unstable; urgency=low

  * Updated dependencies to include libpgjava, and dropped the copy of 
    postgresql.jar that was being installed by upstream.
  * Re-added clobbered conffiles

 -- Eric Evans <eevans@sym-link.com>  Tue, 27 Jul 2004 09:30:17 -0500

opennms (1.1.3-1) unstable; urgency=low

  * New upstream release
  * Updated opennms-db post-install to accomodate the new java-based 
    installer.
  * Updated opennms-webapp post-install to accomodate the new java-based
    installer.
  * Added libgetopt-mixed-perl as a dependency for common, removed it as
    a dependency for contrib, (it was backward before, this is how it 
    should have been).
  * Added opennms-common as a dependency for opennms-db, and moved 
    install.pl from common to db.
  * Added a symlink to CATALINA_HOME/server/lib for upstream copy of 
    log4j and removed dependency on package from Debian repository.
  * Reverted log4j.properties back to upstream defaults.
  * Changed opennms-db.postinst and opennms-db.postrm to be kinder
    about starting and stoping the database, (see
    http://bugs.opennms.org/cgi-bin/bugzilla/show_bug.cgi?id=814).
  * Eliminated opennms-server.preinst

 -- Eric Evans <eevans@sym-link.com>  Sat,  14 Feb 2004 14:10:00 -0600

opennms (1.1.2-1) stable; urgency=low

  * Made /etc/opennms/web.xml a symlink that points to
    /usr/share/java/webapps/opennms/WEB-INF/web.xml to make tomcat happy.
  * Changed the post-install of opennms-webapp and opennms-db, since
    install.pl now runs as root.
  * Fixed postrm of opennms-db so that dropdb works.
  * Replaced reference to /opt/Opennms with /usr/share/opennms in init script.
  * Added dependency on libgetopt-mixed-perl for opennms-contrib,
    (send-event.pl requires it).
  * Fixed duplicate and missing depends to make lintian happy.

 -- Eric Evans <eevans@opennms.org>  Fri,  5 Sep 2003 14:10:00 -0500

opennms (1.1.1-5) unstable; urgency=low

  * The "Tax Man Cometh" release!
  * Fixed the database install portion so that upgrades now run smoothly.
  * We now use the "postgres" user to do the db work instead of root.
  * Split up packages again to use an opennms-db package for all database
    stuff.
  * Moved the misc jars (not opennms*jar) to opennms-server, since it's the
    only package that needs them (webapp has it's jars in WEB-INF/lib).

 -- Tony Simone <tony.simone@medvantx.com>  Tue, 15 Apr 2003 11:52:00 -0500

opennms (1.1.1-4) unstable; urgency=low

  * Massive rework to split into numerous packages.
  * Fixed several dependency issues for the latest cut.
  * Fixed the TOMCAT var install / no-install issue in install.pl.

 -- Tony Simone <tony.simone@medvantx.com>  Wed,  2 Apr 2003 23:06:00 -0500

opennms (1.1.1-3) unstable; urgency=low

  * Merged latest changes from upstream 1.1.1.1.
  * Eliminated install-tomcat4.pl, modified the newly enhanced install.pl.

 -- Tony Simone <tony.simone@medvantx.com>  Thu, 27 Feb 2003 16:34:00 -0500

opennms (1.1.1-2) unstable; urgency=low

  * Not released.
  * Updated dependencies to reflect current Postgres version and need for
    Tomcat4 >= 4.1.18.
  * Split off the opennms-webapps opennms-doc packages.
  * Fixed some layout of the libs.
  * Hacked up install.pl, took out the tomcat part and put it in a separate
    install-tomcat4.pl script.

 -- Tony Simone <tony.simone@medvantx.com>  Thu, 14 Feb 2003 11:00:00 -0500

opennms (1.1.1-1) unstable; urgency=low

  * Updated to Debian standards version 3.5.8.
  * Added a (undocumented) manpage.

 -- Tony Simone <tony.simone@medvantx.com>  Mon, 10 Feb 2003 14:27:00 -0500

opennms (1.1.1-0) unstable; urgency=low

  * New upstream release.
  * Added a postgres createuser "root" to the postinst script now that 7.3.1
    doesn't have a root user setup already.
  * Added a fix to install.pl for the proper location of postgres libs on
    Debian.
  * Another fix for the new postgresql pg_hba.conf format.
  * Fixed the log4j problem by depending on a reasonable version.

 -- Tony Simone <tony.simone@medvantx.com>  Mon, 10 Feb 2003 09:11:00 -0500

opennms (1.1.0-0) unstable; urgency=low

  * New upstream release.
  * Fixed the 1.0.2-1 bug of opennms not stopping (due to mismatched
    HttpManagment ports in source file, config file, and opennms.sh script).
  * Fixed the debian/control file to use real and virtual depends on java
    stuff.

 -- Tony Simone <tony.simone@medvantx.com>  Fri, 22 Nov 2002 08:29:00 -0500

opennms (1.0.2-1) unstable; urgency=low

  * Re-worked postinst to take a username/password for Postgres access.
  * Removed the conffiles list since it is autogenerated.
  * Changed configs to match Debian Woody/Sid tomcat4 running on port 8180.
  * To work with Debian tomcat4 which is already on 8180 by default,
    moved HttpConnector to port 8280 and server on 8281.
  * Fixed up all the symlinks using dh_link.

 -- Tony Simone <tony.simone@medvantx.com>  Mon, 18 Nov 2002 13:24:00 -0500

opennms (1.0.2-0) unstable; urgency=low

  * New upstream release.
  * Changed Section to contrib since it depends on a non-free package (java2).
  * Fixed Depends to use autogenerated shlibs deps.
  * Removed logrotate config and just downshifted the defaults in the
    log4j.properties to INFO level and smaller logfiles.
  * Added a tomcat policy to allow proper access to OpenNMS stuff.
    (Thanks to Dmitry Glushenok <glush@rasko.ru> for pointing that out)

 -- Tony Simone <tony.simone@medvantx.com>  Fri, 15 Nov 2002 09:00:00 -0500

opennms (1.0.1-2) unstable; urgency=low

  * Added Depends on metamail since the Reports mailing functions require it.
  * Now linking /usr/share/opennms/share to /var/lib/opennms, since certain
    functions are hardcoded to the share dir.  This fixes reports generation.
  * Moved all Java native libs to /usr/lib, and do ldconfig in postinst.
  * Fixed logrotate script to be quiet unless there is a problem.

 -- Tony Simone <tony.simone@medvantx.com>  Tue, 30 Sep 2002 20:37:00 -0400

opennms (1.0.1-1) unstable; urgency=low

  * Changed postinst to tell admin about some special needs.
  * update-rc.d now starts opennms as S21, since postgresql is S20 and needs
    to start first.
  * Added a logrotate script (these logs get big fast).
  * Changed the Depends to accurately reflect rrdtool instead of librrd0 and
    remove perl since it is required by libdbd-pg-perl.

 -- Tony Simone <tony.simone@medvantx.com>  Thu, 19 Sep 2002 16:15:00 -0400

opennms (1.0.1-0) unstable; urgency=low

  * Upstream update.
  * Complete rebuild to be more Debian FHS compliant. A truly massive work-over
    that hacked up the debian dirs build scripts pretty thoroughly.

 -- Tony Simone <tony.simone@medvantx.com>  Fri, 13 Sep 2002 09:00:00 -0400

opennms (0.9.0-1) unstable; urgency=low

  * Initial Release.

 -- Ben Reed <ben@opennms.org>  Wed, 12 Sep 2001 23:42:39 +0000

Local variables:
mode: debian-changelog
End:<|MERGE_RESOLUTION|>--- conflicted
+++ resolved
@@ -1,4 +1,3 @@
-<<<<<<< HEAD
 opennms (1.11.2-1) unstable; urgency=low
 
   * New upstream release.
@@ -16,14 +15,13 @@
   * New upstream release.
 
  -- OpenNMS Release Manager <opennms@opennms.org>  Mon, 07 May 2012 11:21:00 -0400
-=======
+
 opennms (1.10.6-1) stable; urgency=low
 
   * New upstream release.  This release has a few bug fixes and enhancements,
     including a fix for a memory leak in a thresholding cache.
 
  -- OpenNMS Release Manager <opennms@opennms.org>  Wed, 10 Oct 2012 14:36:00 -0400
->>>>>>> 27105e21
 
 opennms (1.10.5-1) stable; urgency=high
 
