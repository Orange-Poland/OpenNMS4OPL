--- conflicted
+++ resolved
@@ -1,18 +1,16 @@
-<<<<<<< HEAD
 opennms (1.13.0-1) stable; urgency=low
 
   * New upstream release.  This is the first unstable release for the eventual
     1.14.x stable series.
 
  -- OpenNMS Release Manager <opennms@opennms.org>  Thu, 12 Dec 2013 15:28:00 -0400
-=======
+
 opennms (1.12.6-1) stable; urgency=high
 
   * New upstream release.  This release contains a number of important fixes
     including a potential security leak in the ReST interface.
 
  -- OpenNMS Release Manager <opennms@opennms.org>  Mon, 21 Apr 2014 10:00:00 -0400
->>>>>>> b0af54a4
 
 opennms (1.12.5-1) stable; urgency=high
 
