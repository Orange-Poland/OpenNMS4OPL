--- conflicted
+++ resolved
@@ -3,11 +3,7 @@
   <parent>
     <artifactId>opennms</artifactId>
     <groupId>org.opennms</groupId>
-<<<<<<< HEAD
-    <version>1.11.2-SPACE-SNAPSHOT</version>
-=======
-    <version>1.11.3-SNAPSHOT</version>
->>>>>>> 53ff6ef5
+    <version>1.11.3-SPACE-SNAPSHOT</version>
   </parent>
   <modelVersion>4.0.0</modelVersion>
   <artifactId>opennms-qosdaemon</artifactId>
@@ -158,24 +154,6 @@
             <qosd.config.directory>${project.build.testOutputDirectory}</qosd.config.directory>
           </systemPropertyVariables>
         </configuration>
-      </plugin>
-      <plugin>
-        <groupId>org.codehaus.mojo</groupId>
-        <artifactId>build-helper-maven-plugin</artifactId>
-        <executions>
-          <execution>
-            <id>add-source</id>
-            <phase>generate-sources</phase>
-            <goals>
-              <goal>add-source</goal>
-            </goals>
-            <configuration>
-              <sources>
-                <source>${project.build.directory}/generated-sources/castor</source>
-              </sources>
-            </configuration>
-          </execution>
-        </executions>
       </plugin>
     </plugins>
   </build>
