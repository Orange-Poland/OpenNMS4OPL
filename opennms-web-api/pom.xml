<?xml version="1.0"?>
<project xmlns="http://maven.apache.org/POM/4.0.0" xmlns:xsi="http://www.w3.org/2001/XMLSchema-instance" xsi:schemaLocation="http://maven.apache.org/POM/4.0.0 http://maven.apache.org/maven-v4_0_0.xsd">
  <parent>
    <groupId>org.opennms</groupId>
    <artifactId>opennms</artifactId>
<<<<<<< HEAD
    <version>15.0.0-PJSM-SNAPSHOT</version>
=======
    <version>15.0.0-SNAPSHOT</version>
>>>>>>> cf65d591
  </parent>
  <modelVersion>4.0.0</modelVersion>
  <groupId>org.opennms</groupId>
  <artifactId>opennms-web-api</artifactId>
  <name>OpenNMS Web APIs</name>
  <packaging>bundle</packaging>
  <build>
    <plugins>
      <plugin>
        <groupId>org.apache.felix</groupId>
        <artifactId>maven-bundle-plugin</artifactId>
        <extensions>true</extensions>
        <configuration>
          <instructions>
            <Bundle-RequiredExecutionEnvironment>JavaSE-1.7</Bundle-RequiredExecutionEnvironment>
            <Bundle-SymbolicName>${project.groupId}.${project.artifactId}</Bundle-SymbolicName>
            <Bundle-Version>${project.version}</Bundle-Version>
          </instructions>
        </configuration>
      </plugin>
    </plugins>
  </build>
  <dependencies>
    <dependency>
      <groupId>org.opennms.core</groupId>
      <artifactId>org.opennms.core.lib</artifactId>
    </dependency>
    <dependency>
      <groupId>org.opennms</groupId>
      <artifactId>opennms-config</artifactId>
    </dependency>
    <dependency>
      <groupId>org.opennms</groupId>
      <artifactId>opennms-model</artifactId>
    </dependency>
    <dependency>
      <groupId>org.opennms.dependencies</groupId>
      <artifactId>jfreechart-dependencies</artifactId>
      <type>pom</type>
    </dependency>
    <dependency>
      <groupId>org.opennms.dependencies</groupId>
      <artifactId>servlet-dependencies</artifactId>
      <type>pom</type>
    </dependency>
    <dependency>
      <groupId>org.opennms.dependencies</groupId>
      <artifactId>jfreechart-dependencies</artifactId>
      <type>pom</type>
    </dependency>
    <dependency>
      <groupId>org.opennms.dependencies</groupId>
      <artifactId>spring-dependencies</artifactId>
      <type>pom</type>
    </dependency>
    <dependency>
      <groupId>org.opennms.dependencies</groupId>
      <artifactId>spring-security-core-dependencies</artifactId>
      <type>pom</type>
    </dependency>
    <dependency>
      <groupId>org.opennms.dependencies</groupId>
      <artifactId>spring-web-dependencies</artifactId>
      <type>pom</type>
    </dependency>
    <!-- test dependencies -->
    <dependency>
<<<<<<< HEAD
=======
      <groupId>org.opennms</groupId>
      <artifactId>opennms-dao</artifactId>
      <scope>test</scope>
    </dependency>
    <dependency>
>>>>>>> cf65d591
      <groupId>org.opennms.core.test-api</groupId>
      <artifactId>org.opennms.core.test-api.lib</artifactId>
    </dependency>
    <dependency>
      <groupId>org.opennms.core.test-api</groupId>
      <artifactId>org.opennms.core.test-api.db</artifactId>
    </dependency>
    <dependency>
      <groupId>org.opennms.dependencies</groupId>
      <artifactId>spring-test-dependencies</artifactId>
      <type>pom</type>
    </dependency>
    <dependency>
      <groupId>org.opennms</groupId>
      <artifactId>opennms-rrd-jrobin</artifactId>
      <scope>test</scope>
    </dependency>
  </dependencies>
</project><|MERGE_RESOLUTION|>--- conflicted
+++ resolved
@@ -3,11 +3,7 @@
   <parent>
     <groupId>org.opennms</groupId>
     <artifactId>opennms</artifactId>
-<<<<<<< HEAD
     <version>15.0.0-PJSM-SNAPSHOT</version>
-=======
-    <version>15.0.0-SNAPSHOT</version>
->>>>>>> cf65d591
   </parent>
   <modelVersion>4.0.0</modelVersion>
   <groupId>org.opennms</groupId>
@@ -55,11 +51,6 @@
     </dependency>
     <dependency>
       <groupId>org.opennms.dependencies</groupId>
-      <artifactId>jfreechart-dependencies</artifactId>
-      <type>pom</type>
-    </dependency>
-    <dependency>
-      <groupId>org.opennms.dependencies</groupId>
       <artifactId>spring-dependencies</artifactId>
       <type>pom</type>
     </dependency>
@@ -75,14 +66,11 @@
     </dependency>
     <!-- test dependencies -->
     <dependency>
-<<<<<<< HEAD
-=======
       <groupId>org.opennms</groupId>
       <artifactId>opennms-dao</artifactId>
       <scope>test</scope>
     </dependency>
     <dependency>
->>>>>>> cf65d591
       <groupId>org.opennms.core.test-api</groupId>
       <artifactId>org.opennms.core.test-api.lib</artifactId>
     </dependency>
